--- conflicted
+++ resolved
@@ -44,11 +44,7 @@
   "anemoi-graphs>=0.4.1",
   "anemoi-models>=0.4.1",
   "anemoi-utils[provenance]>=0.4.4",
-<<<<<<< HEAD
-  "dask<=2024.12.1",  # pinned until a new datashader version is released
-=======
-  "dask==2024.12.1",                 # pinned until a new datashader version is released
->>>>>>> 7d30af7c
+  "dask<=2024.12.1",                 # pinned until a new datashader version is released
   "datashader>=0.16.3",
   "einops>=0.6.1",
   "hydra-core>=1.3",
