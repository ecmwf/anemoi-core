# (C) Copyright 2024 Anemoi contributors.
#
# This software is licensed under the terms of the Apache Licence Version 2.0
# which can be obtained at http://www.apache.org/licenses/LICENSE-2.0.
#
# In applying this licence, ECMWF does not waive the privileges and immunities
# granted to it by virtue of its status as an intergovernmental organisation
# nor does it submit to any jurisdiction.

[build-system]
requires = [ "setuptools>=60", "setuptools-scm>=8" ]

[project]
name = "anemoi-training"

description = "A package to hold various functions to support training of ML models."
keywords = [ "ai", "tools", "training" ]

license = { file = "LICENSE" }
authors = [
  { name = "European Centre for Medium-Range Weather Forecasts (ECMWF)", email = "software.support@ecmwf.int" },
]

requires-python = ">=3.9,<3.13" # Unable to use 3.13 until pyshtools updates

classifiers = [
  "Development Status :: 4 - Beta",
  "Intended Audience :: Developers",
  "License :: OSI Approved :: Apache Software License",
  "Operating System :: OS Independent",
  "Programming Language :: Python :: 3 :: Only",
  "Programming Language :: Python :: 3.9",
  "Programming Language :: Python :: 3.10",
  "Programming Language :: Python :: 3.11",
  "Programming Language :: Python :: 3.12",
  "Programming Language :: Python :: Implementation :: CPython",
  "Programming Language :: Python :: Implementation :: PyPy",
]

dynamic = [ "version" ]

dependencies = [
  "anemoi-datasets>=0.5.13",
  "anemoi-graphs>=0.5.2",
  "anemoi-models>=0.5",
  "anemoi-utils[provenance]>=0.4.22",
  "datashader>=0.16.3,<0.17; python_version<'3.10'",
  "datashader>=0.17; python_version>='3.10'",
  "einops>=0.6.1",
  "hydra-core>=1.3",
  "matplotlib>=3.7.1",
  "mlflow>=2.11.1",
<<<<<<< HEAD
  "numpy<2",                                         # Pinned until we can confirm it works with anemoi graphs
  "pydantic>=2.9",
=======
  "numpy<2",                          # Pinned until we can confirm it works with anemoi graphs
>>>>>>> 924b565e
  "pynvml>=11.5",
  "pyshtools>=4.13",
  "pytorch-lightning>=2.1",
  "timm>=0.9.2",
  "torch>=2.2",
  "torch-geometric>=2.3.1,<2.5",
  "torchinfo>=1.8",
  "torchvision>=0.18",
  "tqdm>=4.65",
  "zarr>=2.14.2",
]

optional-dependencies.all = [  ]
optional-dependencies.dev = [
  "anemoi-training[docs,tests,all]",
  "pre-commit>=3.3.3",
]
optional-dependencies.docs = [
  "autodoc-pydantic",
  "nbsphinx",
  "pandoc",
  "sphinx<8.2",       # Fixed until nbsphinx updates
  "sphinx-argparse",
  "sphinx-rtd-theme",
]
optional-dependencies.plotting = [
  "distinctipy>=1",
]
optional-dependencies.profile = [
  "holistictraceanalysis>=0.2",
  "pandas>=1.3.2",
  "rich>=13.6",
  "tabulate>=0.9",
]
optional-dependencies.tests = [ "hypothesis>=6.11", "pytest>=8", "pytest-mock>=3" ]
urls.Changelog = "https://github.com/ecmwf/anemoi-training/CHANGELOG.md"
urls.Documentation = "https://anemoi-training.readthedocs.io/"
urls.Homepage = "https://github.com/ecmwf/anemoi-training/"
urls.Issues = "https://github.com/ecmwf/anemoi-training/issues"
urls.Repository = "https://github.com/ecmwf/anemoi-training/"
# command for interactive DDP (not supposed to be used directly)
# the dot is intentional, so it doesn't trigger autocomplete
# Files need to be named profiler due to A005 Module `profile` is shadowing a Python builtin module
scripts.".anemoi-training-profile" = "anemoi.training.commands.profiler:main"
scripts.".anemoi-training-train" = "anemoi.training.commands.train:main"
# Add subcommand in the `commands` directory
scripts.anemoi-training = "anemoi.training.__main__:main"

[tool.setuptools_scm]
root = ".."
version_scheme = "post-release"
local_scheme = "no-local-version"
git_describe_command = "git describe --dirty --tags --long --match 'training-*[0-9]*'"
tag_regex = "^training-(?P<version>[vV]?[0-9]+[^-]*)"
version_file = "src/anemoi/training/_version.py"
fallback_version = "0.0.0"

[tool.ruff]
target-version = "py39"
line-length = 120
src = [ "src" ]
exclude = [ "docs/" ]

lint.select = [
  "A", # flake8 builtins
  # "ANN", # flake8-annotations
  "ANN001", # Type annotation
  "ANN201", # Return type public
  "ANN202", # Return type private
  "ANN205", # Return type static method
  "ANN206", # Return type class method
  "ARG",    # Unused arguments
  "B",      # flake8-bugbear
  "BLE",    # Non-specific exceptions
  "C4",     # Comprehensions
  "C90",    # Mccabe complexity
  "COM",    # Commas
  "CPY",    # Copyright
  # "C",  # pylint convention
  "D", # pydocstyle
  # "DOC", # pydoclint
  "DTZ", # Datetimes
  "E",   # pycodestyle error
  "EM",  # Error messages
  "ERA", # Found unused code
  "F",   # flake8 error
  "FA",  # Future annotations
  # "EXE", # Executable
  # "FBT", # Boolean traps
  "FLY",  # Fstrings
  "FURB", # Modernising code
  "G",    # flake8 logging format
  "ICN",  # Import conventions
  "ISC",  # Implicit string concatenation
  "LOG",  # Logging
  # "I", # isort
  "N",    # pep8 naming
  "NPY",  # Numpys
  "PERF", # Perfomance linting
  "PGH",  # Pygrep hooks
  "PIE",  # Misc lints
  # "PL",  # Pylint (superset of C, E, R, W)
  "PT",  # Pytest
  "PTH", # Use Pathlib
  "Q",   # Quotes
  "R",   # Refactor
  "RET", # Return statements
  "RSE", # Raises
  "RUF", # Ruff specific
  "S",   # bandit !IMPORTANT
  "SIM", # flake8-simplify
  "T10", # Debug statements
  "T20", # Print statements
  "TCH", # Type checking blocks
  "TD",  # Todos
  "TID", # Tidy imports
  "TRY", # Exception handling antipatterns
  "UP",  # Pyupgrade
  "W",   # pycodestyle warning
  "YTT", # flake8-2020
]

lint.ignore = [
  "B018",
  "B028",
  "D100",
  "D101",
  "D102",
  "D103",
  "D104",
  "D105",
  "D401",
  "E203",
  "PT018",
  "S101",
  "TD003",
  "UP007",
]
lint.flake8-import-conventions.extend-aliases."pytorch_lightning" = "pl"
lint.pydocstyle.convention = "numpy"
# Preserve types, even if a file imports `from __future__ import annotations`.
# Necessary for supporting PEP 604 and pydantic with python 3.9
lint.pyupgrade.keep-runtime-typing = true<|MERGE_RESOLUTION|>--- conflicted
+++ resolved
@@ -50,12 +50,8 @@
   "hydra-core>=1.3",
   "matplotlib>=3.7.1",
   "mlflow>=2.11.1",
-<<<<<<< HEAD
   "numpy<2",                                         # Pinned until we can confirm it works with anemoi graphs
   "pydantic>=2.9",
-=======
-  "numpy<2",                          # Pinned until we can confirm it works with anemoi graphs
->>>>>>> 924b565e
   "pynvml>=11.5",
   "pyshtools>=4.13",
   "pytorch-lightning>=2.1",
