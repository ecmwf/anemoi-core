# (C) Copyright 2024 Anemoi contributors.
#
# This software is licensed under the terms of the Apache Licence Version 2.0
# which can be obtained at http://www.apache.org/licenses/LICENSE-2.0.
#
# In applying this licence, ECMWF does not waive the privileges and immunities
# granted to it by virtue of its status as an intergovernmental organisation
# nor does it submit to any jurisdiction.

[build-system]
requires = [ "setuptools>=60", "setuptools-scm>=8" ]

[project]
name = "anemoi-training"

description = "A package to hold various functions to support training of ML models."
keywords = [ "ai", "tools", "training" ]

license = { file = "LICENSE" }
authors = [
  { name = "European Centre for Medium-Range Weather Forecasts (ECMWF)", email = "software.support@ecmwf.int" },
]

requires-python = ">=3.9,<3.13" # Unable to use 3.13 until pyshtools updates

classifiers = [
  "Development Status :: 4 - Beta",
  "Intended Audience :: Developers",
  "License :: OSI Approved :: Apache Software License",
  "Operating System :: OS Independent",
  "Programming Language :: Python :: 3 :: Only",
  "Programming Language :: Python :: 3.9",
  "Programming Language :: Python :: 3.10",
  "Programming Language :: Python :: 3.11",
  "Programming Language :: Python :: 3.12",
  "Programming Language :: Python :: Implementation :: CPython",
  "Programming Language :: Python :: Implementation :: PyPy",
]

dynamic = [ "version" ]

dependencies = [
<<<<<<< HEAD
  "anemoi-datasets>=0.5.2",
  "anemoi-graphs",
  "anemoi-models",
=======
  "anemoi-datasets>=0.5.13",
  "anemoi-graphs>=0.4.1",
  "anemoi-models>=0.4.1",
>>>>>>> c588bc00
  "anemoi-utils[provenance]>=0.4.4",
  "dask<=2024.12.1",                 # pinned until a new datashader version is released
  "datashader>=0.16.3",
  "einops>=0.6.1",
  "hydra-core>=1.3",
  "matplotlib>=3.7.1",
  "mlflow>=2.11.1",
  "numpy<2",                         # Pinned until we can confirm it works with anemoi graphs
  "pynvml>=11.5",
  "pyshtools>=4.10.4",
  "pytorch-lightning>=2.1",
  "timm>=0.9.2",
  "torch>=2.2",
  "torch-geometric>=2.3.1,<2.5",
  "torchinfo>=1.8",
  "tqdm>=4.65",
  "zarr>=2.14.2",
]

optional-dependencies.all = [  ]
optional-dependencies.dev = [
  "anemoi-training[docs,tests,all]",
  "pre-commit>=3.3.3",
]
optional-dependencies.docs = [
  "nbsphinx",
  "pandoc",
  "sphinx",
  "sphinx-argparse",
  "sphinx-rtd-theme",
]
optional-dependencies.profile = [
  "holistictraceanalysis>=0.2",
  "pandas>=1.3.2",
  "rich>=13.6",
  "tabulate>=0.9",
]
optional-dependencies.tests = [ "hypothesis", "pytest", "pytest-mock" ]
urls.Changelog = "https://github.com/ecmwf/anemoi-training/CHANGELOG.md"
urls.Documentation = "https://anemoi-training.readthedocs.io/"
urls.Homepage = "https://github.com/ecmwf/anemoi-training/"
urls.Issues = "https://github.com/ecmwf/anemoi-training/issues"
urls.Repository = "https://github.com/ecmwf/anemoi-training/"
# command for interactive DDP (not supposed to be used directly)
# the dot is intentional, so it doesn't trigger autocomplete
# Files need to be named profiler due to A005 Module `profile` is shadowing a Python builtin module
scripts.".anemoi-training-profile" = "anemoi.training.commands.profiler:main"
scripts.".anemoi-training-train" = "anemoi.training.commands.train:main"
# Add subcommand in the `commands` directory
scripts.anemoi-training = "anemoi.training.__main__:main"

[tool.setuptools_scm]
root = ".."
version_scheme = "post-release"
local_scheme = "no-local-version"
git_describe_command = "git describe --dirty --tags --long --match 'training-*[0-9]*'"
tag_regex = "^training-(?P<version>[vV]?[0-9]+[^-]*)"
version_file = "src/anemoi/training/_version.py"
fallback_version = "0.0.0"

[tool.ruff]
target-version = "py39"
line-length = 120
src = [ "src" ]
exclude = [ "docs/" ]

preview = true
lint.flake8-import-conventions.extend-aliases."pytorch_lightning" = "pl"
lint.pydocstyle.convention = "numpy"
select = [
  "A", # flake8 builtins
  # "ANN", # flake8-annotations
  "ANN001", # Type annotation
  "ANN201", # Return type public
  "ANN202", # Return type private
  "ANN205", # Return type static method
  "ANN206", # Return type class method
  "ARG",    # Unused arguments
  "B",      # flake8-bugbear
  "BLE",    # Non-specific exceptions
  "C4",     # Comprehensions
  "C90",    # Mccabe complexity
  "COM",    # Commas
  "CPY",    # Copyright
  # "C",  # pylint convention
  "D", # pydocstyle
  # "DOC", # pydoclint
  "DTZ", # Datetimes
  "E",   # pycodestyle error
  "EM",  # Error messages
  "ERA", # Found unused code
  "F",   # flake8 error
  "FA",  # Future annotations
  # "EXE", # Executable
  # "FBT", # Boolean traps
  "FLY",  # Fstrings
  "FURB", # Modernising code
  "G",    # flake8 logging format
  "ICN",  # Import conventions
  "ISC",  # Implicit string concatenation
  "LOG",  # Logging
  # "I", # isort
  "N",    # pep8 naming
  "NPY",  # Numpys
  "PERF", # Perfomance linting
  "PGH",  # Pygrep hooks
  "PIE",  # Misc lints
  # "PL",  # Pylint (superset of C, E, R, W)
  "PT",  # Pytest
  "PTH", # Use Pathlib
  "Q",   # Quotes
  "R",   # Refactor
  "RET", # Return statements
  "RSE", # Raises
  "RUF", # Ruff specific
  "S",   # bandit !IMPORTANT
  "SIM", # flake8-simplify
  "T10", # Debug statements
  "T20", # Print statements
  "TCH", # Type checking blocks
  "TD",  # Todos
  "TID", # Tidy imports
  "TRY", # Exception handling antipatterns
  "UP",  # Pyupgrade
  "W",   # pycodestyle warning
  "YTT", # flake8-2020
]

ignore = [
  "B018",
  "B028",
  "D100",
  "D101",
  "D102",
  "D103",
  "D104",
  "D105",
  "D401",
  "E203",
  "PT018",
  "S101",
  "TD003",
]<|MERGE_RESOLUTION|>--- conflicted
+++ resolved
@@ -40,15 +40,9 @@
 dynamic = [ "version" ]
 
 dependencies = [
-<<<<<<< HEAD
-  "anemoi-datasets>=0.5.2",
+  "anemoi-datasets>=0.5.13",
   "anemoi-graphs",
   "anemoi-models",
-=======
-  "anemoi-datasets>=0.5.13",
-  "anemoi-graphs>=0.4.1",
-  "anemoi-models>=0.4.1",
->>>>>>> c588bc00
   "anemoi-utils[provenance]>=0.4.4",
   "dask<=2024.12.1",                 # pinned until a new datashader version is released
   "datashader>=0.16.3",
