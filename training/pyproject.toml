--- conflicted
+++ resolved
@@ -43,19 +43,13 @@
   "anemoi-datasets>=0.5.13",
   "anemoi-graphs>=0.4.1",
   "anemoi-models>=0.4.1",
-<<<<<<< HEAD
-  "anemoi-utils[provenance]>=0.4.13",
-  "datashader>=0.17",
-=======
   "anemoi-utils[provenance]>=0.4.22",
   "datashader>=0.16.3",
->>>>>>> 426e8604
   "einops>=0.6.1",
   "hydra-core>=1.3",
-  "llvmlite==0.44",                   # `py3.11: llvmlite` was included because `datashader` (v0.16.3) depends on `numba` (v0.56.4) which depends on `llvmlite`
   "matplotlib>=3.7.1",
   "mlflow>=2.11.1",
-  "numba>=0.61.2",
+  "numba>=0.61.2",                    # required by datashader
   "numpy<2",                          # Pinned until we can confirm it works with anemoi graphs
   "pydantic>=2.9",
   "pynvml>=11.5",
