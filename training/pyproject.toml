--- conflicted
+++ resolved
@@ -42,12 +42,8 @@
 dependencies = [
   "anemoi-datasets>=0.5.13",
   "anemoi-graphs>=0.5.2",
-<<<<<<< HEAD
-  "anemoi-models>=0.5",
+  "anemoi-models>=0.8",
   "anemoi-transform>=0.1.11",
-=======
-  "anemoi-models>=0.8",
->>>>>>> acca570a
   "anemoi-utils[provenance]>=0.4.22",
   "datashader>=0.16.3,<0.17; python_version<'3.10'",
   "datashader>=0.17; python_version>='3.10'",
