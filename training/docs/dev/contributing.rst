--- conflicted
+++ resolved
@@ -5,57 +5,54 @@
 Thank you for your interest in Anemoi! This guide will show you how to
 contribute to the Anemoi packages.
 
-If you encounter a bug or have a feature request, the first step
-is to let us know by raising an issue on GitHub using the following steps:
+If you encounter a bug or have a feature request, the first step is to
+let us know by raising an issue on GitHub using the following steps:
+
 #. Check the existing issues to avoid duplicates.
+
 #. If it's a new issue, create a detailed bug report or feature request
    by filling in the issue template.
+
 #. Use clear, descriptive titles and provide as much relevant
    information as possible.
+
 #. If you have a bug, include the steps to reproduce it.
+
 #. If you have a feature request, describe the use case and expected
    behaviour.
-#. If you are interested in solving the issue yourself, assign
-   the issue to yourself and follow the steps in the
-   [Contributing to Development](#contributing-to-development) section.
-
-<<<<<<< HEAD
+
+#. If you are interested in solving the issue yourself, assign the issue
+   to yourself and follow the steps in the [Contributing to
+   Development](#contributing-to-development) section.
+
 ### Contributing to Development
 
-If you are interested in contributing to the development of
-the Anemoi packages, please follow the steps below:
+If you are interested in contributing to the development of the Anemoi
+packages, please follow the steps below:
+
 #. Fork the anemoi repository on GitHub to your personal/organisation
-   account. [See GitHub tutorial](https://docs.github.com/en/get-started/quickstart/fork-a-repo)
+   account. [See GitHub
+   tutorial](https://docs.github.com/en/get-started/quickstart/fork-a-repo)
+
 #. Set up the development environment following the instructions in the
-   [Setting Up the Development Environment](#setting-up-the-development-environment) section.
-#. Create a new branch for your developments, following the
-   [Branching Guidelines](#branching-guidelines).
+   [Setting Up the Development
+   Environment](#setting-up-the-development-environment) section.
+
+#. Create a new branch for your developments, following the [Branching
+   Guidelines](#branching-guidelines).
+
 #. Make your changes and ensure that your changes adhere to the
    [Development Guidelines](#development-guidelines).
+
 #. Commit the changes using the [Commit Guidelines](#commit-guidelines).
-=======
-If you are interested in contributing to the development of
-the Anemoi packages, please follow the steps below:
-#. Fork the anemoi repository on GitHub to your personal/organisation
-   account.
-#TODO: add link to Github tutorial
-#. Set up the development environment following the instructions below.
-#TODO: add reference
-#. Create a new branch for your developments.
-#TODO: Add branch guideline. Add reference
-#. Make your changes and ensure that your changes adheres to the
-   coding guidelines.
-#. Commit the changes using the `Commit Guidelines`_ above.
->>>>>>> 48488e68
+
 #. Push your branch to your fork on GitHub.
+
 #. Open a Pull Request against the `main` branch of the original
    repository and fill in the Pull Request template.
-#. Request a review from maintainers or other contributors, which
-<<<<<<< HEAD
-   will follow the [Code Review Process](#code-review-process).
-=======
-   will follow the code review process. # TODO add link to section below
->>>>>>> 48488e68
+
+#. Request a review from maintainers or other contributors, which will
+   follow the [Code Review Process](#code-review-process).
 
 ****************************************
  Setting Up the Development Environment
@@ -103,26 +100,37 @@
 
       pre-commit run --all-files
 
-***********************
+************************
  Development Guidelines
-***********************
+************************
 
 Please follow these development guidelines:
 
-#. Ensure high-quality code with appropriate tests, documentation, linting, and style checks.
+#. Ensure high-quality code with appropriate tests, documentation,
+   linting, and style checks.
+
 #. Follow the [Branching Guidelines](#branching-guidelines).
-#. Open an issue before starting a feature or bug fix to discuss the approach with maintainers.
+
+#. Open an issue before starting a feature or bug fix to discuss the
+   approach with maintainers.
+
 #. Make small, focused commits with clear and concise messages.
-#. Follow the [Conventional Commits guidelines](https://www.conventionalcommits.org/), e.g., "feat:", "fix:", "docs:", etc.
-#. Use present tense and imperative mood in commit messages (e.g., "Add feature" not "Added feature").
+
+#. Follow the [Conventional Commits
+   guidelines](https://www.conventionalcommits.org/), e.g., "feat:",
+   "fix:", "docs:", etc.
+
+#. Use present tense and imperative mood in commit messages (e.g., "Add
+   feature" not "Added feature").
+
 #. Reference relevant issue numbers in commit messages when applicable.
 
 ### Branching Guidelines
 
-- Use feature branches for new features (e.g., `feature/your-feature`)
-- Use fix branches for bug fixes (e.g., `fix/your-bug`)
-- Use a descriptive name that indicates the purpose of the branch
-- Keep branches up to date with `main` before opening a Pull Request
+-  Use feature branches for new features (e.g., `feature/your-feature`)
+-  Use fix branches for bug fixes (e.g., `fix/your-bug`)
+-  Use a descriptive name that indicates the purpose of the branch
+-  Keep branches up to date with `main` before opening a Pull Request
 
 ***************
  Running Tests
@@ -169,41 +177,27 @@
 
 The generated documentation will be in `docs/_build/html/index.html`.
 
-Documentation is also automatically generated for Pull Requests on ReadTheDocs.
+Documentation is also automatically generated for Pull Requests on
+ReadTheDocs.
 
 *********************
  Code Review Process
 *********************
-<<<<<<< HEAD
-
-The Anemoi packages have a set of automated checks to enforce
-coding guidelines. These checks are run via GitHub Actions on every Pull Request.
-For security reasons, maintainers must review code changes before enabling automated checks.
+
+The Anemoi packages have a set of automated checks to enforce coding
+guidelines. These checks are run via GitHub Actions on every Pull
+Request. For security reasons, maintainers must review code changes
+before enabling automated checks.
 
 ### Review Steps
 
-1. Ensure that all the [Development Guidelines](#development-guidelines) criteria are met before
-=======
-The anemoi packages have a set of automated checks to enforce
-the coding guidelines.
-This is done through GitHub Actions, which will run the checks
-on every Pull Request.
-For security reasons, the maintainers of the Anemoi packages
-first need to review the code changes before running the automated checks.
-
-The code review process contains the following steps:
-#. Ensure that all the coding guidelines criteria are met before
->>>>>>> 48488e68
-   submitting a Pull Request.
-2. Request a review from maintainers or other contributors, noting that support is on a best-efforts basis.
-3. After an initial review, a maintainer will enable automated
-   checks to run on the Pull Request.
-<<<<<<< HEAD
-4. Reviewers may provide feedback or request changes to your contribution.
-5. Once approved, a maintainer will merge your Pull Request into the appropriate branch.
-=======
-#. Reviewers may have feedback or comments on your contributions.
-#. Once approved, a maintainer will merge your Pull Request into
-   the appropriate branch.
-#TODO: rephrase
->>>>>>> 48488e68
+#. Ensure that all the [Development Guidelines](#development-guidelines)
+   criteria are met before submitting a Pull Request.
+#. Request a review from maintainers or other contributors, noting that
+   support is on a best-efforts basis.
+#. After an initial review, a maintainer will enable automated checks to
+   run on the Pull Request.
+#. Reviewers may provide feedback or request changes to your
+   contribution.
+#. Once approved, a maintainer will merge your Pull Request into the
+   appropriate branch.