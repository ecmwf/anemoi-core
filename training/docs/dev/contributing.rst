--- conflicted
+++ resolved
@@ -5,25 +5,15 @@
 Thank you for your interest in contributing to Anemoi ${package}! This
 guide will help you get started with the development process.
 
-<<<<<<< HEAD
 #. Fork the anemoi repository on GitHub to your personal/organisation 
    account. 
 #TODO: add link to Github tutorial
-=======
-#. Fork the anemoi repository on GitHub to your personal/organisation
-   account.
->>>>>>> 827c52dc
 #. Set up the development environment following the instructions below.
 #TODO: add reference
 #. Create a new branch for your developments.
-<<<<<<< HEAD
 #TODO: Add branch guideline. Add reference
 #. Make your changes and ensure that your changes adheres to the
    coding guidelines.
-=======
-#. Make your changes and ensure that your changes adheres to the coding
-   guidelines.
->>>>>>> 827c52dc
 #. Commit the changes using the `Commit Guidelines`_ above.
 #. Push your branch to your fork on GitHub.
 #. Open a Pull Request against the `main` branch of the original
