defaults:
  - data: zarr
  - dataloader: native_grid
  - diagnostics: evaluation
  - system: example
  - graph: encoder_decoder_only
  - model: transformer_ens
  - training: default
  - _self_

config_validation: True

# Changes in hardware
system:
  files:
<<<<<<< HEAD
    truncation: ${data.resolution}-o32-linear.mat.npz
    truncation_inv: o32-${data.resolution}-linear.mat.npz
  num_gpus_per_ensemble: 1
  num_gpus_per_node: 1
  num_nodes: 1
  num_gpus_per_model: 1
=======
    truncation: ${data.resolution}-O32-linear.mat.npz
    truncation_inv: O32-${data.resolution}-linear.mat.npz
  hardware:
    num_gpus_per_ensemble: 1
    num_gpus_per_node: 1
    num_nodes: 1
    num_gpus_per_model: 1
>>>>>>> f14fc321

data:
  resolution: o96

# Changes in training
training:
  model_task: anemoi.training.train.tasks.GraphEnsForecaster
  ensemble_size_per_device: 4
  max_epochs: 20

  # Changes in strategy
  strategy:
    _target_: anemoi.training.distributed.strategy.DDPEnsGroupStrategy
    num_gpus_per_ensemble: ${system.hardware.num_gpus_per_ensemble}
    num_gpus_per_model: ${system.hardware.num_gpus_per_model}

  # Changes in training loss
  training_loss:
    _target_: anemoi.training.losses.kcrps.AlmostFairKernelCRPS
    scalars: ["variable"]
    ignore_nans: False
    alpha: 1.0

  # Changes in validation metrics
  validation_metrics:
    - _target_: anemoi.training.losses.kcrps.AlmostFairKernelCRPS
      scalars: []
      ignore_nans: False
      alpha: 1.0

diagnostics:
  plot:
    callbacks: []<|MERGE_RESOLUTION|>--- conflicted
+++ resolved
@@ -13,14 +13,6 @@
 # Changes in hardware
 system:
   files:
-<<<<<<< HEAD
-    truncation: ${data.resolution}-o32-linear.mat.npz
-    truncation_inv: o32-${data.resolution}-linear.mat.npz
-  num_gpus_per_ensemble: 1
-  num_gpus_per_node: 1
-  num_nodes: 1
-  num_gpus_per_model: 1
-=======
     truncation: ${data.resolution}-O32-linear.mat.npz
     truncation_inv: O32-${data.resolution}-linear.mat.npz
   hardware:
@@ -28,7 +20,6 @@
     num_gpus_per_node: 1
     num_nodes: 1
     num_gpus_per_model: 1
->>>>>>> f14fc321
 
 data:
   resolution: o96
