# (C) Copyright 2024 Anemoi contributors.
#
# This software is licensed under the terms of the Apache Licence Version 2.0
# which can be obtained at http://www.apache.org/licenses/LICENSE-2.0.
#
# In applying this licence, ECMWF does not waive the privileges and immunities
# granted to it by virtue of its status as an intergovernmental organisation
# nor does it submit to any jurisdiction.


from __future__ import annotations

import importlib.resources as pkg_resources
import logging
import os
import re
import shutil
import tempfile
from contextlib import chdir
from pathlib import Path
from typing import TYPE_CHECKING
from typing import Any

from hydra import compose
from hydra import initialize
from omegaconf import DictConfig
from omegaconf import OmegaConf

from hydra import compose
from hydra import initialize
from omegaconf import OmegaConf

from anemoi.training.commands import Command
from anemoi.training.schemas.base_schema import BaseSchema

if TYPE_CHECKING:
    import argparse

    from pydantic import BaseModel


LOGGER = logging.getLogger(__name__)


class ConfigGenerator(Command):
    """Commands to interact with training configs."""

    @staticmethod
    def add_arguments(command_parser: argparse.ArgumentParser) -> None:
        subparsers = command_parser.add_subparsers(dest="subcommand", required=True)

        help_msg = "Generate the Anemoi training configs."
        generate = subparsers.add_parser(
            "generate",
            help=help_msg,
            description=help_msg,
        )
        generate.add_argument("--output", "-o", default=Path.cwd(), help="Output directory")
        generate.add_argument("--overwrite", "-f", action="store_true")

        help_msg = "Generate the Anemoi training configs in home."
        anemoi_training_home = subparsers.add_parser(
            "training-home",
            help=help_msg,
            description=help_msg,
        )
        anemoi_training_home.add_argument("--overwrite", "-f", action="store_true")

<<<<<<< HEAD
        help_msg = "Dump Anemoi configs to a YAML file."
        dump = subparsers.add_parser(
            "dump",
            help=help_msg,
            description=help_msg,
        )
        dump.add_argument("--config-path", "-i", default=Path.cwd(), type=Path, help="Configuration directory")
        dump.add_argument("--config-name", "-n", default="dev", help="Name of the configuration")
        dump.add_argument("--output", "-o", default="./config.yaml", type=Path, help="Output file path")
        dump.add_argument("--overwrite", "-f", action="store_true")

    def run(self, args: argparse.Namespace) -> None:
        self.overwrite = args.overwrite

=======
        help_msg = "Validate the Anemoi training configs."
        validate = subparsers.add_parser("validate", help=help_msg, description=help_msg)

        validate.add_argument("--name", help="Name of the primary config file")
        validate.add_argument("--overwrite", "-f", action="store_true")
        validate.add_argument(
            "--mask_env_vars",
            "-m",
            help="Mask environment variables from config. Default False",
            action="store_true",
        )

    def run(self, args: argparse.Namespace) -> None:

        self.overwrite = args.overwrite
>>>>>>> 83d72e17
        if args.subcommand == "generate":
            LOGGER.info(
                "Generating configs, please wait.",
            )
            self.traverse_config(args.output)
            return

        if args.subcommand == "training-home":
            anemoi_home = Path.home() / ".config" / "anemoi" / "training" / "config"
<<<<<<< HEAD

=======
            LOGGER.info(
                "Generating configs, please wait.",
            )
            self.traverse_config(anemoi_home)
>>>>>>> 83d72e17
            LOGGER.info("Inference checkpoint saved to %s", anemoi_home)
            self.traverse_config(anemoi_home)
            return

        if args.subcommand == "dump":
            LOGGER.info("Dumping config to %s", args.output)
            self.dump_config(args.config_path, args.config_name, args.output)
            return

        if args.subcommand == "validate":
            LOGGER.info("Validating configs.")
            LOGGER.warning(
                "Note that this command is not taking into account if your config has a no_validation flag."
                "So this command will validate the config regardless of the flag.",
            )
            self.validate_config(args.name, args.mask_env_vars)
            LOGGER.info("Config files validated.")
            return

    def traverse_config(self, destination_dir: Path | str) -> None:
        """Writes the given configuration data to the specified file path."""
        config_package = "anemoi.training.config"

        # Ensure the destination directory exists
        destination_dir = Path(destination_dir)
        destination_dir.mkdir(parents=True, exist_ok=True)

        # Traverse through the package's config directory
        with pkg_resources.as_file(pkg_resources.files(config_package)) as config_path:
            self.copy_files(config_path, destination_dir)

    @staticmethod
    def copy_file(item: Path, file_path: Path) -> None:
        """Copies the file to the destination directory."""
        try:
            shutil.copy2(item, file_path)
            LOGGER.info("Copied %s to %s", item.name, file_path)
        except Exception:
            LOGGER.exception("Failed to copy %s", item.name)

<<<<<<< HEAD
    def copy_files(self, source_directory: Path, target_directory: Path) -> None:
        """Copies directory files to a target directory."""
        for data in source_directory.rglob("*yaml"):  # Recursively walk through all files and directories
            item = Path(data)
            if item.is_file():
                file_path = Path(target_directory, item.relative_to(source_directory))

                file_path.parent.mkdir(parents=True, exist_ok=True)

                if not file_path.exists() or self.overwrite:
                    self.copy_file(item, file_path)
                else:
                    LOGGER.info("File %s already exists, skipping", file_path)

    def dump_config(self, config_path: Path, name: str, output: Path) -> None:
        """Dump config files in one YAML file."""
        # Copy config files in temporary directory
        tmp_dir = Path(tempfile.TemporaryDirectory().name)
        self.copy_files(config_path, tmp_dir)
        if not tmp_dir.exists():
            LOGGER.error("No files found in  %s", config_path.absolute())
            raise FileNotFoundError

        # Move to config directory to be able to handle hydra
        with chdir(tmp_dir), initialize(version_base=None, config_path="./"):
            cfg = compose(config_name=name)

        # Dump configuration in output file
        LOGGER.info("Dumping file in %s.", output)
        with output.open("w") as f:
            f.write(OmegaConf.to_yaml(cfg))

        # Remove tmp dir
        for fp in tmp_dir.rglob("*yaml"):
            if fp.is_file():
                fp.unlink()
        LOGGER.info("Remove temporary directory %s.", tmp_dir)
        shutil.rmtree(tmp_dir)
=======
    def _mask_slurm_env_variables(self, cfg: DictConfig) -> None:
        """Mask environment variables are set."""
        # Convert OmegaConf dict to YAML format (raw string)
        raw_cfg = OmegaConf.to_yaml(cfg)
        # To extract and replace environment variables, loop through the matches
        updated_cfg = raw_cfg
        primitive_type_hints = extract_primitive_type_hints(BaseSchema)

        patterns = [
            r"(\w+):\s*\$\{oc\.env:([A-Z0-9_]+)\}(?!\})",
            r"(\w+):\s*\$\{oc\.decode:\$\{oc\.env:([A-Z0-9_]+)\}\}",
        ]
        replaces = ["${{oc.env:{match}}}", "${{oc.decode:${{oc.env:{match}}}}}"]
        # Find all matches in the raw_cfg string
        for pattern, replace in zip(patterns, replaces, strict=False):
            matches = re.findall(pattern, raw_cfg)
            # Find the corresponding type hints for each extracted key
            for extracted_key, match in matches:
                corresponding_keys = next(iter([key for key in primitive_type_hints if extracted_key in key]))
                # Check if the environment variable exists
                env_value = os.getenv(match)

                # If environment variable doesn't exist, replace with default string
                if env_value is None:
                    def_str = "default"
                    def_int = 0
                    def_bool = True
                    if primitive_type_hints[corresponding_keys] is str:
                        env_value = def_str
                    elif primitive_type_hints[corresponding_keys] in [int, float]:
                        env_value = def_int
                    elif primitive_type_hints[corresponding_keys] is bool:
                        env_value = def_bool
                    elif primitive_type_hints[corresponding_keys] is Path:
                        env_value = Path(def_str)
                    else:
                        msg = "Type not supported for masking environment variables"
                        raise TypeError(msg)
                    LOGGER.warning("Environment variable %s not found, masking with %s", match, env_value)
                    # Replace the pattern with the actual value or the default string
                    updated_cfg = updated_cfg.replace(replace.format(match=match), str(env_value))

        return OmegaConf.create(updated_cfg)

    def validate_config(self, name: Path | str, mask_env_vars: bool) -> None:
        """Validates the configuration files in the given directory."""
        with initialize(version_base=None, config_path=""):
            cfg = compose(config_name=name)
            if mask_env_vars:
                cfg = self._mask_slurm_env_variables(cfg)
            OmegaConf.resolve(cfg)
            BaseSchema(**cfg)


def extract_primitive_type_hints(model: type[BaseModel], prefix: str = "") -> dict[str, Any]:
    field_types = {}

    for field_name, field_info in model.model_fields.items():
        field_type = field_info.annotation
        full_field_name = f"{prefix}.{field_name}" if prefix else field_name

        # Check if the field type has 'model_fields' (indicating a nested Pydantic model)
        if hasattr(field_type, "model_fields"):
            field_types.update(extract_primitive_type_hints(field_type, full_field_name))
        else:
            try:
                field_types[full_field_name] = field_type.__args__[0]
            except AttributeError:
                field_types[full_field_name] = field_type

    return field_types
>>>>>>> 83d72e17


command = ConfigGenerator<|MERGE_RESOLUTION|>--- conflicted
+++ resolved
@@ -66,22 +66,6 @@
         )
         anemoi_training_home.add_argument("--overwrite", "-f", action="store_true")
 
-<<<<<<< HEAD
-        help_msg = "Dump Anemoi configs to a YAML file."
-        dump = subparsers.add_parser(
-            "dump",
-            help=help_msg,
-            description=help_msg,
-        )
-        dump.add_argument("--config-path", "-i", default=Path.cwd(), type=Path, help="Configuration directory")
-        dump.add_argument("--config-name", "-n", default="dev", help="Name of the configuration")
-        dump.add_argument("--output", "-o", default="./config.yaml", type=Path, help="Output file path")
-        dump.add_argument("--overwrite", "-f", action="store_true")
-
-    def run(self, args: argparse.Namespace) -> None:
-        self.overwrite = args.overwrite
-
-=======
         help_msg = "Validate the Anemoi training configs."
         validate = subparsers.add_parser("validate", help=help_msg, description=help_msg)
 
@@ -94,10 +78,21 @@
             action="store_true",
         )
 
+        help_msg = "Dump Anemoi configs to a YAML file."
+        dump = subparsers.add_parser(
+            "dump",
+            help=help_msg,
+            description=help_msg,
+        )
+        dump.add_argument("--config-path", "-i", default=Path.cwd(), type=Path, help="Configuration directory")
+        dump.add_argument("--config-name", "-n", default="dev", help="Name of the configuration")
+        dump.add_argument("--output", "-o", default="./config.yaml", type=Path, help="Output file path")
+        dump.add_argument("--overwrite", "-f", action="store_true")
+
     def run(self, args: argparse.Namespace) -> None:
 
         self.overwrite = args.overwrite
->>>>>>> 83d72e17
+
         if args.subcommand == "generate":
             LOGGER.info(
                 "Generating configs, please wait.",
@@ -107,21 +102,8 @@
 
         if args.subcommand == "training-home":
             anemoi_home = Path.home() / ".config" / "anemoi" / "training" / "config"
-<<<<<<< HEAD
-
-=======
-            LOGGER.info(
-                "Generating configs, please wait.",
-            )
-            self.traverse_config(anemoi_home)
->>>>>>> 83d72e17
             LOGGER.info("Inference checkpoint saved to %s", anemoi_home)
             self.traverse_config(anemoi_home)
-            return
-
-        if args.subcommand == "dump":
-            LOGGER.info("Dumping config to %s", args.output)
-            self.dump_config(args.config_path, args.config_name, args.output)
             return
 
         if args.subcommand == "validate":
@@ -134,6 +116,11 @@
             LOGGER.info("Config files validated.")
             return
 
+        if args.subcommand == "dump":
+            LOGGER.info("Dumping config to %s", args.output)
+            self.dump_config(args.config_path, args.config_name, args.output)
+            return
+
     def traverse_config(self, destination_dir: Path | str) -> None:
         """Writes the given configuration data to the specified file path."""
         config_package = "anemoi.training.config"
@@ -155,7 +142,6 @@
         except Exception:
             LOGGER.exception("Failed to copy %s", item.name)
 
-<<<<<<< HEAD
     def copy_files(self, source_directory: Path, target_directory: Path) -> None:
         """Copies directory files to a target directory."""
         for data in source_directory.rglob("*yaml"):  # Recursively walk through all files and directories
@@ -170,31 +156,6 @@
                 else:
                     LOGGER.info("File %s already exists, skipping", file_path)
 
-    def dump_config(self, config_path: Path, name: str, output: Path) -> None:
-        """Dump config files in one YAML file."""
-        # Copy config files in temporary directory
-        tmp_dir = Path(tempfile.TemporaryDirectory().name)
-        self.copy_files(config_path, tmp_dir)
-        if not tmp_dir.exists():
-            LOGGER.error("No files found in  %s", config_path.absolute())
-            raise FileNotFoundError
-
-        # Move to config directory to be able to handle hydra
-        with chdir(tmp_dir), initialize(version_base=None, config_path="./"):
-            cfg = compose(config_name=name)
-
-        # Dump configuration in output file
-        LOGGER.info("Dumping file in %s.", output)
-        with output.open("w") as f:
-            f.write(OmegaConf.to_yaml(cfg))
-
-        # Remove tmp dir
-        for fp in tmp_dir.rglob("*yaml"):
-            if fp.is_file():
-                fp.unlink()
-        LOGGER.info("Remove temporary directory %s.", tmp_dir)
-        shutil.rmtree(tmp_dir)
-=======
     def _mask_slurm_env_variables(self, cfg: DictConfig) -> None:
         """Mask environment variables are set."""
         # Convert OmegaConf dict to YAML format (raw string)
@@ -248,6 +209,30 @@
             OmegaConf.resolve(cfg)
             BaseSchema(**cfg)
 
+    def dump_config(self, config_path: Path, name: str, output: Path) -> None:
+        """Dump config files in one YAML file."""
+        # Copy config files in temporary directory
+        tmp_dir = Path(tempfile.TemporaryDirectory().name)
+        self.copy_files(config_path, tmp_dir)
+        if not tmp_dir.exists():
+            LOGGER.error("No files found in  %s", config_path.absolute())
+            raise FileNotFoundError
+
+        # Move to config directory to be able to handle hydra
+        with chdir(tmp_dir), initialize(version_base=None, config_path="./"):
+            cfg = compose(config_name=name)
+
+        # Dump configuration in output file
+        LOGGER.info("Dumping file in %s.", output)
+        with output.open("w") as f:
+            f.write(OmegaConf.to_yaml(cfg))
+
+        # Remove tmp dir
+        for fp in tmp_dir.rglob("*yaml"):
+            if fp.is_file():
+                fp.unlink()
+        LOGGER.info("Remove temporary directory %s.", tmp_dir)
+        shutil.rmtree(tmp_dir)
 
 def extract_primitive_type_hints(model: type[BaseModel], prefix: str = "") -> dict[str, Any]:
     field_types = {}
@@ -266,7 +251,6 @@
                 field_types[full_field_name] = field_type
 
     return field_types
->>>>>>> 83d72e17
 
 
 command = ConfigGenerator