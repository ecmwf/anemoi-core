# (C) Copyright 2024 Anemoi contributors.
#
# This software is licensed under the terms of the Apache Licence Version 2.0
# which can be obtained at http://www.apache.org/licenses/LICENSE-2.0.
#
# In applying this licence, ECMWF does not waive the privileges and immunities
# granted to it by virtue of its status as an intergovernmental organisation
# nor does it submit to any jurisdiction.


import datetime
import logging
from abc import ABC
from abc import abstractmethod
from functools import cached_property
from pathlib import Path
from typing import Any

import hydra
import numpy as np
import pytorch_lightning as pl
import torch
from hydra.utils import get_class
from hydra.utils import instantiate
from omegaconf import DictConfig
from omegaconf import OmegaConf
from pytorch_lightning.utilities.rank_zero import rank_zero_only
from scipy.sparse import load_npz
from torch_geometric.data import HeteroData

from anemoi.training.data.datamodule import AnemoiDatasetsDataModule
from anemoi.training.diagnostics.callbacks import get_callbacks
from anemoi.training.diagnostics.logger import get_mlflow_logger
from anemoi.training.diagnostics.logger import get_tensorboard_logger
from anemoi.training.diagnostics.logger import get_wandb_logger
from anemoi.training.schemas.base_schema import BaseSchema
from anemoi.training.schemas.base_schema import UnvalidatedBaseSchema
from anemoi.training.schemas.base_schema import convert_to_omegaconf
from anemoi.training.train.tasks.base import get_multiple_datasets_config
from anemoi.training.utils.checkpoint import freeze_submodule_by_name
from anemoi.training.utils.checkpoint import transfer_learning_loading
from anemoi.training.utils.jsonify import map_config_to_primitives
from anemoi.training.utils.seeding import get_base_seed
from anemoi.utils.provenance import gather_provenance_info

LOGGER = logging.getLogger(__name__)


class AnemoiTrainer(ABC):
    """Utility class for training the model."""

    def __init__(self, config: DictConfig) -> None:
        """Initialize the Anemoi trainer.

        Parameters
        ----------
        config : DictConfig
            Config object from Hydra.

        """
        # Allow for lower internal precision of float32 matrix multiplications.
        # This can increase performance (and TensorCore usage, where available).
        torch.set_float32_matmul_precision("high")
        # Resolve the config to avoid shenanigans with lazy loading

        if config.config_validation:
            OmegaConf.resolve(config)
            self.config = BaseSchema(**config)

            LOGGER.info("Config validated.")
        else:
            config = OmegaConf.to_object(config)
            self.config = UnvalidatedBaseSchema(**DictConfig(config))

            LOGGER.info("Skipping config validation.")

        self.start_from_checkpoint = (
            bool(self.config.training.run_id)
            or bool(self.config.training.fork_run_id)
            or bool(self.config.hardware.files.warm_start)
        )
        LOGGER.info("Starting from checkpoint: %s", self.start_from_checkpoint)

        self.load_weights_only = self.config.training.load_weights_only
        self.parent_uuid = None

        self.config.training.run_id = self.run_id
        LOGGER.info("Run id: %s", self.config.training.run_id)

        # Get the server2server lineage
        self._get_server2server_lineage()

        # Update paths to contain the run ID
        self._update_paths()

        # Update dry_run attribute, check if checkpoint exists
        self._check_dry_run()

        # Check for dry run, i.e. run id without data
        self._log_information()

    @cached_property
    def datamodule(self) -> Any:
        """DataModule instance and DataSets."""
<<<<<<< HEAD
        datamodule = instantiate(
            convert_to_omegaconf(self.config).datamodule,
            convert_to_omegaconf(self.config),
            self.graph_data,
        )
        # Multi-dataset case: store num_features per dataset
        self.config.data.num_features = {name: len(data.variables) for name, data in datamodule.ds_train.data.items()}
        # Log information for each dataset
        for name, data in datamodule.ds_train.data.items():
            LOGGER.info("Dataset '%s' - Number of variables: %s", name, len(data.variables))
            LOGGER.info("Dataset '%s' - Variables: %s", name, str(data.variables))
=======
        datamodule = AnemoiDatasetsDataModule(convert_to_omegaconf(self.config), self.graph_data)
        self.config.data.num_features = len(datamodule.ds_train.data.variables)
        LOGGER.info("Number of data variables: %s", str(len(datamodule.ds_train.data.variables)))
        LOGGER.info("Variables: %s", str(datamodule.ds_train.data.variables))
>>>>>>> 921e108b
        return datamodule

    @cached_property
    def data_indices(self) -> dict:
        """Returns a dictionary of data indices.

        This is used to slice the data.
        """
        return self.datamodule.data_indices

    @cached_property
    def initial_seed(self) -> int:
        """Initial seed for the RNG.

        This sets the same initial seed for all ranks. Ranks are re-seeded in the
        strategy to account for model communication groups.
        """
        initial_seed = get_base_seed()
        rnd_seed = pl.seed_everything(initial_seed, workers=True)
        np_rng = np.random.default_rng(rnd_seed)
        (torch.rand(1), np_rng.random())
        LOGGER.info(
            "Initial seed: Rank %d, initial seed %d, running with random seed: %d",
            self.strategy.global_rank,
            initial_seed,
            rnd_seed,
        )
        return initial_seed

    def _create_graph_for_dataset(self, dataset_path: str, dataset_name: str | None = None) -> HeteroData:
        """Create graph for a specific dataset, overriding the dataset path in config."""
        # Determine filename
        if self.config.hardware.files.graph is not None:
            if dataset_name:
                # Multi-dataset: append dataset name
                base_name = self.config.hardware.files.graph
                if base_name.endswith(".pt"):
                    graph_name = base_name.replace(".pt", f"_{dataset_name}.pt")
                else:
                    graph_name = f"{base_name}_{dataset_name}.pt"
            else:
                # Single dataset: use original name
                assert 1 > 2, "dataset_name must be provided when using multiple datasets."
                graph_name = self.config.hardware.files.graph

            graph_filename = Path(self.config.hardware.paths.graph, graph_name)

            # Try loading existing
            if graph_filename.exists() and not self.config.graph.overwrite:
                from anemoi.graphs.utils import get_distributed_device

                LOGGER.info("Loading graph data from %s", graph_filename)
                return torch.load(graph_filename, map_location=get_distributed_device(), weights_only=False)
        else:
            graph_filename = None

        # Create new graph
        from anemoi.graphs.create import GraphCreator

        graph_config = convert_to_omegaconf(self.config).graph

        # ALWAYS override dataset from dataloader config (ignore dummy in graph config)
        if hasattr(graph_config.nodes.data.node_builder, "dataset"):
            graph_config.nodes.data.node_builder.dataset = dataset_path

        return GraphCreator(config=graph_config).create(
            save_path=graph_filename,
            overwrite=self.config.graph.overwrite,
        )

    @cached_property
    @abstractmethod
    def profiler(self) -> None:
        """Abstract method to be used for AnemoiProfiler."""
        return None

    @cached_property
    def graph_data(self) -> HeteroData | dict[str, HeteroData]:
        """Graph data. Always uses dataset paths from dataloader config."""
        graphs = {}
        dataset_configs = get_multiple_datasets_config(self.config.dataloader.training)
        for dataset_name, dataset_config in dataset_configs.items():
            LOGGER.info("Creating graph for dataset '%s'", dataset_name)
            graphs[dataset_name] = self._create_graph_for_dataset(dataset_config, dataset_name)
        return graphs

    @cached_property
    def truncation_data(self) -> dict:
        """Truncation data.

        Loads truncation data.
        """
        truncation_data = {}
        if self.config.hardware.files.truncation is not None:
            truncation_data["down"] = load_npz(
                Path(self.config.hardware.paths.truncation, self.config.hardware.files.truncation),
            )
        if self.config.hardware.files.truncation_inv is not None:
            truncation_data["up"] = load_npz(
                Path(self.config.hardware.paths.truncation, self.config.hardware.files.truncation_inv),
            )

        return truncation_data

    @cached_property
    def model(self) -> pl.LightningModule:
        """Provide the model instance."""
        assert (
            not (
                "GLU" in self.config.model.processor.layer_kernels["Activation"]["_target_"]
                and ".Transformer" in self.config.model.processor.target_
            )
            and not (
                "GLU" in self.config.model.encoder.layer_kernels["Activation"]["_target_"]
                and ".Transformer" in self.config.model.encoder.target_
            )
            and not (
                "GLU" in self.config.model.decoder.layer_kernels["Activation"]["_target_"]
                and ".Transformer" in self.config.model.decoder.target_
            )
        ), "GLU activation function is not supported in Transformer models, due to fixed dimensions. "
        "Please use a different activation function."

        kwargs = {
            "config": self.config,
            "data_indices": self.data_indices,
            "graph_data": self.graph_data,
            "truncation_data": self.truncation_data,
            "metadata": self.metadata,
            "statistics": self.datamodule.statistics,
            "statistics_tendencies": self.datamodule.statistics_tendencies,
            "supporting_arrays": self.supporting_arrays,
        }

        model_task = get_class(self.config.training.model_task)
        model = model_task(**kwargs)  # GraphForecaster -> pl.LightningModule

        # Load the model weights
        if self.load_weights_only:
            # Sanify the checkpoint for transfer learning
            if self.config.training.transfer_learning:
                LOGGER.info("Loading weights with Transfer Learning from %s", self.last_checkpoint)
                model = transfer_learning_loading(model, self.last_checkpoint)
            else:
                LOGGER.info("Restoring only model weights from %s", self.last_checkpoint)
                # pop data_indices so that the data indices on the checkpoint do not get overwritten
                # by the data indices from the new config
                kwargs.pop("data_indices")
                model = model_task.load_from_checkpoint(self.last_checkpoint, **kwargs, strict=False)

            model.data_indices = self.data_indices
            # check data indices in original checkpoint and current data indices are the same
            self.data_indices.compare_variables(
                model._ckpt_model_name_to_index,
                self.data_indices.name_to_index,
            )  # TODO for multi dataset

        if hasattr(self.config.training, "submodules_to_freeze"):
            # Freeze the chosen model weights
            LOGGER.info("The following submodules will NOT be trained: %s", self.config.training.submodules_to_freeze)
            for submodule_name in self.config.training.submodules_to_freeze:
                freeze_submodule_by_name(model, submodule_name)
                LOGGER.info("%s frozen successfully.", submodule_name.upper())

        return model

    @rank_zero_only
    def _get_mlflow_run_id(self) -> str:
        run_id = self.mlflow_logger.run_id
        # for resumed runs or offline runs logging this can be useful
        LOGGER.info("Mlflow Run id: %s", run_id)
        return run_id

    @cached_property
    def run_id(self) -> str:
        """Unique identifier for the current run."""
        # When a run ID is provided
        if self.config.training.run_id and not self.config.training.fork_run_id:
            # Return the provided run ID - reuse run_id if resuming run
            return self.config.training.run_id

        # When a run ID has been created externally and we want to fork a run
        if self.config.training.run_id and self.config.training.fork_run_id:
            return self.config.training.run_id

        # When we rely on mlflow to create a new run ID
        if self.config.diagnostics.log.mlflow.enabled:
            # if using mlflow with a new run get the run_id from mlflow
            return self._get_mlflow_run_id()

        # When no run ID is provided a random one is generated
        import uuid

        return str(uuid.uuid4())

    @cached_property
    def wandb_logger(self) -> pl.loggers.WandbLogger:
        """WandB logger."""
        return get_wandb_logger(self.config, self.model)

    @cached_property
    def mlflow_logger(self) -> pl.loggers.MLFlowLogger:
        """Mlflow logger."""
        return get_mlflow_logger(self.config)

    @cached_property
    def tensorboard_logger(self) -> pl.loggers.TensorBoardLogger:
        """TensorBoard logger."""
        return get_tensorboard_logger(self.config)

    def _get_warm_start_checkpoint(self) -> Path | None:
        """Returns the warm start checkpoint path if specified."""
        warm_start_dir = getattr(self.config.hardware.paths, "warm_start", None)  # avoid breaking change
        warm_start_file = self.config.hardware.files.warm_start
        warm_start_path = None

        if warm_start_dir or warm_start_file:
            assert (
                warm_start_dir is not None
            ), f"Please configure config.hardware.paths.warm_start correctly, found: {warm_start_dir}"
            assert (
                warm_start_file is not None
            ), f"Please configure config.hardware.files.warm_start correctly, found: {warm_start_file}"
            warm_start_path = Path(warm_start_dir) / Path(warm_start_file)
            msg = "Warm start checkpoint not found: %s", warm_start_path
            assert Path.is_file(warm_start_path), msg
        return warm_start_path

    def _get_checkpoint_directory(self, fork_id: str) -> Path:
        """Returns the directory where checkpoints are stored."""
        return Path(self.config.hardware.paths.checkpoints.parent, fork_id or self.lineage_run) / "last.ckpt"

    @cached_property
    def last_checkpoint(self) -> Path | None:
        """Path to the last checkpoint."""
        if not self.start_from_checkpoint:
            return None

        fork_id = self.fork_run_server2server or self.config.training.fork_run_id
        checkpoint = self._get_warm_start_checkpoint() or self._get_checkpoint_directory(fork_id)

        # Check if the last checkpoint exists
        if checkpoint.exists():
            LOGGER.info("Resuming training from last checkpoint: %s", checkpoint)
            return checkpoint

        if rank_zero_only.rank == 0:
            msg = "Could not find last checkpoint: %s", checkpoint
            raise RuntimeError(msg)

        return None

    @cached_property
    def callbacks(self) -> list[pl.callbacks.Callback]:
        return get_callbacks(self.config.model_dump(by_alias=True))

    @cached_property
    def metadata(self) -> dict:
        """Metadata and provenance information."""
        return map_config_to_primitives(
            {
                "version": "2.0",
                "config": convert_to_omegaconf(self.config),
                "seed": self.initial_seed,
                "run_id": self.run_id,
                "dataset": self.datamodule.metadata,
                "data_indices": self.datamodule.data_indices,
                "provenance_training": gather_provenance_info(),
                "timestamp": datetime.datetime.now(tz=datetime.timezone.utc),
            },
        )

    @cached_property
    def supporting_arrays(self) -> dict:
        return self.datamodule.supporting_arrays

    @cached_property
    def loggers(self) -> list:
        loggers = []
        if self.config.diagnostics.log.wandb.enabled:
            LOGGER.info("W&B logger enabled")
            loggers.append(self.wandb_logger)
        if self.config.diagnostics.log.tensorboard.enabled:
            LOGGER.info("TensorBoard logger enabled")
            loggers.append(self.tensorboard_logger)
        if self.config.diagnostics.log.mlflow.enabled:
            LOGGER.info("MLFlow logger enabled")
            loggers.append(self.mlflow_logger)
        return loggers

    @cached_property
    def accelerator(self) -> str:
        assert self.config.hardware.accelerator in {
            "auto",
            "cpu",
            "gpu",
            "cuda",
            "tpu",
        }, f"Invalid accelerator ({self.config.hardware.accelerator}) in hardware config."

        if self.config.hardware.accelerator == "cpu":
            LOGGER.info("WARNING: Accelerator set to CPU, this should only be used for debugging.")
        return self.config.hardware.accelerator

    def _log_information(self) -> None:
        # Log number of variables (features)
        # Multi-dataset case: log per dataset
        from anemoi.training.utils.config_utils import get_dataset_data_config

        for dataset_name, data in self.datamodule.ds_train.data.items():
            dataset_data_config = get_dataset_data_config(self.config, dataset_name)
            num_fc_features = len(data.variables) - len(dataset_data_config.forcing)
            LOGGER.info("Dataset '%s' - Total number of prognostic variables: %d", dataset_name, num_fc_features)
            LOGGER.info(
                "Dataset '%s' - Total number of auxiliary variables: %d",
                dataset_name,
                len(dataset_data_config.forcing),
            )

        # Log learning rate multiplier when running single-node, multi-GPU and/or multi-node
        total_number_of_model_instances = (
            self.config.hardware.num_nodes
            * self.config.hardware.num_gpus_per_node
            / self.config.hardware.num_gpus_per_model
        )

        LOGGER.info(
            "Total GPU count / model group size: %d - NB: the learning rate will be scaled by this factor!",
            total_number_of_model_instances,
        )
        LOGGER.info(
            "Effective learning rate: %.3e",
            int(total_number_of_model_instances) * self.config.training.lr.rate,
        )

        if self.config.training.max_epochs is not None and self.config.training.max_steps not in (None, -1):
            LOGGER.info(
                "Training limits: max_epochs=%d, max_steps=%d. "
                "Training will stop when either limit is reached first. "
                "Learning rate scheduler will run for %d steps.",
                self.config.training.max_epochs,
                self.config.training.max_steps,
                self.config.training.lr.iterations,
            )

    def _get_server2server_lineage(self) -> None:
        """Get the server2server lineage."""
        self.parent_run_server2server = None
        self.fork_run_server2server = None
        if self.config.diagnostics.log.mlflow.enabled:
            self.parent_run_server2server = self.mlflow_logger._parent_run_server2server
            LOGGER.info("Parent run server2server: %s", self.parent_run_server2server)
            self.fork_run_server2server = self.mlflow_logger._fork_run_server2server
            LOGGER.info("Fork run server2server: %s", self.fork_run_server2server)

    def _update_paths(self) -> None:
        """Update the paths in the configuration."""
        self.lineage_run = None
        if self.run_id:  # when using mlflow only rank0 will have a run_id except when resuming runs
            # Multi-gpu new runs or forked runs - only rank 0
            # Multi-gpu resumed runs - all ranks
            self.lineage_run = self.parent_run_server2server or self.run_id
            self.config.hardware.paths.checkpoints = Path(self.config.hardware.paths.checkpoints, self.lineage_run)
            self.config.hardware.paths.plots = Path(self.config.hardware.paths.plots, self.lineage_run)
        elif self.config.training.fork_run_id:
            # WHEN USING MANY NODES/GPUS
            self.lineage_run = self.parent_run_server2server or self.config.training.fork_run_id
            # Only rank non zero in the forked run will go here
            self.config.hardware.paths.checkpoints = Path(self.config.hardware.paths.checkpoints, self.lineage_run)

        LOGGER.info("Checkpoints path: %s", self.config.hardware.paths.checkpoints)
        LOGGER.info("Plots path: %s", self.config.hardware.paths.plots)

    @rank_zero_only
    def _check_dry_run(self) -> None:
        """Check if the run ID is dry, e.g. without a checkpoint.

        If the run ID is dry, the training will not be started.
        This is used to check the run can be restarted from the checkpoint.
        """
        self.dry_run = False
        if self.config.diagnostics.log.mlflow.enabled:
            # Check if the run ID is dry - e.g. without a checkpoint
            self.dry_run = (
                self.mlflow_logger._parent_dry_run and not Path(self.config.hardware.paths.checkpoints).is_dir()
            )
            self.start_from_checkpoint = (
                False if (self.dry_run and not bool(self.config.training.fork_run_id)) else self.start_from_checkpoint
            )
            LOGGER.info("Dry run: %s", self.dry_run)

    @cached_property
    def strategy(self) -> Any:
        return instantiate(
            convert_to_omegaconf(self.config).training.strategy,
            static_graph=not self.config.training.accum_grad_batches > 1,
        )

    def train(self) -> None:
        """Training entry point."""
        LOGGER.debug("Setting up trainer..")

        trainer = pl.Trainer(
            accelerator=self.accelerator,
            callbacks=self.callbacks,
            deterministic=self.config.training.deterministic,
            detect_anomaly=self.config.diagnostics.debug.anomaly_detection,
            strategy=self.strategy,
            devices=self.config.hardware.num_gpus_per_node,
            num_nodes=self.config.hardware.num_nodes,
            precision=self.config.training.precision,
            max_epochs=self.config.training.max_epochs,
            max_steps=self.config.training.max_steps or -1,
            logger=self.loggers,
            profiler=self.profiler,
            log_every_n_steps=self.config.diagnostics.log.interval,
            # run a fixed no of batches per epoch (helpful when debugging)
            limit_train_batches=self.config.dataloader.limit_batches.training,
            limit_val_batches=self.config.dataloader.limit_batches.validation,
            num_sanity_val_steps=self.config.training.num_sanity_val_steps,
            accumulate_grad_batches=self.config.training.accum_grad_batches,
            gradient_clip_val=self.config.training.gradient_clip.val,
            gradient_clip_algorithm=self.config.training.gradient_clip.algorithm,
            # we have our own DDP-compliant sampler logic baked into the dataset
            use_distributed_sampler=False,
            enable_progress_bar=self.config.diagnostics.enable_progress_bar,
            check_val_every_n_epoch=getattr(self.config.diagnostics, "check_val_every_n_epoch", 1),
        )

        LOGGER.debug("Starting training..")

        trainer.fit(
            self.model,
            datamodule=self.datamodule,
            ckpt_path=None if (self.load_weights_only) else self.last_checkpoint,
        )

        if self.config.diagnostics.print_memory_summary:
            LOGGER.info("memory summary: %s", torch.cuda.memory_summary())

        LOGGER.debug("---- DONE. ----")


@hydra.main(version_base=None, config_path="../config", config_name="config")
def main(config: DictConfig) -> None:
    AnemoiTrainer(config).train()


if __name__ == "__main__":
    main()<|MERGE_RESOLUTION|>--- conflicted
+++ resolved
@@ -102,24 +102,13 @@
     @cached_property
     def datamodule(self) -> Any:
         """DataModule instance and DataSets."""
-<<<<<<< HEAD
-        datamodule = instantiate(
-            convert_to_omegaconf(self.config).datamodule,
-            convert_to_omegaconf(self.config),
-            self.graph_data,
-        )
+        datamodule = AnemoiDatasetsDataModule(convert_to_omegaconf(self.config), self.graph_data)
         # Multi-dataset case: store num_features per dataset
         self.config.data.num_features = {name: len(data.variables) for name, data in datamodule.ds_train.data.items()}
         # Log information for each dataset
         for name, data in datamodule.ds_train.data.items():
             LOGGER.info("Dataset '%s' - Number of variables: %s", name, len(data.variables))
             LOGGER.info("Dataset '%s' - Variables: %s", name, str(data.variables))
-=======
-        datamodule = AnemoiDatasetsDataModule(convert_to_omegaconf(self.config), self.graph_data)
-        self.config.data.num_features = len(datamodule.ds_train.data.variables)
-        LOGGER.info("Number of data variables: %s", str(len(datamodule.ds_train.data.variables)))
-        LOGGER.info("Variables: %s", str(datamodule.ds_train.data.variables))
->>>>>>> 921e108b
         return datamodule
 
     @cached_property
