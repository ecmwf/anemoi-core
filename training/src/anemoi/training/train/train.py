--- conflicted
+++ resolved
@@ -175,11 +175,7 @@
             "supporting_arrays": self.supporting_arrays,
         }
 
-<<<<<<< HEAD
-        # Dynamically instantiate the model
-=======
         model_class = get_class(self.config.training.task)
->>>>>>> 4f8ac4c4
         model = model_class(**kwargs)
 
         # Load the model weights
