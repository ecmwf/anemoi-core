--- conflicted
+++ resolved
@@ -183,7 +183,12 @@
         )
 
     @cached_property
-<<<<<<< HEAD
+    @abstractmethod
+    def profiler(self) -> None:
+        """Abstract method to be used for AnemoiProfiler."""
+        return None
+
+    @cached_property
     def graph_data(self) -> HeteroData | dict[str, HeteroData]:
         """Graph data. Always uses dataset paths from dataloader config."""
         graphs = {}
@@ -192,12 +197,6 @@
             LOGGER.info("Creating graph for dataset '%s'", dataset_name)
             graphs[dataset_name] = self._create_graph_for_dataset(dataset_config, dataset_name)
         return graphs
-=======
-    @abstractmethod
-    def profiler(self) -> None:
-        """Abstract method to be used for AnemoiProfiler."""
-        return None
->>>>>>> f352e17e
 
     @cached_property
     def truncation_data(self) -> dict:
