# (C) Copyright 2024 Anemoi contributors.
#
# This software is licensed under the terms of the Apache Licence Version 2.0
# which can be obtained at http://www.apache.org/licenses/LICENSE-2.0.
#
# In applying this licence, ECMWF does not waive the privileges and immunities
# granted to it by virtue of its status as an intergovernmental organisation
# nor does it submit to any jurisdiction.


import datetime
import logging
from functools import cached_property
from pathlib import Path
from typing import Any

import hydra
import numpy as np
import pytorch_lightning as pl
import torch
from hydra.utils import get_class
from hydra.utils import instantiate
from omegaconf import DictConfig
from omegaconf import OmegaConf
from pytorch_lightning.profilers import PyTorchProfiler
from pytorch_lightning.utilities.rank_zero import rank_zero_only
from scipy.sparse import load_npz
from torch_geometric.data import HeteroData

from anemoi.training.diagnostics.callbacks import get_callbacks
from anemoi.training.diagnostics.logger import get_mlflow_logger
from anemoi.training.diagnostics.logger import get_tensorboard_logger
from anemoi.training.diagnostics.logger import get_wandb_logger
from anemoi.training.schemas.base_schema import BaseSchema
from anemoi.training.schemas.base_schema import UnvalidatedBaseSchema
from anemoi.training.schemas.base_schema import convert_to_omegaconf
from anemoi.training.utils.checkpoint import freeze_submodule_by_name
from anemoi.training.utils.checkpoint import transfer_learning_loading
from anemoi.training.utils.compile import mark_for_compilation
from anemoi.training.utils.jsonify import map_config_to_primitives
from anemoi.training.utils.seeding import get_base_seed
from anemoi.utils.provenance import gather_provenance_info

LOGGER = logging.getLogger(__name__)


class AnemoiTrainer:
    """Utility class for training the model."""

    def __init__(self, config: DictConfig) -> None:
        """Initialize the Anemoi trainer.

        Parameters
        ----------
        config : DictConfig
            Config object from Hydra.

        """
        # Allow for lower internal precision of float32 matrix multiplications.
        # This can increase performance (and TensorCore usage, where available).
        torch.set_float32_matmul_precision("high")
        # Resolve the config to avoid shenanigans with lazy loading

        if config.config_validation:
            OmegaConf.resolve(config)
            self.config = BaseSchema(**config)

            LOGGER.info("Config validated.")
        else:
            config = OmegaConf.to_object(config)
            self.config = UnvalidatedBaseSchema(**DictConfig(config))

            LOGGER.info("Skipping config validation.")

        self.start_from_checkpoint = (
            bool(self.config.training.run_id)
            or bool(self.config.training.fork_run_id)
            or bool(self.config.hardware.files.warm_start)
        )
        LOGGER.info("Starting from checkpoint: %s", self.start_from_checkpoint)

        self.load_weights_only = self.config.training.load_weights_only
        self.parent_uuid = None

        self.config.training.run_id = self.run_id
        LOGGER.info("Run id: %s", self.config.training.run_id)

        # Get the server2server lineage
        self._get_server2server_lineage()

        # Update paths to contain the run ID
        self._update_paths()

        # Update dry_run attribute, check if checkpoint exists
        self._check_dry_run()

        # Check for dry run, i.e. run id without data
        self._log_information()

    @cached_property
    def datamodule(self) -> Any:
        """DataModule instance and DataSets."""
        datamodule = instantiate(
            convert_to_omegaconf(self.config).datamodule,
            convert_to_omegaconf(self.config),
            self.graph_data,
        )
        self.config.data.num_features = len(datamodule.ds_train.data.variables)
        LOGGER.info("Number of data variables: %s", str(len(datamodule.ds_train.data.variables)))
        LOGGER.info("Variables: %s", str(datamodule.ds_train.data.variables))
        return datamodule

    @cached_property
    def data_indices(self) -> dict:
        """Returns a dictionary of data indices.

        This is used to slice the data.
        """
        return self.datamodule.data_indices

    @cached_property
    def initial_seed(self) -> int:
        """Initial seed for the RNG.

        This sets the same initial seed for all ranks. Ranks are re-seeded in the
        strategy to account for model communication groups.
        """
        initial_seed = get_base_seed()
        rnd_seed = pl.seed_everything(initial_seed, workers=True)
        np_rng = np.random.default_rng(rnd_seed)
        (torch.rand(1), np_rng.random())
        LOGGER.info(
            "Initial seed: Rank %d, initial seed %d, running with random seed: %d",
            self.strategy.global_rank,
            initial_seed,
            rnd_seed,
        )
        return initial_seed

    @cached_property
    def graph_data(self) -> HeteroData:
        """Graph data.

        Creates the graph in all workers.
        """
        if self.config.hardware.files.graph is not None:
            graph_filename = Path(
                self.config.hardware.paths.graph,
                self.config.hardware.files.graph,
            )

            if graph_filename.exists() and not self.config.graph.overwrite:

                LOGGER.info("Loading graph data from %s", graph_filename)
                return torch.load(graph_filename, map_location="cuda:0", weights_only=False)

        else:
            graph_filename = None

        from anemoi.graphs.create import GraphCreator

        graph_config = convert_to_omegaconf(self.config).graph
        return GraphCreator(config=graph_config).create(
            save_path=graph_filename,
            overwrite=self.config.graph.overwrite,
        )

    @cached_property
    def truncation_data(self) -> dict:
        """Truncation data.

        Loads truncation data.
        """
        truncation_data = {}
        if self.config.hardware.files.truncation is not None:
            truncation_data["down"] = load_npz(
                Path(self.config.hardware.paths.truncation, self.config.hardware.files.truncation),
            )
        if self.config.hardware.files.truncation_inv is not None:
            truncation_data["up"] = load_npz(
                Path(self.config.hardware.paths.truncation, self.config.hardware.files.truncation_inv),
            )

        return truncation_data

    @cached_property
    def model(self) -> pl.LightningModule:
        """Provide the model instance."""
        assert (
            not (
                "GLU" in self.config.model.processor.layer_kernels["Activation"]["_target_"]
                and ".Transformer" in self.config.model.processor.target_
            )
            and not (
                "GLU" in self.config.model.encoder.layer_kernels["Activation"]["_target_"]
                and ".Transformer" in self.config.model.encoder.target_
            )
            and not (
                "GLU" in self.config.model.decoder.layer_kernels["Activation"]["_target_"]
                and ".Transformer" in self.config.model.decoder.target_
            )
        ), "GLU activation function is not supported in Transformer models, due to fixed dimensions. "
        "Please use a different activation function."

        kwargs = {
            "config": self.config,
            "data_indices": self.data_indices,
            "graph_data": self.graph_data,
            "truncation_data": self.truncation_data,
            "metadata": self.metadata,
            "statistics": self.datamodule.statistics,
            "statistics_tendencies": self.datamodule.statistics_tendencies,
            "supporting_arrays": self.supporting_arrays,
        }

        model_task = get_class(self.config.training.model_task)
        model = model_task(**kwargs)  # GraphForecaster -> pl.LightningModule

        # Load the model weights
        if self.load_weights_only:
            # Sanify the checkpoint for transfer learning
            if self.config.training.transfer_learning:
                LOGGER.info("Loading weights with Transfer Learning from %s", self.last_checkpoint)
                model = transfer_learning_loading(model, self.last_checkpoint)
            else:
                LOGGER.info("Restoring only model weights from %s", self.last_checkpoint)
                # pop data_indices so that the data indices on the checkpoint do not get overwritten
                # by the data indices from the new config
                kwargs.pop("data_indices")
                model = model_task.load_from_checkpoint(self.last_checkpoint, **kwargs, strict=False)

            model.data_indices = self.data_indices
            # check data indices in original checkpoint and current data indices are the same
            self.data_indices.compare_variables(model._ckpt_model_name_to_index, self.data_indices.name_to_index)

        if hasattr(self.config.training, "submodules_to_freeze"):
            # Freeze the chosen model weights
            LOGGER.info("The following submodules will NOT be trained: %s", self.config.training.submodules_to_freeze)
            for submodule_name in self.config.training.submodules_to_freeze:
                freeze_submodule_by_name(model, submodule_name)
                LOGGER.info("%s frozen successfully.", submodule_name.upper())

        return model

    @rank_zero_only
    def _get_mlflow_run_id(self) -> str:
        run_id = self.mlflow_logger.run_id
        # for resumed runs or offline runs logging this can be useful
        LOGGER.info("Mlflow Run id: %s", run_id)
        return run_id

    @cached_property
    def run_id(self) -> str:
        """Unique identifier for the current run."""
        # When a run ID is provided
        if self.config.training.run_id and not self.config.training.fork_run_id:
            # Return the provided run ID - reuse run_id if resuming run
            return self.config.training.run_id

        # When a run ID has been created externally and we want to fork a run
        if self.config.training.run_id and self.config.training.fork_run_id:
            return self.config.training.run_id

        # When we rely on mlflow to create a new run ID
        if self.config.diagnostics.log.mlflow.enabled:
            # if using mlflow with a new run get the run_id from mlflow
            return self._get_mlflow_run_id()

        # When no run ID is provided a random one is generated
        import uuid

        return str(uuid.uuid4())

    @cached_property
    def wandb_logger(self) -> pl.loggers.WandbLogger:
        """WandB logger."""
        return get_wandb_logger(self.config, self.model)

    @cached_property
    def mlflow_logger(self) -> pl.loggers.MLFlowLogger:
        """Mlflow logger."""
        return get_mlflow_logger(self.config)

    @cached_property
    def tensorboard_logger(self) -> pl.loggers.TensorBoardLogger:
        """TensorBoard logger."""
        return get_tensorboard_logger(self.config)

    def _get_warm_start_checkpoint(self) -> Path | None:
        """Returns the warm start checkpoint path if specified."""
        warm_start_dir = getattr(self.config.hardware.paths, "warm_start", None)  # avoid breaking change
        warm_start_file = self.config.hardware.files.warm_start
        warm_start_path = None

        if warm_start_dir or warm_start_file:
            assert (
                warm_start_dir is not None
            ), f"Please configure config.hardware.paths.warm_start correctly, found: {warm_start_dir}"
            assert (
                warm_start_file is not None
            ), f"Please configure config.hardware.files.warm_start correctly, found: {warm_start_file}"
            warm_start_path = Path(warm_start_dir) / Path(warm_start_file)
            msg = "Warm start checkpoint not found: %s", warm_start_path
            assert Path.is_file(warm_start_path), msg
        return warm_start_path

    def _get_checkpoint_directory(self, fork_id: str) -> Path:
        """Returns the directory where checkpoints are stored."""
        return Path(self.config.hardware.paths.checkpoints.parent, fork_id or self.lineage_run) / "last.ckpt"

    @cached_property
    def last_checkpoint(self) -> Path | None:
        """Path to the last checkpoint."""
        if not self.start_from_checkpoint:
            return None

        fork_id = self.fork_run_server2server or self.config.training.fork_run_id
        checkpoint = self._get_warm_start_checkpoint() or self._get_checkpoint_directory(fork_id)

        # Check if the last checkpoint exists
        if checkpoint.exists():
            LOGGER.info("Resuming training from last checkpoint: %s", checkpoint)
            return checkpoint

        if rank_zero_only.rank == 0:
            msg = "Could not find last checkpoint: %s", checkpoint
            raise RuntimeError(msg)

        return None

    @cached_property
    def callbacks(self) -> list[pl.callbacks.Callback]:
        return get_callbacks(self.config.model_dump(by_alias=True))

    @cached_property
    def metadata(self) -> dict:
        """Metadata and provenance information."""
        return map_config_to_primitives(
            {
                "version": "1.0",
                "config": convert_to_omegaconf(self.config),
                "seed": self.initial_seed,
                "run_id": self.run_id,
                "dataset": self.datamodule.metadata,
                "data_indices": self.datamodule.data_indices,
                "provenance_training": gather_provenance_info(),
                "timestamp": datetime.datetime.now(tz=datetime.timezone.utc),
            },
        )

    @cached_property
    def supporting_arrays(self) -> dict:
        return self.datamodule.supporting_arrays

    @cached_property
    def profiler(self) -> PyTorchProfiler | None:
        """Returns a pytorch profiler object, if profiling is enabled."""
        if self.config.diagnostics.profiler:
            assert (
                self.config.diagnostics.log.tensorboard.enabled
            ), "Tensorboard logging must be enabled when profiling! Check your job config."
            return PyTorchProfiler(
                dirpath=self.config.hardware.paths.logs.tensorboard,
                filename="anemoi-profiler",
                export_to_chrome=False,
                # profiler-specific keywords
                activities=[
                    # torch.profiler.ProfilerActivity.CPU,  # this is memory-hungry
                    torch.profiler.ProfilerActivity.CUDA,
                ],
                schedule=torch.profiler.schedule(wait=1, warmup=1, active=3, repeat=2),
                on_trace_ready=torch.profiler.tensorboard_trace_handler(
                    dir_name=self.config.hardware.paths.logs.tensorboard,
                ),
                profile_memory=True,
                record_shapes=True,
                with_stack=True,
            )
        return None

    @cached_property
    def loggers(self) -> list:
        loggers = []
        if self.config.diagnostics.log.wandb.enabled:
            LOGGER.info("W&B logger enabled")
            loggers.append(self.wandb_logger)
        if self.config.diagnostics.log.tensorboard.enabled:
            LOGGER.info("TensorBoard logger enabled")
            loggers.append(self.tensorboard_logger)
        if self.config.diagnostics.log.mlflow.enabled:
            LOGGER.info("MLFlow logger enabled")
            loggers.append(self.mlflow_logger)
        return loggers

    @cached_property
    def accelerator(self) -> str:
        assert self.config.hardware.accelerator in {
            "auto",
            "cpu",
            "gpu",
            "cuda",
            "tpu",
        }, f"Invalid accelerator ({self.config.hardware.accelerator}) in hardware config."

        if self.config.hardware.accelerator == "cpu":
            LOGGER.info("WARNING: Accelerator set to CPU, this should only be used for debugging.")
        return self.config.hardware.accelerator

    def _log_information(self) -> None:
        # Log number of variables (features)
        num_fc_features = len(self.datamodule.ds_train.data.variables) - len(self.config.data.forcing)
        LOGGER.info("Total number of prognostic variables: %d", num_fc_features)
        LOGGER.info("Total number of auxiliary variables: %d", len(self.config.data.forcing))

        # Log learning rate multiplier when running single-node, multi-GPU and/or multi-node
        total_number_of_model_instances = (
            self.config.hardware.num_nodes
            * self.config.hardware.num_gpus_per_node
            / self.config.hardware.num_gpus_per_model
        )

        LOGGER.info(
            "Total GPU count / model group size: %d - NB: the learning rate will be scaled by this factor!",
            total_number_of_model_instances,
        )
        LOGGER.info(
            "Effective learning rate: %.3e",
            int(total_number_of_model_instances) * self.config.training.lr.rate,
        )

        if self.config.training.max_epochs is not None and self.config.training.max_steps not in (None, -1):
            LOGGER.info(
                "Training limits: max_epochs=%d, max_steps=%d. "
                "Training will stop when either limit is reached first. "
                "Learning rate scheduler will run for %d steps.",
                self.config.training.max_epochs,
                self.config.training.max_steps,
                self.config.training.lr.iterations,
            )

    def _get_server2server_lineage(self) -> None:
        """Get the server2server lineage."""
        self.parent_run_server2server = None
        self.fork_run_server2server = None
        if self.config.diagnostics.log.mlflow.enabled:
            self.parent_run_server2server = self.mlflow_logger._parent_run_server2server
            LOGGER.info("Parent run server2server: %s", self.parent_run_server2server)
            self.fork_run_server2server = self.mlflow_logger._fork_run_server2server
            LOGGER.info("Fork run server2server: %s", self.fork_run_server2server)

    def _update_paths(self) -> None:
        """Update the paths in the configuration."""
        self.lineage_run = None
        if self.run_id:  # when using mlflow only rank0 will have a run_id except when resuming runs
            # Multi-gpu new runs or forked runs - only rank 0
            # Multi-gpu resumed runs - all ranks
            self.lineage_run = self.parent_run_server2server or self.run_id
            self.config.hardware.paths.checkpoints = Path(self.config.hardware.paths.checkpoints, self.lineage_run)
            self.config.hardware.paths.plots = Path(self.config.hardware.paths.plots, self.lineage_run)
        elif self.config.training.fork_run_id:
            # WHEN USING MANY NODES/GPUS
            self.lineage_run = self.parent_run_server2server or self.config.training.fork_run_id
            # Only rank non zero in the forked run will go here
            self.config.hardware.paths.checkpoints = Path(self.config.hardware.paths.checkpoints, self.lineage_run)

        LOGGER.info("Checkpoints path: %s", self.config.hardware.paths.checkpoints)
        LOGGER.info("Plots path: %s", self.config.hardware.paths.plots)

    @rank_zero_only
    def _check_dry_run(self) -> None:
        """Check if the run ID is dry, e.g. without a checkpoint.

        If the run ID is dry, the training will not be started.
        This is used to check the run can be restarted from the checkpoint.
        """
        self.dry_run = False
        if self.config.diagnostics.log.mlflow.enabled:
            # Check if the run ID is dry - e.g. without a checkpoint
            self.dry_run = (
                self.mlflow_logger._parent_dry_run and not Path(self.config.hardware.paths.checkpoints).is_dir()
            )
            self.start_from_checkpoint = (
                False if (self.dry_run and not bool(self.config.training.fork_run_id)) else self.start_from_checkpoint
            )
            LOGGER.info("Dry run: %s", self.dry_run)

    @cached_property
    def strategy(self) -> Any:
        return instantiate(
            convert_to_omegaconf(self.config).training.strategy,
            static_graph=not self.config.training.accum_grad_batches > 1,
        )

    def _setup_precision(self) -> tuple[list, dict]:
        """Set up precision plugin and settings for the Trainer.

        Returns
        -------
        tuple[list, dict]
            A tuple of (plugins_list, precision_settings_dict)
        """
        plugins = []
        precision_settings = {}

        if self.config.training.precision == "bf16-fp32-opt":
            from anemoi.training.precision import BF16FP32OptPrecision

            precision_plugin = BF16FP32OptPrecision()
            plugins.append(precision_plugin)
            # Don't pass precision argument when using custom plugin
            # (Lightning will error if both plugin and precision are provided)
        else:
            precision_settings = {"precision": self.config.training.precision}

        return plugins, precision_settings

    def train(self) -> None:
        """Training entry point."""
        LOGGER.debug("Setting up trainer..")

<<<<<<< HEAD
        import os

        if self.config.training.deterministic:
            os.environ["CUBLAS_WORKSPACE_CONFIG"] = ":16:8"
            torch.backends.cudnn.benchmark = False
            torch.backends.cudnn.deterministic = True
            torch.use_deterministic_algorithms(True)
            seed = int(os.environ["ANEMOI_BASE_SEED"])
            torch.manual_seed(seed)
            np.random.seed(seed)
=======
        plugins, precision_settings = self._setup_precision()
>>>>>>> 8b59e9d0

        trainer = pl.Trainer(
            accelerator=self.accelerator,
            callbacks=self.callbacks,
            deterministic=self.config.training.deterministic,
            detect_anomaly=self.config.diagnostics.debug.anomaly_detection,
            strategy=self.strategy,
            devices=self.config.hardware.num_gpus_per_node,
            num_nodes=self.config.hardware.num_nodes,
            **precision_settings,
            plugins=plugins,
            max_epochs=self.config.training.max_epochs,
            max_steps=self.config.training.max_steps or -1,
            logger=self.loggers,
            log_every_n_steps=self.config.diagnostics.log.interval,
            # run a fixed no of batches per epoch (helpful when debugging)
            limit_train_batches=self.config.dataloader.limit_batches.training,
            limit_val_batches=self.config.dataloader.limit_batches.validation,
            num_sanity_val_steps=self.config.training.num_sanity_val_steps,
            accumulate_grad_batches=self.config.training.accum_grad_batches,
            gradient_clip_val=self.config.training.gradient_clip.val,
            gradient_clip_algorithm=self.config.training.gradient_clip.algorithm,
            # we have our own DDP-compliant sampler logic baked into the dataset
            use_distributed_sampler=False,
            profiler=self.profiler,
            enable_progress_bar=self.config.diagnostics.enable_progress_bar,
            check_val_every_n_epoch=getattr(self.config.diagnostics, "check_val_every_n_epoch", 1),
        )

<<<<<<< HEAD
        if hasattr(self.config.model, "compile"):
            self.model = mark_for_compilation(self.model, self.config.model.compile)
        if  hasattr(self.config.model, "recompile_limit"):
            torch._dynamo.config.cache_size_limit=int(self.config.model.recompile_limit)
            torch._dynamo.config.accumulated_cache_size_limit= max(8 * int(self.config.model.recompile_limit), 256)
            LOGGER.info(f"Recompile limit set to {torch._dynamo.config.cache_size_limit}.")
            #torch._dynamo.config.fail_on_cache_limit_hit=True
        LOGGER.debug("Starting training..")
=======
        LOGGER.info("Active Strategy: %s", trainer.strategy.__class__.__name__)
        LOGGER.info("Active precision plugin: %s", trainer.strategy.precision_plugin.__class__.__name__)

        LOGGER.info("Starting training..")
>>>>>>> 8b59e9d0

        trainer.fit(
            self.model,
            datamodule=self.datamodule,
            ckpt_path=None if (self.load_weights_only) else self.last_checkpoint,
        )

        if self.config.diagnostics.print_memory_summary and rank_zero_only.rank == 0:
            LOGGER.info("memory summary: %s", torch.cuda.memory_summary(device=0))

        LOGGER.info("---- DONE. ----")


@hydra.main(version_base=None, config_path="../config", config_name="config")
def main(config: DictConfig) -> None:
    AnemoiTrainer(config).train()


if __name__ == "__main__":
    main()<|MERGE_RESOLUTION|>--- conflicted
+++ resolved
@@ -518,7 +518,6 @@
         """Training entry point."""
         LOGGER.debug("Setting up trainer..")
 
-<<<<<<< HEAD
         import os
 
         if self.config.training.deterministic:
@@ -529,9 +528,7 @@
             seed = int(os.environ["ANEMOI_BASE_SEED"])
             torch.manual_seed(seed)
             np.random.seed(seed)
-=======
         plugins, precision_settings = self._setup_precision()
->>>>>>> 8b59e9d0
 
         trainer = pl.Trainer(
             accelerator=self.accelerator,
@@ -561,7 +558,6 @@
             check_val_every_n_epoch=getattr(self.config.diagnostics, "check_val_every_n_epoch", 1),
         )
 
-<<<<<<< HEAD
         if hasattr(self.config.model, "compile"):
             self.model = mark_for_compilation(self.model, self.config.model.compile)
         if  hasattr(self.config.model, "recompile_limit"):
@@ -569,13 +565,11 @@
             torch._dynamo.config.accumulated_cache_size_limit= max(8 * int(self.config.model.recompile_limit), 256)
             LOGGER.info(f"Recompile limit set to {torch._dynamo.config.cache_size_limit}.")
             #torch._dynamo.config.fail_on_cache_limit_hit=True
-        LOGGER.debug("Starting training..")
-=======
+
         LOGGER.info("Active Strategy: %s", trainer.strategy.__class__.__name__)
         LOGGER.info("Active precision plugin: %s", trainer.strategy.precision_plugin.__class__.__name__)
 
         LOGGER.info("Starting training..")
->>>>>>> 8b59e9d0
 
         trainer.fit(
             self.model,
