--- conflicted
+++ resolved
@@ -98,11 +98,11 @@
     @cached_property
     def datamodule(self) -> Any:
         """DataModule instance and DataSets."""
-<<<<<<< HEAD
-        datamodule = instantiate(convert_to_omegaconf(self.config).datamodule, convert_to_omegaconf(self.config), self.graph_data)
-=======
-        datamodule = instantiate(convert_to_omegaconf(self.config).datamodule, self.config, self.graph_data)
->>>>>>> 8bbe8983
+        datamodule = instantiate(
+            convert_to_omegaconf(self.config).datamodule,
+            convert_to_omegaconf(self.config),
+            self.graph_data,
+        )
         self.config.data.num_features = len(datamodule.ds_train.data.variables)
         LOGGER.info("Number of data variables: %s", str(len(datamodule.ds_train.data.variables)))
         LOGGER.debug("Variables: %s", str(datamodule.ds_train.data.variables))
