--- conflicted
+++ resolved
@@ -342,35 +342,6 @@
         return self.datamodule.supporting_arrays
 
     @cached_property
-<<<<<<< HEAD
-    def profiler(self) -> PyTorchProfiler | None:
-        """Returns a pytorch profiler object, if profiling is enabled."""
-        if self.config.diagnostics.profiler:
-            assert (
-                self.config.diagnostics.log.tensorboard.enabled
-            ), "Tensorboard logging must be enabled when profiling! Check your job config."
-            return PyTorchProfiler(
-                dirpath=self.config.system.output.logs.tensorboard,
-                filename="anemoi-profiler",
-                export_to_chrome=False,
-                # profiler-specific keywords
-                activities=[
-                    # torch.profiler.ProfilerActivity.CPU,  # this is memory-hungry
-                    torch.profiler.ProfilerActivity.CUDA,
-                ],
-                schedule=torch.profiler.schedule(wait=1, warmup=1, active=3, repeat=2),
-                on_trace_ready=torch.profiler.tensorboard_trace_handler(
-                    dir_name=self.config.system.output.logs.tensorboard,
-                ),
-                profile_memory=True,
-                record_shapes=True,
-                with_stack=True,
-            )
-        return None
-
-    @cached_property
-=======
->>>>>>> fb201fd4
     def loggers(self) -> list:
         loggers = []
         if self.config.diagnostics.log.wandb.enabled:
