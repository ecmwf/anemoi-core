# (C) Copyright 2024 Anemoi contributors.
#
# This software is licensed under the terms of the Apache Licence Version 2.0
# which can be obtained at http://www.apache.org/licenses/LICENSE-2.0.
#
# In applying this licence, ECMWF does not waive the privileges and immunities
# granted to it by virtue of its status as an intergovernmental organisation
# nor does it submit to any jurisdiction.


import datetime
import logging
from abc import ABC
from abc import abstractmethod
from functools import cached_property
from pathlib import Path
from typing import Any

import hydra
import numpy as np
import pytorch_lightning as pl
import torch
from hydra.utils import get_class
from hydra.utils import instantiate
from omegaconf import DictConfig
from omegaconf import OmegaConf
from packaging import version
from pytorch_lightning.utilities.rank_zero import rank_zero_only
from torch_geometric.data import HeteroData

from anemoi.models.utils.compile import mark_for_compilation
from anemoi.training.data.datamodule import AnemoiDatasetsDataModule
from anemoi.training.diagnostics.callbacks import get_callbacks
from anemoi.training.diagnostics.logger import get_mlflow_logger
from anemoi.training.diagnostics.logger import get_tensorboard_logger
from anemoi.training.diagnostics.logger import get_wandb_logger
from anemoi.training.schemas.base_schema import BaseSchema
from anemoi.training.schemas.base_schema import UnvalidatedBaseSchema
from anemoi.training.schemas.base_schema import convert_to_omegaconf
from anemoi.training.utils.checkpoint import freeze_submodule_by_name
from anemoi.training.utils.checkpoint import transfer_learning_loading
from anemoi.training.utils.jsonify import map_config_to_primitives
from anemoi.training.utils.seeding import get_base_seed
from anemoi.utils.provenance import gather_provenance_info

LOGGER = logging.getLogger(__name__)

PL_VERSION = version.parse(pl.__version__)


class AnemoiTrainer(ABC):
    """Utility class for training the model."""

    def __init__(self, config: DictConfig) -> None:
        """Initialize the Anemoi trainer.

        Parameters
        ----------
        config : DictConfig
            Config object from Hydra.

        """
        # Allow for lower internal precision of float32 matrix multiplications.
        # This can increase performance (and TensorCore usage, where available).
        torch.set_float32_matmul_precision("high")
        # Resolve the config to avoid shenanigans with lazy loading

        if config.config_validation:
            OmegaConf.resolve(config)
            self.config = BaseSchema(**config)

            LOGGER.info("Config validated.")
        else:
            config = OmegaConf.to_object(config)
            self.config = UnvalidatedBaseSchema(**DictConfig(config))

            LOGGER.info("Skipping config validation.")

        self.start_from_checkpoint = (
            bool(self.config.training.run_id)
            or bool(self.config.training.fork_run_id)
            or bool(self.config.system.input.warm_start)
        )
        LOGGER.info("Starting from checkpoint: %s", self.start_from_checkpoint)

        self.load_weights_only = self.config.training.load_weights_only
        self.parent_uuid = None

        self.config.training.run_id = self.run_id
        LOGGER.info("Run id: %s", self.config.training.run_id)

        # Get the server2server lineage
        self._get_server2server_lineage()

        # Update paths to contain the run ID
        self._update_paths()

        # Update dry_run attribute, check if checkpoint exists
        self._check_dry_run()

        # Check for dry run, i.e. run id without data
        self._log_information()

    @cached_property
    def datamodule(self) -> Any:
        """DataModule instance and DataSets."""
        datamodule = AnemoiDatasetsDataModule(convert_to_omegaconf(self.config), self.graph_data)
        self.config.data.num_features = len(datamodule.ds_train.data.variables)
        LOGGER.info("Number of data variables: %s", str(len(datamodule.ds_train.data.variables)))
        LOGGER.info("Variables: %s", str(datamodule.ds_train.data.variables))
        return datamodule

    @cached_property
    def data_indices(self) -> dict:
        """Returns a dictionary of data indices.

        This is used to slice the data.
        """
        return self.datamodule.data_indices

    @cached_property
    def initial_seed(self) -> int:
        """Initial seed for the RNG.

        This sets the same initial seed for all ranks. Ranks are re-seeded in the
        strategy to account for model communication groups.
        """
        initial_seed = get_base_seed()
        rnd_seed = pl.seed_everything(initial_seed, workers=True)
        np_rng = np.random.default_rng(rnd_seed)
        (torch.rand(1), np_rng.random())
        LOGGER.info(
            "Initial seed: Rank %d, initial seed %d, running with random seed: %d",
            self.strategy.global_rank,
            initial_seed,
            rnd_seed,
        )
        return initial_seed

    @cached_property
    def graph_data(self) -> HeteroData:
        """Graph data.

        Creates the graph in all workers.
        """
        if (graph_filename := self.config.system.input.graph) is not None:
            graph_filename = Path(graph_filename)
            if graph_filename.exists() and not self.config.graph.overwrite:
                from anemoi.graphs.utils import get_distributed_device

                LOGGER.info("Loading graph data from %s", graph_filename)
                return torch.load(graph_filename, map_location=get_distributed_device(), weights_only=False)

        else:
            graph_filename = None

        from anemoi.graphs.create import GraphCreator

        graph_config = convert_to_omegaconf(self.config).graph
        return GraphCreator(config=graph_config).create(
            save_path=graph_filename,
            overwrite=self.config.graph.overwrite,
        )

    @cached_property
    @abstractmethod
    def profiler(self) -> None:
        """Abstract method to be used for AnemoiProfiler."""
        return None

    @cached_property
    def model(self) -> pl.LightningModule:
        """Provide the model instance."""
        assert (
            not (
                "GLU" in self.config.model.processor.layer_kernels["Activation"]["_target_"]
                and ".Transformer" in self.config.model.processor.target_
            )
            and not (
                "GLU" in self.config.model.encoder.layer_kernels["Activation"]["_target_"]
                and ".Transformer" in self.config.model.encoder.target_
            )
            and not (
                "GLU" in self.config.model.decoder.layer_kernels["Activation"]["_target_"]
                and ".Transformer" in self.config.model.decoder.target_
            )
        ), "GLU activation function is not supported in Transformer models, due to fixed dimensions. "
        "Please use a different activation function."

        kwargs = {
            "config": self.config,
            "data_indices": self.data_indices,
            "graph_data": self.graph_data,
            "metadata": self.metadata,
            "statistics": self.datamodule.statistics,
            "statistics_tendencies": self.datamodule.statistics_tendencies,
            "supporting_arrays": self.supporting_arrays,
        }

        model_task = get_class(self.config.training.model_task)
        model = model_task(**kwargs)  # GraphForecaster -> pl.LightningModule

        # Load the model weights
        if self.load_weights_only:
            # Sanify the checkpoint for transfer learning
            if self.config.training.transfer_learning:
                LOGGER.info("Loading weights with Transfer Learning from %s", self.last_checkpoint)
                model = transfer_learning_loading(model, self.last_checkpoint)
            else:
                LOGGER.info("Restoring only model weights from %s", self.last_checkpoint)
                # pop data_indices so that the data indices on the checkpoint do not get overwritten
                # by the data indices from the new config
                kwargs.pop("data_indices")
                model = model_task.load_from_checkpoint(
                    self.last_checkpoint,
                    **kwargs,
                    strict=False,
                    weights_only=False,  # required for Pytorch Lightning 2.6
                )

            model.data_indices = self.data_indices
            # check data indices in original checkpoint and current data indices are the same
            print(model._ckpt_model_name_to_index)
            print(self.data_indices.name_to_index)
            self.data_indices.compare_variables(model._ckpt_model_name_to_index, self.data_indices.name_to_index)

        if hasattr(self.config.training, "submodules_to_freeze"):
            # Freeze the chosen model weights
            LOGGER.info("The following submodules will NOT be trained: %s", self.config.training.submodules_to_freeze)
            for submodule_name in self.config.training.submodules_to_freeze:
                freeze_submodule_by_name(model, submodule_name)
                LOGGER.info("%s frozen successfully.", submodule_name.upper())

        return model

    @rank_zero_only
    def _get_mlflow_run_id(self) -> str:
        run_id = self.mlflow_logger.run_id
        # for resumed runs or offline runs logging this can be useful
        LOGGER.info("Mlflow Run id: %s", run_id)
        return run_id

    @cached_property
    def run_id(self) -> str:
        """Unique identifier for the current run."""
        # When a run ID is provided
        if self.config.training.run_id and not self.config.training.fork_run_id:
            # Return the provided run ID - reuse run_id if resuming run
            return self.config.training.run_id

        # When a run ID has been created externally and we want to fork a run
        if self.config.training.run_id and self.config.training.fork_run_id:
            return self.config.training.run_id

        # When we rely on mlflow to create a new run ID
        if self.config.diagnostics.log.mlflow.enabled:
            # if using mlflow with a new run get the run_id from mlflow
            return self._get_mlflow_run_id()

        # When no run ID is provided a random one is generated
        import uuid

        return str(uuid.uuid4())

    @cached_property
    def wandb_logger(self) -> pl.loggers.WandbLogger:
        """WandB logger."""
        return get_wandb_logger(self.config, self.model)

    @cached_property
    def mlflow_logger(self) -> pl.loggers.MLFlowLogger:
        """Mlflow logger."""
        return get_mlflow_logger(self.config)

    @cached_property
    def tensorboard_logger(self) -> pl.loggers.TensorBoardLogger:
        """TensorBoard logger."""
        return get_tensorboard_logger(self.config)

    def _get_warm_start_checkpoint(self) -> Path | None:
        """Returns the warm start checkpoint path if specified."""
        raw_path = self.config.system.input.warm_start
        if not raw_path:
            return None

        warm_start_path = Path(raw_path)

        if not warm_start_path.is_file():
            msg = f"Warm start checkpoint not found: {warm_start_path}"
            raise FileNotFoundError(msg)
        return warm_start_path

    def _get_checkpoint_directory(self, fork_id: str) -> Path:
        """Returns the directory where checkpoints are stored."""
        return Path(self.config.system.output.checkpoints.root.parent, fork_id or self.lineage_run) / "last.ckpt"

    @cached_property
    def last_checkpoint(self) -> Path | None:
        """Path to the last checkpoint."""
        if not self.start_from_checkpoint:
            return None

        fork_id = self.fork_run_server2server or self.config.training.fork_run_id
        checkpoint = self._get_warm_start_checkpoint() or self._get_checkpoint_directory(fork_id)
        # Check if the last checkpoint exists
        if checkpoint.exists():
            LOGGER.info("Resuming training from last checkpoint: %s", checkpoint)
            return checkpoint

        if rank_zero_only.rank == 0:
            msg = "Could not find last checkpoint: %s", checkpoint
            raise RuntimeError(msg)

        return None

    @cached_property
    def callbacks(self) -> list[pl.callbacks.Callback]:
        return get_callbacks(self.config.model_dump(by_alias=True))

    @cached_property
    def metadata(self) -> dict:
        """Metadata and provenance information."""
        return map_config_to_primitives(
            {
                "version": "1.0",
                "config": convert_to_omegaconf(self.config),
                "seed": self.initial_seed,
                "run_id": self.run_id,
                "dataset": self.datamodule.metadata,
                "data_indices": self.datamodule.data_indices,
                "provenance_training": gather_provenance_info(),
                "timestamp": datetime.datetime.now(tz=datetime.timezone.utc),
            },
        )

    @cached_property
    def supporting_arrays(self) -> dict:
        return self.datamodule.supporting_arrays

    @cached_property
    def loggers(self) -> list:
        loggers = []
        if self.config.diagnostics.log.wandb.enabled:
            LOGGER.info("W&B logger enabled")
            loggers.append(self.wandb_logger)
        if self.config.diagnostics.log.tensorboard.enabled:
            LOGGER.info("TensorBoard logger enabled")
            loggers.append(self.tensorboard_logger)
        if self.config.diagnostics.log.mlflow.enabled:
            LOGGER.info("MLFlow logger enabled")
            loggers.append(self.mlflow_logger)
        return loggers

    @cached_property
    def accelerator(self) -> str:
        assert self.config.system.hardware.accelerator in {
            "auto",
            "cpu",
            "gpu",
            "cuda",
            "tpu",
        }, f"Invalid accelerator ({self.config.system.hardware.accelerator}) in system.hardware config."

        if self.config.system.hardware.accelerator == "cpu":
            LOGGER.info("WARNING: Accelerator set to CPU, this should only be used for debugging.")
        return self.config.system.hardware.accelerator

    def _log_information(self) -> None:
        # Log number of variables (features)
        num_fc_features = len(self.datamodule.ds_train.data.variables) - len(self.config.data.forcing)
        LOGGER.info("Total number of prognostic variables: %d", num_fc_features)
        LOGGER.info("Total number of auxiliary variables: %d", len(self.config.data.forcing))

        # Log learning rate multiplier when running single-node, multi-GPU and/or multi-node
        total_number_of_model_instances = (
            self.config.system.hardware.num_nodes
            * self.config.system.hardware.num_gpus_per_node
            / self.config.system.hardware.num_gpus_per_model
        )

        LOGGER.info(
            "Total GPU count / model group size: %d - NB: the learning rate will be scaled by this factor!",
            total_number_of_model_instances,
        )
        LOGGER.info(
            "Effective learning rate: %.3e",
            int(total_number_of_model_instances) * self.config.training.lr.rate,
        )

        if self.config.training.max_epochs is not None and self.config.training.max_steps not in (None, -1):
            LOGGER.info(
                "Training limits: max_epochs=%d, max_steps=%d. "
                "Training will stop when either limit is reached first. "
                "Learning rate scheduler will run for %d steps.",
                self.config.training.max_epochs,
                self.config.training.max_steps,
                self.config.training.lr.iterations,
            )

    def _get_server2server_lineage(self) -> None:
        """Get the server2server lineage."""
        self.parent_run_server2server = None
        self.fork_run_server2server = None
        if self.config.diagnostics.log.mlflow.enabled:
            self.parent_run_server2server = self.mlflow_logger._parent_run_server2server
            LOGGER.info("Parent run server2server: %s", self.parent_run_server2server)
            self.fork_run_server2server = self.mlflow_logger._fork_run_server2server
            LOGGER.info("Fork run server2server: %s", self.fork_run_server2server)

    def _update_paths(self) -> None:
        """Update the paths in the configuration."""
        self.lineage_run = None
        if self.run_id:  # when using mlflow only rank0 will have a run_id except when resuming runs
            # Multi-gpu new runs or forked runs - only rank 0
            # Multi-gpu resumed runs - all ranks
            self.lineage_run = self.parent_run_server2server or self.run_id
            self.config.system.output.checkpoints.root = Path(
                self.config.system.output.checkpoints.root,
                self.lineage_run,
            )
            self.config.system.output.plots = Path(self.config.system.output.plots, self.lineage_run)
        elif self.config.training.fork_run_id:
            # WHEN USING MANY NODES/GPUS
            self.lineage_run = self.parent_run_server2server or self.config.training.fork_run_id
            # Only rank non zero in the forked run will go here
            self.config.system.output.checkpoints.root = Path(
                self.config.system.output.checkpoints.root,
                self.lineage_run,
            )

        LOGGER.info("Checkpoints path: %s", self.config.system.output.checkpoints)
        LOGGER.info("Plots path: %s", self.config.system.output.plots)

    @rank_zero_only
    def _check_dry_run(self) -> None:
        """Check if the run ID is dry, e.g. without a checkpoint.

        If the run ID is dry, the training will not be started.
        This is used to check the run can be restarted from the checkpoint.
        """
        self.dry_run = False
        if self.config.diagnostics.log.mlflow.enabled:
            # Check if the run ID is dry - e.g. without a checkpoint
            self.dry_run = (
                self.mlflow_logger._parent_dry_run and not Path(self.config.system.output.checkpoints.root).is_dir()
            )
            self.start_from_checkpoint = (
                False if (self.dry_run and not bool(self.config.training.fork_run_id)) else self.start_from_checkpoint
            )
            LOGGER.info("Dry run: %s", self.dry_run)

    def prepare_compilation(self) -> None:

        if hasattr(self.config.model, "compile"):
            self.model = mark_for_compilation(self.model, self.config.model_dump(by_alias=True).model.compile)
        if hasattr(self.config.training, "recompile_limit"):
            torch._dynamo.config.cache_size_limit = int(self.config.training.recompile_limit)
            torch._dynamo.config.accumulated_cache_size_limit = max(8 * int(self.config.training.recompile_limit), 256)
            LOGGER.info("Recompile limit set to %d", torch._dynamo.config.cache_size_limit)

    @cached_property
    def strategy(self) -> Any:
        return instantiate(
            convert_to_omegaconf(self.config).training.strategy,
            static_graph=not self.config.training.accum_grad_batches > 1,
        )

    @cached_property
    def fit_parameters(self) -> Any:
        """Options to be passed to trainer.fit().

        This builds up different arguments based on the version of pytorch lightning.
        From 2.6 onwards pytorch-lightning has now exposed the weights_only flag to be
        consistent with Pytorch's behaviour.
        Refer to https://docs.pytorch.org/docs/stable/generated/torch.load.html for more details.
        `weights_only` does not refer to loading the optimizer. Pytorch_lightning controls this
        via the checkpoint connector. If a ckpt_path is passed then all states are loaded. If no ckpt_path
        is passed and just the `load_from_checkpoint` interface is used - then optimizer states are skipped.
        """
        params = {}

        params["model"] = self.model
        params["datamodule"] = self.datamodule
        params["ckpt_path"] = None if (self.load_weights_only) else self.last_checkpoint

        if version.parse("2.6.0") <= PL_VERSION:
            params["weights_only"] = False
        return params

    def train(self) -> None:
        """Training entry point."""
        LOGGER.debug("Setting up trainer..")

        trainer = pl.Trainer(
            accelerator=self.accelerator,
            callbacks=self.callbacks,
            deterministic=self.config.training.deterministic,
            detect_anomaly=self.config.diagnostics.debug.anomaly_detection,
            strategy=self.strategy,
            devices=self.config.system.hardware.num_gpus_per_node,
            num_nodes=self.config.system.hardware.num_nodes,
            precision=self.config.training.precision,
            max_epochs=self.config.training.max_epochs,
            max_steps=self.config.training.max_steps or -1,
            logger=self.loggers,
            profiler=self.profiler,
            log_every_n_steps=self.config.diagnostics.log.interval,
            # run a fixed no of batches per epoch (helpful when debugging)
            limit_train_batches=self.config.dataloader.limit_batches.training,
            limit_val_batches=self.config.dataloader.limit_batches.validation,
            num_sanity_val_steps=self.config.training.num_sanity_val_steps,
            accumulate_grad_batches=self.config.training.accum_grad_batches,
            gradient_clip_val=self.config.training.gradient_clip.val,
            gradient_clip_algorithm=self.config.training.gradient_clip.algorithm,
            # we have our own DDP-compliant sampler logic baked into the dataset
            use_distributed_sampler=False,
            enable_progress_bar=self.config.diagnostics.enable_progress_bar,
            check_val_every_n_epoch=getattr(self.config.diagnostics, "check_val_every_n_epoch", 1),
        )

        self.prepare_compilation()

        LOGGER.debug("Starting training..")

<<<<<<< HEAD
        if self.config.dataloader.limit_batches.training==0:
            trainer.validate(
                self.model,
                verbose=True,
                datamodule=self.datamodule,
                ckpt_path=None if (self.load_weights_only) else self.last_checkpoint,
            )
        else:
            trainer.fit(
                self.model,
                datamodule=self.datamodule,
                ckpt_path=None if (self.load_weights_only) else self.last_checkpoint,
            )
=======
        trainer.fit(**self.fit_parameters)
>>>>>>> ca08316c

        if self.config.diagnostics.print_memory_summary:
            LOGGER.info("memory summary: %s", torch.cuda.memory_summary(device=0))

        LOGGER.debug("---- DONE. ----")


@hydra.main(version_base=None, config_path="../config", config_name="config")
def main(config: DictConfig) -> None:
    AnemoiTrainer(config).train()


if __name__ == "__main__":
    main()<|MERGE_RESOLUTION|>--- conflicted
+++ resolved
@@ -522,23 +522,10 @@
 
         LOGGER.debug("Starting training..")
 
-<<<<<<< HEAD
         if self.config.dataloader.limit_batches.training==0:
-            trainer.validate(
-                self.model,
-                verbose=True,
-                datamodule=self.datamodule,
-                ckpt_path=None if (self.load_weights_only) else self.last_checkpoint,
-            )
+            trainer.validate(**self.fit_parameters)
         else:
-            trainer.fit(
-                self.model,
-                datamodule=self.datamodule,
-                ckpt_path=None if (self.load_weights_only) else self.last_checkpoint,
-            )
-=======
-        trainer.fit(**self.fit_parameters)
->>>>>>> ca08316c
+            trainer.fit(**self.fit_parameters)
 
         if self.config.diagnostics.print_memory_summary:
             LOGGER.info("memory summary: %s", torch.cuda.memory_summary(device=0))
