# (C) Copyright 2024 Anemoi contributors.
#
# This software is licensed under the terms of the Apache Licence Version 2.0
# which can be obtained at http://www.apache.org/licenses/LICENSE-2.0.
#
# In applying this licence, ECMWF does not waive the privileges and immunities
# granted to it by virtue of its status as an intergovernmental organisation
# nor does it submit to any jurisdiction.


from __future__ import annotations

import logging
from collections import defaultdict
from typing import TYPE_CHECKING

import numpy as np
import pytorch_lightning as pl
import torch
from hydra.utils import instantiate
from omegaconf import DictConfig
from omegaconf import ListConfig
from omegaconf import OmegaConf
from timm.scheduler import CosineLRScheduler
from torch.distributed.optim import ZeroRedundancyOptimizer
from torch.utils.checkpoint import checkpoint

from anemoi.models.data_indices.collection import IndexCollection
from anemoi.models.interface import AnemoiModelInterface
from anemoi.training.losses.utils import grad_scaler
from anemoi.training.losses.weightedloss import BaseWeightedLoss
from anemoi.training.schemas.base_schema import BaseSchema
from anemoi.training.schemas.base_schema import convert_to_omegaconf
from anemoi.training.schemas.training import LossScalingSchema  # noqa: TC001
from anemoi.training.schemas.training import PressureLevelScalerSchema  # noqa: TC001
from anemoi.training.schemas.training import TrainingSchema  # noqa: TC001
from anemoi.training.utils.masks import Boolean1DMask
from anemoi.training.utils.masks import NoOutputMask

if TYPE_CHECKING:
    from collections.abc import Generator
    from collections.abc import Mapping

    from torch.distributed.distributed_c10d import ProcessGroup
    from torch_geometric.data import HeteroData

    from anemoi.models.data_indices.collection import IndexCollection


LOGGER = logging.getLogger(__name__)


class GraphForecaster(pl.LightningModule):
    """Graph neural network forecaster for PyTorch Lightning."""

    def __init__(
        self,
        *,
        config: BaseSchema,
        graph_data: HeteroData,
        statistics: dict,
        data_indices: IndexCollection,
        metadata: dict,
        supporting_arrays: dict,
    ) -> None:
        """Initialize graph neural network forecaster.

        Parameters
        ----------
        config : DictConfig
            Job configuration
        graph_data : HeteroData
            Graph object
        statistics : dict
            Statistics of the training data
        data_indices : IndexCollection
            Indices of the training data,
        metadata : dict
            Provenance information
        supporting_arrays : dict
            Supporting NumPy arrays to store in the checkpoint

        """
        super().__init__()

        graph_data = graph_data.to(self.device)

        if config.model.output_mask is not None:
            self.output_mask = Boolean1DMask(graph_data[config.graph.data][config.model.output_mask])
        else:
            self.output_mask = NoOutputMask()

        self.model = AnemoiModelInterface(
            statistics=statistics,
            data_indices=data_indices,
            metadata=metadata,
            supporting_arrays=supporting_arrays | self.output_mask.supporting_arrays,
            graph_data=graph_data,
            config=convert_to_omegaconf(config),
        )
        self.config = config
        self.data_indices = data_indices

        self.save_hyperparameters()

        self.latlons_data = graph_data[config.graph.data].x
        self.node_weights = self.get_node_weights(config.model_dump(by_alias=True).training, graph_data)
        self.node_weights = self.output_mask.apply(self.node_weights, dim=0, fill_value=0.0)

        self.logger_enabled = config.diagnostics.log.wandb.enabled or config.diagnostics.log.mlflow.enabled

        variable_scaling = self.get_variable_scaling(
            config.model_dump(by_alias=True).training.variable_loss_scaling,
            config.model_dump(by_alias=True).training.pressure_level_scaler,
            data_indices,
        )

        self.internal_metric_ranges, self.val_metric_ranges = self.get_val_metric_ranges(config.training, data_indices)

        # Check if the model is a stretched grid
        if graph_data["hidden"].node_type == "StretchedTriNodes":
            graph_config = convert_to_omegaconf(self.config).graph
            mask_name = graph_config.nodes.hidden.node_builder.mask_attr_name
            limited_area_mask = graph_data[graph_config.data][mask_name].squeeze().bool()
        else:
            limited_area_mask = torch.ones((1,))

        # Kwargs to pass to the loss function
        loss_kwargs = {"node_weights": self.node_weights}

        # Scalars to include in the loss function, must be of form (dim, scalar)
        # Use -1 for the variable dimension, -2 for the latlon dimension
        # Add mask multiplying NaN locations with zero. At this stage at [[1]].
        # Filled after first application of preprocessor. dimension=[-2, -1] (latlon, n_outputs).
        self.scalars = {
            "variable": (-1, variable_scaling),
            "loss_weights_mask": ((-2, -1), torch.ones((1, 1))),
            "limited_area_mask": (2, limited_area_mask),
        }
        self.updated_loss_mask = False

        self.loss = self.get_loss_function(
            config.model_dump(by_alias=True).training.training_loss,
            scalars=self.scalars,
            **loss_kwargs,
        )

        assert isinstance(self.loss, BaseWeightedLoss) and not isinstance(
            self.loss,
            torch.nn.ModuleList,
        ), f"Loss function must be a `BaseWeightedLoss`, not a {type(self.loss).__name__!r}"

        self.metrics = self.get_loss_function(
            config.model_dump(by_alias=True).training.validation_metrics,
            scalars=self.scalars,
            **loss_kwargs,
        )
        if not isinstance(self.metrics, torch.nn.ModuleList):
            self.metrics = torch.nn.ModuleList([self.metrics])

        if config.training.loss_gradient_scaling:
            self.loss.register_full_backward_hook(grad_scaler, prepend=False)

        self.multi_step = config.training.multistep_input
        self.lr = (
            config.hardware.num_nodes
            * config.hardware.num_gpus_per_node
            * config.training.lr.rate
            / config.hardware.num_gpus_per_model
        )

        self.warmup_t = config.training.lr.warmup_t
        self.lr_iterations = config.training.lr.iterations
        self.lr_min = config.training.lr.min
        self.rollout = config.training.rollout.start
        self.rollout_epoch_increment = config.training.rollout.epoch_increment
        self.rollout_max = config.training.rollout.max

        self.use_zero_optimizer = config.training.zero_optimizer

        self.model_comm_group = None
        self.reader_groups = None

        LOGGER.debug("Rollout window length: %d", self.rollout)
        LOGGER.debug("Rollout increase every : %d epochs", self.rollout_epoch_increment)
        LOGGER.debug("Rollout max : %d", self.rollout_max)
        LOGGER.debug("Multistep: %d", self.multi_step)

        # lazy init model and reader group info, will be set by the DDPGroupStrategy:
        self.model_comm_group_id = 0
        self.model_comm_group_rank = 0
        self.model_comm_num_groups = 1

        self.reader_group_id = 0
        self.reader_group_rank = 0

    def forward(self, x: torch.Tensor) -> torch.Tensor:
        return self.model(x, self.model_comm_group)

    # Future import breaks other type hints TODO Harrison Cook
    @staticmethod
    def get_loss_function(
        config: DictConfig,
        scalars: dict[str, tuple[int | tuple[int, ...] | torch.Tensor]] | None = None,
        **kwargs,
    ) -> BaseWeightedLoss | torch.nn.ModuleList:
        """Get loss functions from config.

        Can be ModuleList if multiple losses are specified.

        Parameters
        ----------
        config : DictConfig
            Loss function configuration, should include `scalars` if scalars are to be added to the loss function.
        scalars : dict[str, tuple[Union[int, tuple[int, ...], torch.Tensor]]] | None,
            Scalars which can be added to the loss function. Defaults to None.,
            If a scalar is to be added to the loss, ensure it is in `scalars` in the loss config
            E.g.
                If `scalars: ['variable']` is set in the config, and `variable` in `scalars`
                `variable` will be added to the scalar of the loss function.
        kwargs : Any
            Additional arguments to pass to the loss function

        Returns
        -------
        Union[BaseWeightedLoss, torch.nn.ModuleList]
            Loss function, or list of metrics

        Raises
        ------
        TypeError
            If not a subclass of `BaseWeightedLoss`
        ValueError
            If scalar is not found in valid scalars
        """
        scalars = scalars or {}

        if isinstance(config, ListConfig):
            return torch.nn.ModuleList(
                [
                    GraphForecaster.get_loss_function(
                        OmegaConf.create(loss_config),
                        scalars=scalars,
                        **kwargs,
                    )
                    for loss_config in config
                ],
            )

        loss_config = OmegaConf.to_container(config, resolve=True)

        scalars_to_include = loss_config.pop("scalars", [])

        # Instantiate the loss function with the loss_init_config
        kwargs["_recursive_"] = kwargs.get("_recursive_", False)
        loss_function = instantiate(loss_config, **kwargs)

        if not isinstance(loss_function, BaseWeightedLoss):
            error_msg = f"Loss must be a subclass of `BaseWeightedLoss`, not {type(loss_function)}"
            raise TypeError(error_msg)

        for key in scalars_to_include:
            if key not in scalars:
                error_msg = f"Scalar {key!r} not found in valid scalars: {list(scalars.keys())}"
                raise ValueError(error_msg)
            loss_function.add_scalar(*scalars[key], name=key)

        return loss_function

    def training_weights_for_imputed_variables(
        self,
        batch: torch.Tensor,
    ) -> None:
        """Update the loss weights mask for imputed variables."""
        if "loss_weights_mask" in self.loss.scalar:
            loss_weights_mask = torch.ones((1, 1), device=batch.device)
            found_loss_mask_training = False
            # iterate over all pre-processors and check if they have a loss_mask_training attribute
            for pre_processor in self.model.pre_processors.processors.values():
                if hasattr(pre_processor, "loss_mask_training"):
                    loss_weights_mask = loss_weights_mask * pre_processor.loss_mask_training
                    found_loss_mask_training = True
                # if transform_loss_mask function exists for preprocessor apply it
                if hasattr(pre_processor, "transform_loss_mask") and found_loss_mask_training:
                    loss_weights_mask = pre_processor.transform_loss_mask(loss_weights_mask)
            # update scaler with loss_weights_mask retrieved from preprocessors
            self.loss.update_scalar(scalar=loss_weights_mask.cpu(), name="loss_weights_mask")
            self.scalars["loss_weights_mask"] = ((-2, -1), loss_weights_mask.cpu())

        self.updated_loss_mask = True

    @staticmethod
    def get_val_metric_ranges(config: TrainingSchema, data_indices: IndexCollection) -> tuple[dict, dict]:

        metric_ranges = defaultdict(list)
        metric_ranges_validation = defaultdict(list)

        for key, idx in data_indices.internal_model.output.name_to_index.items():
            split = key.split("_")
            if len(split) > 1 and split[-1].isdigit():
                # Group metrics for pressure levels (e.g., Q, T, U, V, etc.)
                metric_ranges[f"pl_{split[0]}"].append(idx)
            else:
                metric_ranges[f"sfc_{key}"].append(idx)

            # Specific metrics from hydra to log in logger
            if key in config.metrics:
                metric_ranges[key] = [idx]

        # Add the full list of output indices
        metric_ranges["all"] = data_indices.internal_model.output.full.tolist()

        # metric for validation, after postprocessing
        for key, idx in data_indices.model.output.name_to_index.items():
            # Split pressure levels on "_" separator
            split = key.split("_")
            if len(split) > 1 and split[1].isdigit():
                # Create grouped metrics for pressure levels (e.g. Q, T, U, V, etc.) for logger
                metric_ranges_validation[f"pl_{split[0]}"].append(idx)
            else:
                metric_ranges_validation[f"sfc_{key}"].append(idx)
            # Create specific metrics from hydra to log in logger
            if key in config.metrics:
                metric_ranges_validation[key] = [idx]

        # Add the full list of output indices
        metric_ranges_validation["all"] = data_indices.model.output.full.tolist()

        return metric_ranges, metric_ranges_validation

    @staticmethod
    def get_variable_scaling(
        variable_loss_scaling_config: LossScalingSchema,
        pressure_level_scaling_config: PressureLevelScalerSchema,
        data_indices: IndexCollection,
    ) -> torch.Tensor:
        variable_loss_scaling = (
            np.ones((len(data_indices.internal_data.output.full),), dtype=np.float32)
            * variable_loss_scaling_config.default
        )
        pressure_level = instantiate(pressure_level_scaling_config)

        LOGGER.info(
            "Pressure level scaling: use scaler %s with slope %.4f and minimum %.2f",
            type(pressure_level).__name__,
            pressure_level.slope,
            pressure_level.minimum,
        )

        for key, idx in data_indices.internal_model.output.name_to_index.items():
            split = key.split("_")
            if len(split) > 1 and split[-1].isdigit():
                # Apply pressure level scaling
                if split[0] in variable_loss_scaling_config.pl:
                    variable_loss_scaling[idx] = variable_loss_scaling_config.pl[split[0]] * pressure_level.scaler(
                        int(split[-1]),
                    )
                else:
                    LOGGER.debug("Parameter %s was not scaled.", key)
            else:
                # Apply surface variable scaling
<<<<<<< HEAD
                if key in config.training.variable_loss_scaling.sfc:
                    variable_loss_scaling[idx] = config.training.variable_loss_scaling.sfc[key]
                    LOGGER.info("Parameter %s scaled by %f.", key, config.training.variable_loss_scaling.sfc[key])
=======
                if key in variable_loss_scaling_config.sfc:
                    variable_loss_scaling[idx] = variable_loss_scaling_config.sfc[key]
>>>>>>> f1d5e1f0
                else:
                    LOGGER.debug("Parameter %s was not scaled.", key)

        return torch.from_numpy(variable_loss_scaling)

    @staticmethod
    def get_node_weights(config: DictConfig, graph_data: HeteroData) -> torch.Tensor:
        node_weighting = instantiate(config.node_loss_weights)
        return node_weighting.weights(graph_data)

    def set_model_comm_group(
        self,
        model_comm_group: ProcessGroup,
        model_comm_group_id: int,
        model_comm_group_rank: int,
        model_comm_num_groups: int,
        model_comm_group_size: int,
    ) -> None:
        self.model_comm_group = model_comm_group
        self.model_comm_group_id = model_comm_group_id
        self.model_comm_group_rank = model_comm_group_rank
        self.model_comm_num_groups = model_comm_num_groups
        self.model_comm_group_size = model_comm_group_size

    def set_reader_groups(
        self,
        reader_groups: list[ProcessGroup],
        reader_group_id: int,
        reader_group_rank: int,
        reader_group_size: int,
    ) -> None:
        self.reader_groups = reader_groups
        self.reader_group_id = reader_group_id
        self.reader_group_rank = reader_group_rank
        self.reader_group_size = reader_group_size

    def advance_input(
        self,
        x: torch.Tensor,
        y_pred: torch.Tensor,
        batch: torch.Tensor,
        rollout_step: int,
    ) -> torch.Tensor:
        x = x.roll(-1, dims=1)

        # Get prognostic variables
        x[:, -1, :, :, self.data_indices.internal_model.input.prognostic] = y_pred[
            ...,
            self.data_indices.internal_model.output.prognostic,
        ]

        x[:, -1] = self.output_mask.rollout_boundary(x[:, -1], batch[:, -1], self.data_indices)

        # get new "constants" needed for time-varying fields
        x[:, -1, :, :, self.data_indices.internal_model.input.forcing] = batch[
            :,
            self.multi_step + rollout_step,
            :,
            :,
            self.data_indices.internal_data.input.forcing,
        ]
        return x

    def rollout_step(
        self,
        batch: torch.Tensor,
        rollout: int | None = None,
        training_mode: bool = True,
        validation_mode: bool = False,
    ) -> Generator[tuple[torch.Tensor | None, dict, list], None, None]:
        """Rollout step for the forecaster.

        Will run pre_processors on batch, but not post_processors on predictions.

        Parameters
        ----------
        batch : torch.Tensor
            Batch to use for rollout
        rollout : Optional[int], optional
            Number of times to rollout for, by default None
            If None, will use self.rollout
        training_mode : bool, optional
            Whether in training mode and to calculate the loss, by default True
            If False, loss will be None
        validation_mode : bool, optional
            Whether in validation mode, and to calculate validation metrics, by default False
            If False, metrics will be empty

        Yields
        ------
        Generator[tuple[Union[torch.Tensor, None], dict, list], None, None]
            Loss value, metrics, and predictions (per step)

        Returns
        -------
        None
            None
        """
        # for validation not normalized in-place because remappers cannot be applied in-place
        batch = self.model.pre_processors(batch, in_place=not validation_mode)

        if not self.updated_loss_mask:
            # update loss scalar after first application and initialization of preprocessors
            self.training_weights_for_imputed_variables(batch)

        # start rollout of preprocessed batch
        x = batch[
            :,
            0 : self.multi_step,
            ...,
            self.data_indices.internal_data.input.full,
        ]  # (bs, multi_step, latlon, nvar)
        msg = (
            "Batch length not sufficient for requested multi_step length!"
            f", {batch.shape[1]} !>= {rollout + self.multi_step}"
        )
        assert batch.shape[1] >= rollout + self.multi_step, msg

        for rollout_step in range(rollout or self.rollout):
            # prediction at rollout step rollout_step, shape = (bs, latlon, nvar)
            y_pred = self(x)

            y = batch[:, self.multi_step + rollout_step, ..., self.data_indices.internal_data.output.full]
            # y includes the auxiliary variables, so we must leave those out when computing the loss
            loss = checkpoint(self.loss, y_pred, y, use_reentrant=False) if training_mode else None

            x = self.advance_input(x, y_pred, batch, rollout_step)

            metrics_next = {}
            if validation_mode:
                metrics_next = self.calculate_val_metrics(
                    y_pred,
                    y,
                    rollout_step,
                )
            yield loss, metrics_next, y_pred

    def _step(
        self,
        batch: torch.Tensor,
        batch_idx: int,
        validation_mode: bool = False,
    ) -> tuple[torch.Tensor, Mapping[str, torch.Tensor]]:
        del batch_idx
        batch = self.allgather_batch(batch)

        loss = torch.zeros(1, dtype=batch.dtype, device=self.device, requires_grad=False)
        metrics = {}
        y_preds = []

        for loss_next, metrics_next, y_preds_next in self.rollout_step(
            batch,
            rollout=self.rollout,
            training_mode=True,
            validation_mode=validation_mode,
        ):
            loss += loss_next
            metrics.update(metrics_next)
            y_preds.extend(y_preds_next)

        loss *= 1.0 / self.rollout
        return loss, metrics, y_preds

    def allgather_batch(self, batch: torch.Tensor) -> torch.Tensor:
        """Allgather the batch-shards across the reader group.

        Parameters
        ----------
        batch : torch.Tensor
            Batch-shard of current reader rank

        Returns
        -------
        torch.Tensor
            Allgathered (full) batch
        """
        grid_size = len(self.latlons_data)  # number of points

        if grid_size == batch.shape[-2]:
            return batch  # already have the full grid

        grid_shard_size = grid_size // self.reader_group_size
        last_grid_shard_size = grid_size - (grid_shard_size * (self.reader_group_size - 1))

        # prepare tensor list with correct shapes for all_gather
        shard_shape = list(batch.shape)
        shard_shape[-2] = grid_shard_size
        last_shard_shape = list(batch.shape)
        last_shard_shape[-2] = last_grid_shard_size

        tensor_list = [torch.empty(tuple(shard_shape), device=self.device) for _ in range(self.reader_group_size - 1)]
        tensor_list.append(torch.empty(last_shard_shape, device=self.device))

        torch.distributed.all_gather(
            tensor_list,
            batch,
            group=self.reader_groups[self.reader_group_id],
        )

        return torch.cat(tensor_list, dim=-2)

    def calculate_val_metrics(
        self,
        y_pred: torch.Tensor,
        y: torch.Tensor,
        rollout_step: int,
    ) -> tuple[dict, list[torch.Tensor]]:
        """Calculate metrics on the validation output.

        Parameters
        ----------
            y_pred: torch.Tensor
                Predicted ensemble
            y: torch.Tensor
                Ground truth (target).
            rollout_step: int
                Rollout step

        Returns
        -------
            val_metrics, preds:
                validation metrics and predictions
        """
        metrics = {}
        y_postprocessed = self.model.post_processors(y, in_place=False)
        y_pred_postprocessed = self.model.post_processors(y_pred, in_place=False)

        for metric in self.metrics:
            metric_name = getattr(metric, "name", metric.__class__.__name__.lower())

            if not isinstance(metric, BaseWeightedLoss):
                # If not a weighted loss, we cannot feature scale, so call normally
                metrics[f"{metric_name}/{rollout_step + 1}"] = metric(
                    y_pred_postprocessed,
                    y_postprocessed,
                )
                continue

            for mkey, indices in self.val_metric_ranges.items():
                if "scale_validation_metrics" in self.config.training and (
                    mkey in self.config.training.scale_validation_metrics.metrics
                    or "*" in self.config.training.scale_validation_metrics.metrics
                ):
                    with metric.scalar.freeze_state():
                        for key in self.config.training.scale_validation_metrics.scalars_to_apply:
                            metric.add_scalar(*self.scalars[key], name=key)

                        # Use internal model space indices
                        internal_model_indices = self.internal_metric_ranges[mkey]

                        metrics[f"{metric_name}/{mkey}/{rollout_step + 1}"] = metric(
                            y_pred,
                            y,
                            scalar_indices=[..., internal_model_indices],
                        )
                else:
                    if -1 in metric.scalar:
                        exception_msg = (
                            "Validation metrics cannot be scaled over the variable dimension"
                            " in the post processed space. Please specify them in the config"
                            " at `scale_validation_metrics`."
                        )
                        raise ValueError(exception_msg)

                    metrics[f"{metric_name}/{mkey}/{rollout_step + 1}"] = metric(
                        y_pred_postprocessed,
                        y_postprocessed,
                        scalar_indices=[..., indices],
                    )

        return metrics

    def training_step(self, batch: torch.Tensor, batch_idx: int) -> torch.Tensor:
        train_loss, _, _ = self._step(batch, batch_idx)
        self.log(
            f"train_{getattr(self.loss, 'name', self.loss.__class__.__name__.lower())}",
            train_loss,
            on_epoch=True,
            on_step=True,
            prog_bar=True,
            logger=self.logger_enabled,
            batch_size=batch.shape[0],
            sync_dist=True,
        )
        self.log(
            "rollout",
            float(self.rollout),
            on_step=True,
            logger=self.logger_enabled,
            rank_zero_only=True,
            sync_dist=False,
        )
        return train_loss

    def lr_scheduler_step(self, scheduler: CosineLRScheduler, metric: None = None) -> None:
        """Step the learning rate scheduler by Pytorch Lightning.

        Parameters
        ----------
        scheduler : CosineLRScheduler
            Learning rate scheduler object.
        metric : Optional[Any]
            Metric object for e.g. ReduceLRonPlateau. Default is None.

        """
        del metric
        scheduler.step(epoch=self.trainer.global_step)

    def on_train_epoch_end(self) -> None:
        if self.rollout_epoch_increment > 0 and self.current_epoch % self.rollout_epoch_increment == 0:
            self.rollout += 1
            LOGGER.debug("Rollout window length: %d", self.rollout)
        self.rollout = min(self.rollout, self.rollout_max)

    def validation_step(self, batch: torch.Tensor, batch_idx: int) -> None:
        """
        Calculate the loss over a validation batch using the training loss function.

        Parameters
        ----------
        batch : torch.Tensor
            Validation batch
        batch_idx : int
            Batch inces

        Returns
        -------
        None
        """
        with torch.no_grad():
            val_loss, metrics, y_preds = self._step(batch, batch_idx, validation_mode=True)

        self.log(
            f"val_{getattr(self.loss, 'name', self.loss.__class__.__name__.lower())}",
            val_loss,
            on_epoch=True,
            on_step=True,
            prog_bar=True,
            logger=self.logger_enabled,
            batch_size=batch.shape[0],
            sync_dist=True,
        )

        for mname, mvalue in metrics.items():
            self.log(
                "val_" + mname,
                mvalue,
                on_epoch=True,
                on_step=False,
                prog_bar=False,
                logger=self.logger_enabled,
                batch_size=batch.shape[0],
                sync_dist=True,
            )

        return val_loss, y_preds

    def configure_optimizers(self) -> tuple[list[torch.optim.Optimizer], list[dict]]:
        if self.use_zero_optimizer:
            optimizer = ZeroRedundancyOptimizer(
                self.trainer.model.parameters(),
                optimizer_class=torch.optim.AdamW,
                betas=(0.9, 0.95),
                lr=self.lr,
            )
        else:
            optimizer = torch.optim.AdamW(
                self.trainer.model.parameters(),
                betas=(0.9, 0.95),
                lr=self.lr,
            )  # , fused=True)

        scheduler = CosineLRScheduler(
            optimizer,
            lr_min=self.lr_min,
            t_initial=self.lr_iterations,
            warmup_t=self.warmup_t,
        )
        return [optimizer], [{"scheduler": scheduler, "interval": "step"}]<|MERGE_RESOLUTION|>--- conflicted
+++ resolved
@@ -359,14 +359,9 @@
                     LOGGER.debug("Parameter %s was not scaled.", key)
             else:
                 # Apply surface variable scaling
-<<<<<<< HEAD
-                if key in config.training.variable_loss_scaling.sfc:
-                    variable_loss_scaling[idx] = config.training.variable_loss_scaling.sfc[key]
-                    LOGGER.info("Parameter %s scaled by %f.", key, config.training.variable_loss_scaling.sfc[key])
-=======
                 if key in variable_loss_scaling_config.sfc:
                     variable_loss_scaling[idx] = variable_loss_scaling_config.sfc[key]
->>>>>>> f1d5e1f0
+                    LOGGER.info("Parameter %s scaled by %f.", key, variable_loss_scaling_config.sfc[key])
                 else:
                     LOGGER.debug("Parameter %s was not scaled.", key)
 
