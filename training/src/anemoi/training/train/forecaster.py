--- conflicted
+++ resolved
@@ -10,7 +10,6 @@
 
 import logging
 from typing import TYPE_CHECKING
-from typing import TYPE_CHECKING
 
 import pytorch_lightning as pl
 import torch
@@ -27,12 +26,6 @@
 from anemoi.training.losses.loss import get_metric_ranges
 from anemoi.training.losses.scaling.scaling import create_scalers
 from anemoi.training.losses.utils import grad_scaler
-<<<<<<< HEAD
-from anemoi.training.utils.jsonify import map_config_to_primitives
-from anemoi.training.utils.masks import Boolean1DMask
-from anemoi.training.utils.masks import NoOutputMask
-from anemoi.utils.config import DotDict
-=======
 from anemoi.training.losses.weightedloss import BaseWeightedLoss
 from anemoi.training.schemas.base_schema import BaseSchema
 from anemoi.training.schemas.base_schema import convert_to_omegaconf
@@ -52,7 +45,6 @@
 
     from anemoi.models.data_indices.collection import IndexCollection
 
->>>>>>> 19e841f6
 
 if TYPE_CHECKING:
     from collections.abc import Generator
@@ -121,11 +113,7 @@
         self.save_hyperparameters()
 
         self.latlons_data = graph_data[config.graph.data].x
-<<<<<<< HEAD
-=======
-        self.node_weights = self.get_node_weights(config.model_dump(by_alias=True).training, graph_data)
-        self.node_weights = self.output_mask.apply(self.node_weights, dim=0, fill_value=0.0)
->>>>>>> 19e841f6
+        #self.node_weights = self.get_node_weights(config.model_dump(by_alias=True).training, graph_data)
         self.statistics_tendencies = statistics_tendencies
 
         self.logger_enabled = config.diagnostics.log.wandb.enabled or config.diagnostics.log.mlflow.enabled
@@ -200,7 +188,6 @@
     def forward(self, x: torch.Tensor) -> torch.Tensor:
         return self.model(x, self.model_comm_group)
 
-<<<<<<< HEAD
     def define_delayed_scalers(self) -> None:
         """Update delayed scalers such as the loss weights mask for imputed variables."""
         for name, scaler_builder in self.delayed_scaler_builders.items():
@@ -208,149 +195,6 @@
             scaler_values = scaler_builder.normalise(scaler_values)
             self.scalers[name] = (scaler_builder.scale_dims, scaler_values)
             self.loss.update_scaler(scaler=scaler_values, name=name)
-=======
-    # Future import breaks other type hints TODO Harrison Cook
-    @staticmethod
-    def get_loss_function(
-        config: DictConfig,
-        scalers: dict[str, tuple[int | tuple[int, ...] | torch.Tensor]] | None = None,
-        **kwargs,
-    ) -> BaseWeightedLoss | torch.nn.ModuleList:
-    ) -> BaseWeightedLoss | torch.nn.ModuleList:
-        """Get loss functions from config.
-
-        Can be ModuleList if multiple losses are specified.
-
-        Parameters
-        ----------
-        config : DictConfig
-            Loss function configuration, should include `scalers` if scalers are to be added to the loss function.
-        scalers : dict[str, tuple[int | tuple[int, ...] | torch.Tensor]], optional
-            Scalers which can be added to the loss function. Defaults to None., by default None
-            If a scaler is to be added to the loss, ensure it is in `scalers` in the loss config
-            E.g.
-                If `scalers: ['variable']` is set in the config, and `variable` in `scalers`
-                `variable` will be added to the scaler of the loss function.
-        kwargs : Any
-            Additional arguments to pass to the loss function
-
-        Returns
-        -------
-        Union[BaseWeightedLoss, torch.nn.ModuleList]
-            Loss function, or list of metrics
-
-        Raises
-        ------
-        TypeError
-            If not a subclass of `BaseWeightedLoss`
-        ValueError
-            If scaler is not found in valid scalers
-        """
-        if isinstance(config, ListConfig):
-            return torch.nn.ModuleList(
-                [
-                    GraphForecaster.get_loss_function(
-                        OmegaConf.create(loss_config),
-                        scalers=scalers,
-                        **kwargs,
-                    )
-                    for loss_config in config
-                ],
-            )
-
-        loss_config = OmegaConf.to_container(config, resolve=True)
-        scalers_to_include = loss_config.pop("scalers", [])
-
-        if "*" in scalers_to_include:
-            scalers_to_include = [s for s in list(scalers.keys()) if f"!{s}" not in scalers_to_include]
-
-        # Instantiate the loss function with the loss_init_config
-        loss_function = instantiate(loss_config, **kwargs)
-
-        if not isinstance(loss_function, BaseWeightedLoss):
-            error_msg = f"Loss must be a subclass of 'BaseWeightedLoss', not {type(loss_function)}"
-            raise TypeError(error_msg)
-
-        for key in scalers_to_include:
-            if key not in scalers or []:
-                error_msg = f"Scaler {key!r} not found in valid scalers: {list(scalers.keys())}"
-                raise ValueError(error_msg)
-            loss_function.add_scaler(*scalers[key], name=key)
-
-        return loss_function
-
-    def training_weights_for_imputed_variables(
-        self,
-        batch: torch.Tensor,
-    ) -> None:
-        """Update the loss weights mask for imputed variables."""
-        if "nan_mask_weights" in self.loss.scaler:
-            loss_weights_mask = torch.ones((1, 1), device=batch.device)
-            found_loss_mask_training = False
-            # iterate over all pre-processors and check if they have a loss_mask_training attribute
-            for pre_processor in self.model.pre_processors.processors.values():
-                if hasattr(pre_processor, "loss_mask_training"):
-                    loss_weights_mask = loss_weights_mask * pre_processor.loss_mask_training
-                    found_loss_mask_training = True
-                # if transform_loss_mask function exists for preprocessor apply it
-                if hasattr(pre_processor, "transform_loss_mask") and found_loss_mask_training:
-                    loss_weights_mask = pre_processor.transform_loss_mask(loss_weights_mask)
-            # update scaler with loss_weights_mask retrieved from preprocessors
-            self.loss.update_scaler(scaler=loss_weights_mask.cpu(), name="nan_mask_weights")
-            self.scalers["nan_mask_weights"] = ((-2, -1), loss_weights_mask.cpu())
-
-        self.updated_loss_mask = True
-
-    @staticmethod
-    def get_val_metric_ranges(
-        config: DictConfig,
-        data_indices: IndexCollection,
-        metadata_variables: dict | None = None,
-    ) -> tuple[dict, dict]:
-
-        metric_ranges = defaultdict(list)
-        metric_ranges_validation = defaultdict(list)
-        variable_groups = config.training.scalers.variable_groups
-
-        extract_variable_group_and_level = ExtractVariableGroupAndLevel(
-            variable_groups,
-            metadata_variables,
-        )
-
-        for key, idx in data_indices.internal_model.output.name_to_index.items():
-            variable_group, variable_ref, _ = extract_variable_group_and_level.get_group_and_level(key)
-
-            # Add metrics for grouped variables and variables in default group
-            metric_ranges[f"{variable_group}_{variable_ref}"].append(idx)
-
-            # Specific metrics from hydra to log in logger
-            if key in config.metrics:
-                metric_ranges[key] = [idx]
-
-        # Add the full list of output indices
-        metric_ranges["all"] = data_indices.internal_model.output.full.tolist()
-
-        # metric for validation, after postprocessing
-        for key, idx in data_indices.model.output.name_to_index.items():
-            variable_group, variable_ref, _ = extract_variable_group_and_level.get_group_and_level(key)
-
-            # Add metrics for grouped variables and variables in default group
-            metric_ranges_validation[f"{variable_group}_{variable_ref}"].append(idx)
-
-            # Create specific metrics from hydra to log in logger
-            if key in config.metrics:
-                metric_ranges_validation[key] = [idx]
-
-        # Add the full list of output indices
-        metric_ranges_validation["all"] = data_indices.model.output.full.tolist()
-
-        return metric_ranges, metric_ranges_validation
-
-    @staticmethod
-    def get_node_weights(config: DictConfig, graph_data: HeteroData) -> torch.Tensor:
-        node_weighting = instantiate(config.node_loss_weights)
-        return node_weighting.weights(graph_data)
->>>>>>> 19e841f6
 
     def set_model_comm_group(
         self,
