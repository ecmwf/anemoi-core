# (C) Copyright 2024 Anemoi contributors.
#
# This software is licensed under the terms of the Apache Licence Version 2.0
# which can be obtained at http://www.apache.org/licenses/LICENSE-2.0.
#
# In applying this licence, ECMWF does not waive the privileges and immunities
# granted to it by virtue of its status as an intergovernmental organisation
# nor does it submit to any jurisdiction.


from __future__ import annotations

import logging
from collections import defaultdict
from typing import TYPE_CHECKING

import numpy as np
import pytorch_lightning as pl
import torch
from hydra.utils import instantiate
from omegaconf import DictConfig
from omegaconf import ListConfig
from omegaconf import OmegaConf
from timm.scheduler import CosineLRScheduler
from torch.distributed.optim import ZeroRedundancyOptimizer
from torch.utils.checkpoint import checkpoint

from anemoi.models.data_indices.collection import IndexCollection
from anemoi.models.interface import AnemoiModelInterface
from anemoi.training.losses.utils import grad_scaler
from anemoi.training.losses.weightedloss import BaseWeightedLoss
from anemoi.training.schemas.base_schema import BaseSchema
from anemoi.training.schemas.base_schema import convert_to_omegaconf
from anemoi.training.schemas.training import LossScalingSchema  # noqa: TC001
from anemoi.training.schemas.training import PressureLevelScalerSchema  # noqa: TC001
from anemoi.training.schemas.training import TrainingSchema  # noqa: TC001
from anemoi.training.utils.masks import Boolean1DMask
from anemoi.training.utils.masks import NoOutputMask

if TYPE_CHECKING:
    from collections.abc import Generator
    from collections.abc import Mapping

    from torch.distributed.distributed_c10d import ProcessGroup
    from torch_geometric.data import HeteroData

    from anemoi.models.data_indices.collection import IndexCollection


LOGGER = logging.getLogger(__name__)


class GraphForecaster(pl.LightningModule):
    """Graph neural network forecaster for PyTorch Lightning."""

    def __init__(
        self,
        *,
        config: BaseSchema,
        graph_data: HeteroData,
        statistics: dict,
        data_indices: IndexCollection,
        metadata: dict,
        supporting_arrays: dict,
    ) -> None:
        """Initialize graph neural network forecaster.

        Parameters
        ----------
        config : BaseSchema
            Job configuration
        graph_data : HeteroData
            Graph object
        statistics : dict
            Statistics of the training data
        data_indices : IndexCollection
            Indices of the training data,
        metadata : dict
            Provenance information
        supporting_arrays : dict
            Supporting NumPy arrays to store in the checkpoint

        """
        super().__init__()

        graph_data = graph_data.to(self.device)

        if config.model.output_mask is not None:
            self.output_mask = Boolean1DMask(graph_data[config.graph.data][config.model.output_mask])
        else:
            self.output_mask = NoOutputMask()

        self.model = AnemoiModelInterface(
            statistics=statistics,
            data_indices=data_indices,
            metadata=metadata,
            supporting_arrays=supporting_arrays | self.output_mask.supporting_arrays,
            graph_data=graph_data,
            config=convert_to_omegaconf(config),
        )
        self.config = config
        self.data_indices = data_indices

        self.save_hyperparameters()

        self.latlons_data = graph_data[config.graph.data].x
        self.node_weights = self.get_node_weights(config.model_dump(by_alias=True).training, graph_data)
        self.node_weights = self.output_mask.apply(self.node_weights, dim=0, fill_value=0.0)

        self.logger_enabled = config.diagnostics.log.wandb.enabled or config.diagnostics.log.mlflow.enabled

        variable_scaling = self.get_variable_scaling(
            config.model_dump(by_alias=True).training.variable_loss_scaling,
            config.model_dump(by_alias=True).training.pressure_level_scaler,
            data_indices,
        )

        self.internal_metric_ranges, self.val_metric_ranges = self.get_val_metric_ranges(config.training, data_indices)

        # Check if the model is a stretched grid
<<<<<<< HEAD
        graph_hidden_names = config.graph.hidden
        if "hidden" in graph_hidden_names:
            if graph_data["hidden"].node_type == "StretchedTriNodes":
                mask_name = config.graph.nodes.hidden.node_builder.mask_attr_name
                limited_area_mask = graph_data[config.graph.data][mask_name].squeeze().bool()
            else:
                limited_area_mask = torch.ones((1,))

=======
        if graph_data["hidden"].node_type == "StretchedTriNodes":
            graph_config = convert_to_omegaconf(self.config).graph
            mask_name = graph_config.nodes.hidden.node_builder.mask_attr_name
            limited_area_mask = graph_data[graph_config.data][mask_name].squeeze().bool()
>>>>>>> 4f8ac4c4
        else:
            if graph_data[graph_hidden_names[0]].node_type == "StretchedTriNodes":
                mask_name = config.graph.nodes.hidden_1.node_builder.mask_attr_name
                limited_area_mask = graph_data[config.graph.data][mask_name].squeeze().bool()
            else:
                limited_area_mask = torch.ones((1,))

        # Kwargs to pass to the loss function
        loss_kwargs = {"node_weights": self.node_weights}

        # Scalars to include in the loss function, must be of form (dim, scalar)
        # Use -1 for the variable dimension, -2 for the latlon dimension
        # Add mask multiplying NaN locations with zero. At this stage at [[1]].
        # Filled after first application of preprocessor. dimension=[-2, -1] (latlon, n_outputs).
        self.scalars = {
            "variable": (-1, variable_scaling),
            "loss_weights_mask": ((-2, -1), torch.ones((1, 1))),
            "limited_area_mask": (2, limited_area_mask),
        }
        self.updated_loss_mask = False

        self.loss = self.get_loss_function(
            config.model_dump(by_alias=True).training.training_loss,
            scalars=self.scalars,
            **loss_kwargs,
        )

        assert isinstance(self.loss, BaseWeightedLoss) and not isinstance(
            self.loss,
            torch.nn.ModuleList,
        ), f"Loss function must be a `BaseWeightedLoss`, not a {type(self.loss).__name__!r}"

        self.metrics = self.get_loss_function(
            config.model_dump(by_alias=True).training.validation_metrics,
            scalars=self.scalars,
            **loss_kwargs,
        )
        if not isinstance(self.metrics, torch.nn.ModuleList):
            self.metrics = torch.nn.ModuleList([self.metrics])

        if config.training.loss_gradient_scaling:
            self.loss.register_full_backward_hook(grad_scaler, prepend=False)

        self.multi_step = config.training.multistep_input
        self.lr = (
            config.hardware.num_nodes
            * config.hardware.num_gpus_per_node
            * config.training.lr.rate
            / config.hardware.num_gpus_per_model
        )

        self.warmup_t = config.training.lr.warmup_t
        self.lr_iterations = config.training.lr.iterations
        self.lr_min = config.training.lr.min
        self.rollout = config.training.rollout.start
        self.rollout_epoch_increment = config.training.rollout.epoch_increment
        self.rollout_max = config.training.rollout.max

        self.use_zero_optimizer = config.training.zero_optimizer

        self.model_comm_group = None
        self.reader_groups = None

        LOGGER.debug("Rollout window length: %d", self.rollout)
        LOGGER.debug("Rollout increase every : %d epochs", self.rollout_epoch_increment)
        LOGGER.debug("Rollout max : %d", self.rollout_max)
        LOGGER.debug("Multistep: %d", self.multi_step)

        # lazy init model and reader group info, will be set by the DDPGroupStrategy:
        self.model_comm_group_id = 0
        self.model_comm_group_rank = 0
        self.model_comm_num_groups = 1

        self.reader_group_id = 0
        self.reader_group_rank = 0

    def forward(self, x: torch.Tensor) -> torch.Tensor:
        return self.model(x, self.model_comm_group)

    # Future import breaks other type hints TODO Harrison Cook
    @staticmethod
    def get_loss_function(
        config: DictConfig,
        scalars: dict[str, tuple[int | tuple[int, ...] | torch.Tensor]] | None = None,
        **kwargs,
    ) -> BaseWeightedLoss | torch.nn.ModuleList:
        """Get loss functions from config.

        Can be ModuleList if multiple losses are specified.

        Parameters
        ----------
        config : DictConfig
            Loss function configuration, should include `scalars` if scalars are to be added to the loss function.
        scalars : dict[str, tuple[Union[int, tuple[int, ...], torch.Tensor]]] | None,
            Scalars which can be added to the loss function. Defaults to None.,
            If a scalar is to be added to the loss, ensure it is in `scalars` in the loss config
            E.g.
                If `scalars: ['variable']` is set in the config, and `variable` in `scalars`
                `variable` will be added to the scalar of the loss function.
        kwargs : Any
            Additional arguments to pass to the loss function

        Returns
        -------
        Union[BaseWeightedLoss, torch.nn.ModuleList]
            Loss function, or list of metrics

        Raises
        ------
        TypeError
            If not a subclass of `BaseWeightedLoss`
        ValueError
            If scalar is not found in valid scalars
        """
        scalars = scalars or {}

        if isinstance(config, ListConfig):
            return torch.nn.ModuleList(
                [
                    GraphForecaster.get_loss_function(
                        OmegaConf.create(loss_config),
                        scalars=scalars,
                        **kwargs,
                    )
                    for loss_config in config
                ],
            )

        loss_config = OmegaConf.to_container(config, resolve=True)

        scalars_to_include = loss_config.pop("scalars", [])

        # Instantiate the loss function with the loss_init_config
        kwargs["_recursive_"] = kwargs.get("_recursive_", False)
        loss_function = instantiate(loss_config, **kwargs)

        if not isinstance(loss_function, BaseWeightedLoss):
            error_msg = f"Loss must be a subclass of `BaseWeightedLoss`, not {type(loss_function)}"
            raise TypeError(error_msg)

        for key in scalars_to_include:
            if key not in scalars:
                error_msg = f"Scalar {key!r} not found in valid scalars: {list(scalars.keys())}"
                raise ValueError(error_msg)
            loss_function.add_scalar(*scalars[key], name=key)

        return loss_function

    def training_weights_for_imputed_variables(
        self,
        batch: torch.Tensor,
    ) -> None:
        """Update the loss weights mask for imputed variables."""
        if "loss_weights_mask" in self.loss.scalar:
            loss_weights_mask = torch.ones((1, 1), device=batch.device)
            found_loss_mask_training = False
            # iterate over all pre-processors and check if they have a loss_mask_training attribute
            for pre_processor in self.model.pre_processors.processors.values():
                if hasattr(pre_processor, "loss_mask_training"):
                    loss_weights_mask = loss_weights_mask * pre_processor.loss_mask_training
                    found_loss_mask_training = True
                # if transform_loss_mask function exists for preprocessor apply it
                if hasattr(pre_processor, "transform_loss_mask") and found_loss_mask_training:
                    loss_weights_mask = pre_processor.transform_loss_mask(loss_weights_mask)
            # update scaler with loss_weights_mask retrieved from preprocessors
            self.loss.update_scalar(scalar=loss_weights_mask.cpu(), name="loss_weights_mask")
            self.scalars["loss_weights_mask"] = ((-2, -1), loss_weights_mask.cpu())

        self.updated_loss_mask = True

    @staticmethod
    def get_val_metric_ranges(config: TrainingSchema, data_indices: IndexCollection) -> tuple[dict, dict]:

        metric_ranges = defaultdict(list)
        metric_ranges_validation = defaultdict(list)

        for key, idx in data_indices.internal_model.output.name_to_index.items():
            split = key.split("_")
            if len(split) > 1 and split[-1].isdigit():
                # Group metrics for pressure levels (e.g., Q, T, U, V, etc.)
                metric_ranges[f"pl_{split[0]}"].append(idx)
            else:
                metric_ranges[f"sfc_{key}"].append(idx)

            # Specific metrics from hydra to log in logger
            if key in config.metrics:
                metric_ranges[key] = [idx]

        # Add the full list of output indices
        metric_ranges["all"] = data_indices.internal_model.output.full.tolist()

        # metric for validation, after postprocessing
        for key, idx in data_indices.model.output.name_to_index.items():
            # Split pressure levels on "_" separator
            split = key.split("_")
            if len(split) > 1 and split[1].isdigit():
                # Create grouped metrics for pressure levels (e.g. Q, T, U, V, etc.) for logger
                metric_ranges_validation[f"pl_{split[0]}"].append(idx)
            else:
                metric_ranges_validation[f"sfc_{key}"].append(idx)
            # Create specific metrics from hydra to log in logger
            if key in config.metrics:
                metric_ranges_validation[key] = [idx]

        # Add the full list of output indices
        metric_ranges_validation["all"] = data_indices.model.output.full.tolist()

        return metric_ranges, metric_ranges_validation

    @staticmethod
    def get_variable_scaling(
        variable_loss_scaling_config: LossScalingSchema,
        pressure_level_scaling_config: PressureLevelScalerSchema,
        data_indices: IndexCollection,
    ) -> torch.Tensor:
        variable_loss_scaling = (
            np.ones((len(data_indices.internal_data.output.full),), dtype=np.float32)
            * variable_loss_scaling_config.default
        )
        pressure_level = instantiate(pressure_level_scaling_config)

        LOGGER.info(
            "Pressure level scaling: use scaler %s with slope %.4f and minimum %.2f",
            type(pressure_level).__name__,
            pressure_level.slope,
            pressure_level.minimum,
        )

        for key, idx in data_indices.internal_model.output.name_to_index.items():
            split = key.split("_")
            if len(split) > 1 and split[-1].isdigit():
                # Apply pressure level scaling
                if split[0] in variable_loss_scaling_config.pl:
                    variable_loss_scaling[idx] = variable_loss_scaling_config.pl[split[0]] * pressure_level.scaler(
                        int(split[-1]),
                    )
                else:
                    LOGGER.debug("Parameter %s was not scaled.", key)
            else:
                # Apply surface variable scaling
                if key in variable_loss_scaling_config.sfc:
                    variable_loss_scaling[idx] = variable_loss_scaling_config.sfc[key]
                else:
                    LOGGER.debug("Parameter %s was not scaled.", key)

        return torch.from_numpy(variable_loss_scaling)

    @staticmethod
    def get_node_weights(config: DictConfig, graph_data: HeteroData) -> torch.Tensor:
        node_weighting = instantiate(config.node_loss_weights)
        return node_weighting.weights(graph_data)

    def set_model_comm_group(
        self,
        model_comm_group: ProcessGroup,
        model_comm_group_id: int,
        model_comm_group_rank: int,
        model_comm_num_groups: int,
        model_comm_group_size: int,
    ) -> None:
        self.model_comm_group = model_comm_group
        self.model_comm_group_id = model_comm_group_id
        self.model_comm_group_rank = model_comm_group_rank
        self.model_comm_num_groups = model_comm_num_groups
        self.model_comm_group_size = model_comm_group_size

    def set_reader_groups(
        self,
        reader_groups: list[ProcessGroup],
        reader_group_id: int,
        reader_group_rank: int,
        reader_group_size: int,
    ) -> None:
        self.reader_groups = reader_groups
        self.reader_group_id = reader_group_id
        self.reader_group_rank = reader_group_rank
        self.reader_group_size = reader_group_size

    def advance_input(
        self,
        x: torch.Tensor,
        y_pred: torch.Tensor,
        batch: torch.Tensor,
        rollout_step: int,
    ) -> torch.Tensor:
        x = x.roll(-1, dims=1)

        # Get prognostic variables
        x[:, -1, :, :, self.data_indices.internal_model.input.prognostic] = y_pred[
            ...,
            self.data_indices.internal_model.output.prognostic,
        ]

        x[:, -1] = self.output_mask.rollout_boundary(
            x[:, -1],
            batch[:, self.multi_step + rollout_step],
            self.data_indices,
        )

        # get new "constants" needed for time-varying fields
        x[:, -1, :, :, self.data_indices.internal_model.input.forcing] = batch[
            :,
            self.multi_step + rollout_step,
            :,
            :,
            self.data_indices.internal_data.input.forcing,
        ]
        return x

    def rollout_step(
        self,
        batch: torch.Tensor,
        rollout: int | None = None,
        training_mode: bool = True,
        validation_mode: bool = False,
    ) -> Generator[tuple[torch.Tensor | None, dict, list], None, None]:
        """Rollout step for the forecaster.

        Will run pre_processors on batch, but not post_processors on predictions.

        Parameters
        ----------
        batch : torch.Tensor
            Batch to use for rollout
        rollout : Optional[int], optional
            Number of times to rollout for, by default None
            If None, will use self.rollout
        training_mode : bool, optional
            Whether in training mode and to calculate the loss, by default True
            If False, loss will be None
        validation_mode : bool, optional
            Whether in validation mode, and to calculate validation metrics, by default False
            If False, metrics will be empty

        Yields
        ------
        Generator[tuple[Union[torch.Tensor, None], dict, list], None, None]
            Loss value, metrics, and predictions (per step)

        Returns
        -------
        None
            None
        """
        # for validation not normalized in-place because remappers cannot be applied in-place
        batch = self.model.pre_processors(batch, in_place=not validation_mode)

        if not self.updated_loss_mask:
            # update loss scalar after first application and initialization of preprocessors
            self.training_weights_for_imputed_variables(batch)

        # start rollout of preprocessed batch
        x = batch[
            :,
            0 : self.multi_step,
            ...,
            self.data_indices.internal_data.input.full,
        ]  # (bs, multi_step, latlon, nvar)
        msg = (
            "Batch length not sufficient for requested multi_step length!"
            f", {batch.shape[1]} !>= {rollout + self.multi_step}"
        )
        assert batch.shape[1] >= rollout + self.multi_step, msg

        for rollout_step in range(rollout or self.rollout):
            # prediction at rollout step rollout_step, shape = (bs, latlon, nvar)
            y_pred = self(x)

            y = batch[:, self.multi_step + rollout_step, ..., self.data_indices.internal_data.output.full]
            # y includes the auxiliary variables, so we must leave those out when computing the loss
            loss = checkpoint(self.loss, y_pred, y, use_reentrant=False) if training_mode else None

            x = self.advance_input(x, y_pred, batch, rollout_step)

            metrics_next = {}
            if validation_mode:
                metrics_next = self.calculate_val_metrics(
                    y_pred,
                    y,
                    rollout_step,
                )
            yield loss, metrics_next, y_pred

    def _step(
        self,
        batch: torch.Tensor,
        batch_idx: int,
        validation_mode: bool = False,
    ) -> tuple[torch.Tensor, Mapping[str, torch.Tensor]]:
        del batch_idx
        batch = self.allgather_batch(batch)

        loss = torch.zeros(1, dtype=batch.dtype, device=self.device, requires_grad=False)
        metrics = {}
        y_preds = []

        for loss_next, metrics_next, y_preds_next in self.rollout_step(
            batch,
            rollout=self.rollout,
            training_mode=True,
            validation_mode=validation_mode,
        ):
            loss += loss_next
            metrics.update(metrics_next)
            y_preds.extend(y_preds_next)

        loss *= 1.0 / self.rollout
        return loss, metrics, y_preds

    def allgather_batch(self, batch: torch.Tensor) -> torch.Tensor:
        """Allgather the batch-shards across the reader group.

        Parameters
        ----------
        batch : torch.Tensor
            Batch-shard of current reader rank

        Returns
        -------
        torch.Tensor
            Allgathered (full) batch
        """
        grid_size = len(self.latlons_data)  # number of points

        if grid_size == batch.shape[-2]:
            return batch  # already have the full grid

        grid_shard_size = grid_size // self.reader_group_size
        last_grid_shard_size = grid_size - (grid_shard_size * (self.reader_group_size - 1))

        # prepare tensor list with correct shapes for all_gather
        shard_shape = list(batch.shape)
        shard_shape[-2] = grid_shard_size
        last_shard_shape = list(batch.shape)
        last_shard_shape[-2] = last_grid_shard_size

        tensor_list = [torch.empty(tuple(shard_shape), device=self.device) for _ in range(self.reader_group_size - 1)]
        tensor_list.append(torch.empty(last_shard_shape, device=self.device))

        torch.distributed.all_gather(
            tensor_list,
            batch,
            group=self.reader_groups[self.reader_group_id],
        )

        return torch.cat(tensor_list, dim=-2)

    def calculate_val_metrics(
        self,
        y_pred: torch.Tensor,
        y: torch.Tensor,
        rollout_step: int,
    ) -> tuple[dict, list[torch.Tensor]]:
        """Calculate metrics on the validation output.

        Parameters
        ----------
            y_pred: torch.Tensor
                Predicted ensemble
            y: torch.Tensor
                Ground truth (target).
            rollout_step: int
                Rollout step

        Returns
        -------
            val_metrics, preds:
                validation metrics and predictions
        """
        metrics = {}
        y_postprocessed = self.model.post_processors(y, in_place=False)
        y_pred_postprocessed = self.model.post_processors(y_pred, in_place=False)

        for metric in self.metrics:
            metric_name = getattr(metric, "name", metric.__class__.__name__.lower())

            if not isinstance(metric, BaseWeightedLoss):
                # If not a weighted loss, we cannot feature scale, so call normally
                metrics[f"{metric_name}/{rollout_step + 1}"] = metric(
                    y_pred_postprocessed,
                    y_postprocessed,
                )
                continue

            for mkey, indices in self.val_metric_ranges.items():
                if "scale_validation_metrics" in self.config.training and (
                    mkey in self.config.training.scale_validation_metrics.metrics
                    or "*" in self.config.training.scale_validation_metrics.metrics
                ):
                    with metric.scalar.freeze_state():
                        for key in self.config.training.scale_validation_metrics.scalars_to_apply:
                            metric.add_scalar(*self.scalars[key], name=key)

                        # Use internal model space indices
                        internal_model_indices = self.internal_metric_ranges[mkey]

                        metrics[f"{metric_name}/{mkey}/{rollout_step + 1}"] = metric(
                            y_pred,
                            y,
                            scalar_indices=[..., internal_model_indices],
                        )
                else:
                    if -1 in metric.scalar:
                        exception_msg = (
                            "Validation metrics cannot be scaled over the variable dimension"
                            " in the post processed space. Please specify them in the config"
                            " at `scale_validation_metrics`."
                        )
                        raise ValueError(exception_msg)

                    metrics[f"{metric_name}/{mkey}/{rollout_step + 1}"] = metric(
                        y_pred_postprocessed,
                        y_postprocessed,
                        scalar_indices=[..., indices],
                    )

        return metrics

    def training_step(self, batch: torch.Tensor, batch_idx: int) -> torch.Tensor:
        train_loss, _, _ = self._step(batch, batch_idx)
        self.log(
            f"train_{getattr(self.loss, 'name', self.loss.__class__.__name__.lower())}",
            train_loss,
            on_epoch=True,
            on_step=True,
            prog_bar=True,
            logger=self.logger_enabled,
            batch_size=batch.shape[0],
            sync_dist=True,
        )
        self.log(
            "rollout",
            float(self.rollout),
            on_step=True,
            logger=self.logger_enabled,
            rank_zero_only=True,
            sync_dist=False,
        )
        return train_loss

    def lr_scheduler_step(self, scheduler: CosineLRScheduler, metric: None = None) -> None:
        """Step the learning rate scheduler by Pytorch Lightning.

        Parameters
        ----------
        scheduler : CosineLRScheduler
            Learning rate scheduler object.
        metric : Optional[Any]
            Metric object for e.g. ReduceLRonPlateau. Default is None.

        """
        del metric
        scheduler.step(epoch=self.trainer.global_step)

    def on_train_epoch_end(self) -> None:
        if self.rollout_epoch_increment > 0 and self.current_epoch % self.rollout_epoch_increment == 0:
            self.rollout += 1
            LOGGER.debug("Rollout window length: %d", self.rollout)
        self.rollout = min(self.rollout, self.rollout_max)

    def validation_step(self, batch: torch.Tensor, batch_idx: int) -> None:
        """
        Calculate the loss over a validation batch using the training loss function.

        Parameters
        ----------
        batch : torch.Tensor
            Validation batch
        batch_idx : int
            Batch inces

        Returns
        -------
        None
        """
        with torch.no_grad():
            val_loss, metrics, y_preds = self._step(batch, batch_idx, validation_mode=True)

        self.log(
            f"val_{getattr(self.loss, 'name', self.loss.__class__.__name__.lower())}",
            val_loss,
            on_epoch=True,
            on_step=True,
            prog_bar=True,
            logger=self.logger_enabled,
            batch_size=batch.shape[0],
            sync_dist=True,
        )

        for mname, mvalue in metrics.items():
            self.log(
                "val_" + mname,
                mvalue,
                on_epoch=True,
                on_step=False,
                prog_bar=False,
                logger=self.logger_enabled,
                batch_size=batch.shape[0],
                sync_dist=True,
            )

        return val_loss, y_preds

    def configure_optimizers(self) -> tuple[list[torch.optim.Optimizer], list[dict]]:
        if self.use_zero_optimizer:
            optimizer = ZeroRedundancyOptimizer(
                self.trainer.model.parameters(),
                optimizer_class=torch.optim.AdamW,
                betas=(0.9, 0.95),
                lr=self.lr,
            )
        else:
            optimizer = torch.optim.AdamW(
                self.trainer.model.parameters(),
                betas=(0.9, 0.95),
                lr=self.lr,
            )  # , fused=True)

        scheduler = CosineLRScheduler(
            optimizer,
            lr_min=self.lr_min,
            t_initial=self.lr_iterations,
            warmup_t=self.warmup_t,
        )
        return [optimizer], [{"scheduler": scheduler, "interval": "step"}]<|MERGE_RESOLUTION|>--- conflicted
+++ resolved
@@ -118,27 +118,12 @@
         self.internal_metric_ranges, self.val_metric_ranges = self.get_val_metric_ranges(config.training, data_indices)
 
         # Check if the model is a stretched grid
-<<<<<<< HEAD
-        graph_hidden_names = config.graph.hidden
-        if "hidden" in graph_hidden_names:
-            if graph_data["hidden"].node_type == "StretchedTriNodes":
-                mask_name = config.graph.nodes.hidden.node_builder.mask_attr_name
-                limited_area_mask = graph_data[config.graph.data][mask_name].squeeze().bool()
-            else:
-                limited_area_mask = torch.ones((1,))
-
-=======
         if graph_data["hidden"].node_type == "StretchedTriNodes":
             graph_config = convert_to_omegaconf(self.config).graph
             mask_name = graph_config.nodes.hidden.node_builder.mask_attr_name
             limited_area_mask = graph_data[graph_config.data][mask_name].squeeze().bool()
->>>>>>> 4f8ac4c4
         else:
-            if graph_data[graph_hidden_names[0]].node_type == "StretchedTriNodes":
-                mask_name = config.graph.nodes.hidden_1.node_builder.mask_attr_name
-                limited_area_mask = graph_data[config.graph.data][mask_name].squeeze().bool()
-            else:
-                limited_area_mask = torch.ones((1,))
+            limited_area_mask = torch.ones((1,))
 
         # Kwargs to pass to the loss function
         loss_kwargs = {"node_weights": self.node_weights}
