--- conflicted
+++ resolved
@@ -7,7 +7,6 @@
 # granted to it by virtue of its status as an intergovernmental organisation
 # nor does it submit to any jurisdiction.
 
-from __future__ import annotations
 
 from __future__ import annotations
 
@@ -30,28 +29,14 @@
 from anemoi.training.distributed.ensemble import gather_ensemble_members
 from anemoi.training.losses.utils import grad_scaler
 from anemoi.training.losses.weightedloss import BaseWeightedLoss
-<<<<<<< HEAD
 from anemoi.training.utils.inicond import EnsembleInitialConditions
-from anemoi.training.utils.jsonify import map_config_to_primitives
-=======
 from anemoi.training.schemas.base_schema import BaseSchema
 from anemoi.training.schemas.base_schema import convert_to_omegaconf
 from anemoi.training.schemas.training import LossScalingSchema  # noqa: TC001
 from anemoi.training.schemas.training import PressureLevelScalerSchema  # noqa: TC001
 from anemoi.training.schemas.training import TrainingSchema  # noqa: TC001
->>>>>>> f89a6ccf
 from anemoi.training.utils.masks import Boolean1DMask
 from anemoi.training.utils.masks import NoOutputMask
-
-if TYPE_CHECKING:
-    from collections.abc import Generator
-    from collections.abc import Mapping
-
-    from torch.distributed.distributed_c10d import ProcessGroup
-    from torch_geometric.data import HeteroData
-
-    from anemoi.models.data_indices.collection import IndexCollection
-
 
 if TYPE_CHECKING:
     from collections.abc import Generator
@@ -113,12 +98,8 @@
             metadata=metadata,
             supporting_arrays=supporting_arrays | self.output_mask.supporting_arrays,
             graph_data=graph_data,
-<<<<<<< HEAD
             truncation_data=truncation_data,
-            config=DotDict(map_config_to_primitives(OmegaConf.to_container(config, resolve=True))),
-=======
             config=convert_to_omegaconf(config),
->>>>>>> f89a6ccf
         )
         self.config = config
         self.data_indices = data_indices
@@ -189,11 +170,6 @@
             * config.training.lr.rate
             / config.hardware.num_gpus_per_model
         )
-<<<<<<< HEAD
-=======
-
-        self.warmup_t = config.training.lr.warmup_t
->>>>>>> f89a6ccf
         self.lr_iterations = config.training.lr.iterations
         self.lr_warmup = config.training.lr.warmup
         self.lr_min = config.training.lr.min
