--- conflicted
+++ resolved
@@ -112,15 +112,11 @@
             output_mask=self.output_mask,
         )
 
-<<<<<<< HEAD
-        self.val_metric_ranges = self.get_val_metric_ranges(config.training, data_indices)
-=======
-        self.internal_metric_ranges, self.val_metric_ranges = get_metric_ranges(
+        self.val_metric_ranges = get_metric_ranges(
             config,
             data_indices,
             metadata["dataset"].get("variables_metadata"),
         )
->>>>>>> 07bd6183
 
         self.loss = get_loss_function(
             config.model_dump(by_alias=True).training.training_loss,
@@ -177,169 +173,11 @@
     def forward(self, x: torch.Tensor) -> torch.Tensor:
         return self.model(x, model_comm_group=self.model_comm_group)
 
-<<<<<<< HEAD
-    # Future import breaks other type hints TODO Harrison Cook
-    @staticmethod
-    def get_loss_function(
-        config: DictConfig,
-        scalars: dict[str, tuple[int | tuple[int, ...] | torch.Tensor]] | None = None,
-        **kwargs,
-    ) -> BaseWeightedLoss | torch.nn.ModuleList:
-        """Get loss functions from config.
-
-        Can be ModuleList if multiple losses are specified.
-
-        Parameters
-        ----------
-        config : DictConfig
-            Loss function configuration, should include `scalars` if scalars are to be added to the loss function.
-        scalars : dict[str, tuple[Union[int, tuple[int, ...], torch.Tensor]]] | None
-            Scalars which can be added to the loss function. Defaults to None.
-            If a 'scalar' is to be added to the loss, ensure it is in 'scalars' in the loss config.
-            For instance, if 'scalars: ['variable']' is set in the config, and 'variable' in 'scalars'
-            'variable' will be added to the scalar of the loss function.
-        kwargs : Any
-            Additional arguments to pass to the loss function
-
-        Returns
-        -------
-        BaseWeightedLoss | torch.nn.ModuleList
-            The loss function to use for training
-
-        Raises
-        ------
-        TypeError
-            If not a subclass of 'BaseWeightedLoss'
-        ValueError
-            If scalar is not found in valid scalars
-
-        """
-        scalars = scalars or {}
-
-        if isinstance(config, ListConfig):
-            return torch.nn.ModuleList(
-                [
-                    GraphForecaster.get_loss_function(
-                        OmegaConf.create(loss_config),
-                        scalars=scalars,
-                        **kwargs,
-                    )
-                    for loss_config in config
-                ],
-            )
-
-        loss_config = OmegaConf.to_container(config, resolve=True)
-
-        scalars_to_include = loss_config.pop("scalars", [])
-
-        # Instantiate the loss function with the loss_init_config
-        kwargs["_recursive_"] = kwargs.get("_recursive_", False)
-        loss_function = instantiate(loss_config, **kwargs)
-
-        if not isinstance(loss_function, BaseWeightedLoss):
-            error_msg = f"Loss must be a subclass of `BaseWeightedLoss`, not {type(loss_function)}"
-            raise TypeError(error_msg)
-
-        for key in scalars_to_include:
-            if key not in scalars:
-                error_msg = f"Scalar {key!r} not found in valid scalars: {list(scalars.keys())}"
-                raise ValueError(error_msg)
-            loss_function.add_scalar(*scalars[key], name=key)
-
-        return loss_function
-
-    def training_weights_for_imputed_variables(
-        self,
-        batch: torch.Tensor,
-    ) -> None:
-        """Update the loss weights mask for imputed variables."""
-        if "loss_weights_mask" in self.loss.scalar:
-            loss_weights_mask = torch.ones((1, 1), device=batch.device)
-            found_loss_mask_training = False
-            # iterate over all pre-processors and check if they have a loss_mask_training attribute
-            for pre_processor in self.model.pre_processors.processors.values():
-                if hasattr(pre_processor, "loss_mask_training"):
-                    loss_weights_mask = loss_weights_mask * pre_processor.loss_mask_training
-                    found_loss_mask_training = True
-                # if transform_loss_mask function exists for preprocessor apply it
-                if hasattr(pre_processor, "transform_loss_mask") and found_loss_mask_training:
-                    loss_weights_mask = pre_processor.transform_loss_mask(loss_weights_mask)
-            # update scaler with loss_weights_mask retrieved from preprocessors
-            self.loss.update_scalar(scalar=loss_weights_mask.cpu(), name="loss_weights_mask")
-            self.scalars["loss_weights_mask"] = ((-2, -1), loss_weights_mask.cpu())
-
-        self.updated_loss_mask = True
-
-    @staticmethod
-    def get_val_metric_ranges(config: TrainingSchema, data_indices: IndexCollection) -> tuple[dict, dict]:
-
-        metric_ranges = defaultdict(list)
-
-        for key, idx in data_indices.model.output.name_to_index.items():
-            split = key.split("_")
-            if len(split) > 1 and split[-1].isdigit():
-                # Group metrics for pressure levels (e.g., Q, T, U, V, etc.)
-                metric_ranges[f"pl_{split[0]}"].append(idx)
-            else:
-                metric_ranges[f"sfc_{key}"].append(idx)
-
-            # Specific metrics from hydra to log in logger
-            if key in config.metrics:
-                metric_ranges[key] = [idx]
-
-        # Add the full list of output indices
-        metric_ranges["all"] = data_indices.model.output.full.tolist()
-
-        return metric_ranges
-
-    @staticmethod
-    def get_variable_scaling(
-        variable_loss_scaling_config: LossScalingSchema,
-        pressure_level_scaling_config: PressureLevelScalerSchema,
-        data_indices: IndexCollection,
-    ) -> torch.Tensor:
-        variable_loss_scaling = (
-            np.ones((len(data_indices.data.output.full),), dtype=np.float32) * variable_loss_scaling_config.default
-        )
-        pressure_level = instantiate(pressure_level_scaling_config)
-
-        LOGGER.info(
-            "Pressure level scaling: use scaler %s with slope %.4f and minimum %.2f",
-            type(pressure_level).__name__,
-            pressure_level.slope,
-            pressure_level.minimum,
-        )
-
-        for key, idx in data_indices.model.output.name_to_index.items():
-            split = key.split("_")
-            if len(split) > 1 and split[-1].isdigit():
-                # Apply pressure level scaling
-                if split[0] in variable_loss_scaling_config.pl:
-                    variable_loss_scaling[idx] = variable_loss_scaling_config.pl[split[0]] * pressure_level.scaler(
-                        int(split[-1]),
-                    )
-                else:
-                    LOGGER.debug("Parameter %s was not scaled.", key)
-            else:
-                # Apply surface variable scaling
-                if key in variable_loss_scaling_config.sfc:
-                    variable_loss_scaling[idx] = variable_loss_scaling_config.sfc[key]
-                else:
-                    LOGGER.debug("Parameter %s was not scaled.", key)
-
-        return torch.from_numpy(variable_loss_scaling)
-
-    @staticmethod
-    def get_node_weights(config: DictConfig, graph_data: HeteroData) -> torch.Tensor:
-        node_weighting = instantiate(config.node_loss_weights)
-        return node_weighting.weights(graph_data)
-=======
     def define_delayed_scalers(self) -> None:
         """Update delayed scalers such as the loss weights mask for imputed variables."""
         for name, scaler_builder in self.delayed_scaler_builders.items():
             self.scalers[name] = scaler_builder.get_delayed_scaling(model=self.model)
             self.loss.update_scaler(scaler=self.scalers[name][1], name=name)
->>>>>>> 07bd6183
 
     def set_model_comm_group(
         self,
@@ -561,43 +399,11 @@
                 continue
 
             for mkey, indices in self.val_metric_ranges.items():
-<<<<<<< HEAD
-                if "scale_validation_metrics" in self.config.training and (
-                    mkey in self.config.training.scale_validation_metrics.metrics
-                    or "*" in self.config.training.scale_validation_metrics.metrics
-                ):
-                    with metric.scalar.freeze_state():
-                        for key in self.config.training.scale_validation_metrics.scalars_to_apply:
-                            metric.add_scalar(*self.scalars[key], name=key)
-
-                        # Use model space indices
-                        model_indices = self.val_metric_ranges[mkey]
-
-                        metrics[f"{metric_name}/{mkey}/{rollout_step + 1}"] = metric(
-                            y_pred,
-                            y,
-                            scalar_indices=[..., model_indices],
-                        )
-                else:
-                    if -1 in metric.scalar:
-                        exception_msg = (
-                            "Validation metrics cannot be scaled over the variable dimension"
-                            " in the post processed space. Please specify them in the config"
-                            " at `scale_validation_metrics`."
-                        )
-                        raise ValueError(exception_msg)
-
-                    metrics[f"{metric_name}/{mkey}/{rollout_step + 1}"] = metric(
-                        y_pred_postprocessed,
-                        y_postprocessed,
-                        scalar_indices=[..., indices],
-=======
                 metric_step_name = f"{metric_name}_metric/{mkey}/{rollout_step + 1}"
                 if len(metric.scaler.subset_by_dim(TensorDim.VARIABLE.value)):
                     exception_msg = (
                         "Validation metrics cannot be scaled over the variable dimension"
                         " in the post processed space."
->>>>>>> 07bd6183
                     )
                     raise ValueError(exception_msg)
 
