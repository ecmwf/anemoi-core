# (C) Copyright 2024 Anemoi contributors.
#
# This software is licensed under the terms of the Apache Licence Version 2.0
# which can be obtained at http://www.apache.org/licenses/LICENSE-2.0.
#
# In applying this licence, ECMWF does not waive the privileges and immunities
# granted to it by virtue of its status as an intergovernmental organisation
# nor does it submit to any jurisdiction.

<<<<<<< HEAD
from .autoencoder import GraphAutoEncoder
=======
from .diffusionforecaster import GraphDiffusionForecaster
from .diffusionforecaster import GraphDiffusionTendForecaster
>>>>>>> eb3edc59
from .ensforecaster import GraphEnsForecaster
from .forecaster import GraphForecaster
from .interpolator import GraphInterpolator

<<<<<<< HEAD
__all__ = ["GraphAutoEncoder", "GraphEnsForecaster", "GraphForecaster", "GraphInterpolator"]
=======
__all__ = [
    "GraphDiffusionForecaster",
    "GraphDiffusionTendForecaster",
    "GraphEnsForecaster",
    "GraphForecaster",
    "GraphInterpolator",
]
>>>>>>> eb3edc59
<|MERGE_RESOLUTION|>--- conflicted
+++ resolved
@@ -7,24 +7,18 @@
 # granted to it by virtue of its status as an intergovernmental organisation
 # nor does it submit to any jurisdiction.
 
-<<<<<<< HEAD
-from .autoencoder import GraphAutoEncoder
-=======
 from .diffusionforecaster import GraphDiffusionForecaster
 from .diffusionforecaster import GraphDiffusionTendForecaster
->>>>>>> eb3edc59
+from .autoencoder import GraphAutoEncoder
 from .ensforecaster import GraphEnsForecaster
 from .forecaster import GraphForecaster
 from .interpolator import GraphInterpolator
 
-<<<<<<< HEAD
-__all__ = ["GraphAutoEncoder", "GraphEnsForecaster", "GraphForecaster", "GraphInterpolator"]
-=======
 __all__ = [
     "GraphDiffusionForecaster",
     "GraphDiffusionTendForecaster",
+    "GraphAutoEncoder", 
     "GraphEnsForecaster",
     "GraphForecaster",
     "GraphInterpolator",
-]
->>>>>>> eb3edc59
+]