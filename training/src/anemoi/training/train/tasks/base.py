# (C) Copyright 2024 Anemoi contributors.
#
# This software is licensed under the terms of the Apache Licence Version 2.0
# which can be obtained at http://www.apache.org/licenses/LICENSE-2.0.
#
# In applying this licence, ECMWF does not waive the privileges and immunities
# granted to it by virtue of its status as an intergovernmental organisation
# nor does it submit to any jurisdiction.


from __future__ import annotations

import logging
from abc import ABC
from abc import abstractmethod
from typing import TYPE_CHECKING

from anemoi.training.losses import scalers
from anemoi.training.utils.config_utils import get_multiple_datasets_config
import pytorch_lightning as pl
import torch
from hydra.utils import instantiate
from omegaconf import OmegaConf
from timm.scheduler import CosineLRScheduler
from torch.distributed.optim import ZeroRedundancyOptimizer

from anemoi.models.data_indices.collection import IndexCollection
from anemoi.models.distributed.graph import gather_tensor
from anemoi.models.distributed.shapes import apply_shard_shapes
from anemoi.models.interface import AnemoiModelInterface
from anemoi.training.losses import get_loss_function
from anemoi.training.losses.base import BaseLoss
from anemoi.training.losses.loss import get_metric_ranges
from anemoi.training.losses.scaler_tensor import grad_scaler
from anemoi.training.losses.scalers import create_scalers
from anemoi.training.losses.scalers.base_scaler import AvailableCallbacks
from anemoi.training.losses.utils import print_variable_scaling
from anemoi.training.schemas.base_schema import BaseSchema
from anemoi.training.schemas.base_schema import convert_to_omegaconf
from anemoi.training.utils.enums import TensorDim
from anemoi.training.utils.variables_metadata import ExtractVariableGroupAndLevel
from torch_geometric.data import dataset

if TYPE_CHECKING:
    from collections.abc import Mapping

    from torch.distributed.distributed_c10d import ProcessGroup
    from torch_geometric.data import HeteroData

    from anemoi.models.data_indices.collection import IndexCollection


LOGGER = logging.getLogger(__name__)


class BaseGraphModule(pl.LightningModule, ABC):
    """Abstract base class for Anemoi GNN forecasters using PyTorch Lightning.

    This class encapsulates the shared functionality for distributed training,
    scaling, and evaluation of graph-based neural network models across multiple GPUs and nodes.
    It provides hooks for defining losses, metrics, optimizers, and distributed sharding strategies.

    Key Features
    ------------
    - Supports model and data parallelism through model and reader process groups.
    - Handles graph data via `torch_geometric.data.HeteroData` format.
    - Supports sharded input batches and reconstruction via `allgather`.
    - Integrates modular loss and metric functions with support for variable scaling.
    - Enables deferred creation of variable scalers post-model instantiation.
    - Fully compatible with PyTorch Lightning training and validation loops.

    Subclass Responsibilities
    -------------------------
    Child classes must implement the `_step` method, which defines the forward and loss computation
    for training and validation steps.

    Parameters
    ----------
    config : BaseSchema
        Configuration object defining all parameters.
    graph_data : HeteroData
        Graph-structured input data containing node and edge features.
    truncation_data : dict
        Information for input/output truncation masks.
    statistics : dict
        Dictionary of training statistics (mean, std, etc.) used for normalization.
    statistics_tendencies : dict
        Statistics related to tendencies (if used).
    data_indices : IndexCollection
        Maps feature names to index ranges used for training and loss functions.
    metadata : dict
        Dictionary with metadata such as dataset provenance and variable descriptions.
    supporting_arrays : dict
        Numpy arrays (e.g., topography, masks) needed during inference and stored in checkpoints.

    Attributes
    ----------
    model : AnemoiModelInterface
        Wrapper for the underlying GNN model and its pre/post-processing logic.
    loss : BaseLoss
        Training loss function, optionally supporting variable scaling and sharding.
    metrics : dict[str, BaseLoss | Callable]
        Dictionary of validation metrics (often loss-style) computed during evaluation.
    scalers : dict
        Variable-wise scaling functions (e.g., standardization).
    val_metric_ranges : dict
        Mapping of variable groups for which to calculate validation metrics.
    output_mask : nn.Module
        Masking module that filters outputs during inference.
    multi_step : bool
        Flag to enable autoregressive rollouts (used in multi-step forecasting).
    keep_batch_sharded : bool
        Whether to keep input batches split across GPUs instead of gathering them.

    Distributed Training
    --------------------
    The module can be configured to work in multi-node, multi-GPU environments with support for:
    - Custom communication groups for model and reader parallelism
    - Sharded input and output tensors
    - Support for `ZeroRedundancyOptimizer` and learning rate warmup

    Notes
    -----
    - This class should not be used directly. Subclass it and override `_step`.

    See Also
    --------
    - `AnemoiModelInterface`
    - `BaseLoss`
    - `IndexCollection`
    - `CosineLRScheduler`
    - `create_scalers`, `grad_scaler`

    """

    def __init__(
        self,
        *,
        config: BaseSchema,
        graph_data: HeteroData,
        truncation_data: dict,
        statistics: dict,
        statistics_tendencies: dict,
        data_indices: IndexCollection,
        metadata: dict,
        supporting_arrays: dict,
    ) -> None:
        """Initialize graph neural network forecaster.

        Parameters
        ----------
        config : DictConfig
            Job configuration
        graph_data : HeteroData
            Graph object
        statistics : dict
            Statistics of the training data
        data_indices : IndexCollection
            Indices of the training data,
        metadata : dict
            Provenance information
        supporting_arrays : dict
            Supporting NumPy arrays to store in the checkpoint

        """
        super().__init__()

        # Handle dictionary of graph_data
        graph_data = {name: data.to(self.device) for name, data in graph_data.items()}
        # Create output_mask dictionary for each dataset
        self.output_mask = {}
        for name, data in graph_data.items():
            self.output_mask[name] = instantiate(
                config.model_dump(by_alias=True).model.output_mask,
                graph_data=data,
            )

        # Handle supporting_arrays merge for multi-dataset
        # Multi-dataset: merge supporting arrays from all output masks
        combined_supporting_arrays = supporting_arrays.copy()
        for mask in self.output_mask.values():
            combined_supporting_arrays.update(mask.supporting_arrays)

        self.model = AnemoiModelInterface(
            statistics=statistics,
            statistics_tendencies=statistics_tendencies,
            data_indices=data_indices,
            metadata=metadata,
            supporting_arrays=combined_supporting_arrays,
            graph_data=graph_data,
            truncation_data=truncation_data,
            config=convert_to_omegaconf(config),
        )
        self.config = config

        self.data_indices = data_indices

        self.save_hyperparameters()

        self.statistics_tendencies = statistics_tendencies

        self.logger_enabled = config.diagnostics.log.wandb.enabled or config.diagnostics.log.mlflow.enabled

        # Initialize components for multi-dataset
        self.latlons_data = {}  # plotting only, dict of tensors
        self.scalers = {}  # dict of dict of tensors
        self.updating_scalars = {}  # dict of dict of objects
        self.val_metric_ranges = {}  # dict of dict of lists
        self.loss = torch.nn.ModuleDict()
        self.metrics = torch.nn.ModuleDict()

        dataset_variable_groups = get_multiple_datasets_config(self.config.training.variable_groups)
        loss_configs = get_multiple_datasets_config(config.training.training_loss)
        scalers_configs = get_multiple_datasets_config(config.training.scalers)
        val_metrics_configs = get_multiple_datasets_config(config.training.validation_metrics)
        metrics_to_log = get_multiple_datasets_config(config.training.metrics)
        for dataset_name in graph_data:
            self.latlons_data[dataset_name] = graph_data[dataset_name][config.graph.data].x

            # Create dataset-specific metadata extractor
            metadata_extractor = ExtractVariableGroupAndLevel(
                variable_groups=dataset_variable_groups[dataset_name],
                metadata_variables=metadata["dataset"][dataset_name].get("variables_metadata"),
            )

            dataset_scalers, dataset_updating_scalars = create_scalers(
                scalers_configs[dataset_name],
                data_indices=data_indices[dataset_name],
                graph_data=graph_data[dataset_name],
                statistics=statistics[dataset_name],
                statistics_tendencies=statistics_tendencies[dataset_name] if statistics_tendencies is not None else None,
                metadata_extractor=metadata_extractor,
                output_mask=self.output_mask[dataset_name],
            )
            self.scalers[dataset_name] = dataset_scalers
            self.updating_scalars[dataset_name] = dataset_updating_scalars

            self.val_metric_ranges[dataset_name] = get_metric_ranges(
                metadata_extractor,
                output_data_indices=data_indices[dataset_name].model.output,
                metrics_to_log=metrics_to_log[dataset_name],
            )

<<<<<<< HEAD
            self.loss[dataset_name] = get_loss_function(
                loss_configs[dataset_name],
                dataset_scalers,
                data_indices[dataset_name],
            )
=======
        self.loss = get_loss_function(
            config.model_dump(by_alias=True).training.training_loss,
            scalers=self.scalers,
            data_indices=self.data_indices,
        )
        self._scaling_values_log = print_variable_scaling(
            self.loss,
            data_indices,
        )
>>>>>>> f352e17e

            self.metrics[dataset_name] = self._build_metrics_for_dataset(
                val_metrics_configs[dataset_name],
                scalers=dataset_scalers,
                data_indices=data_indices[dataset_name],
            )
            print_variable_scaling(self.loss[dataset_name], data_indices[dataset_name])

        if config.training.loss_gradient_scaling:
            # Multi-dataset: register hook for each loss
            for loss_fn in self.loss.values():
                loss_fn.register_full_backward_hook(grad_scaler, prepend=False)

        self.is_first_step = True
        self.multi_step = config.training.multistep_input
        self.lr = (
            config.hardware.num_nodes
            * config.hardware.num_gpus_per_node
            * config.training.lr.rate
            / config.hardware.num_gpus_per_model
        )
        self.lr_iterations = config.training.lr.iterations
        self.lr_warmup = config.training.lr.warmup
        self.lr_min = config.training.lr.min
        self.optimizer_settings = config.training.optimizer

        self.model_comm_group = None
        self.reader_groups = None

        reader_group_size = self.config.dataloader.read_group_size

        self.grid_indices = {}
        grid_indices_configs = get_multiple_datasets_config(self.config.dataloader.grid_indices)
        for dataset_name in graph_data:
            self.grid_indices[dataset_name] = instantiate(
                grid_indices_configs[dataset_name],
                reader_group_size=reader_group_size,
            )
            self.grid_indices[dataset_name].setup(graph_data[dataset_name])
        self.grid_dim = -2

        # check sharding support
        self.keep_batch_sharded = self.config.model.keep_batch_sharded
        read_group_supports_sharding = reader_group_size == self.config.hardware.num_gpus_per_model
        assert read_group_supports_sharding or not self.keep_batch_sharded, (
            f"Reader group size {reader_group_size} does not match the number of GPUs per model "
            f"{self.config.hardware.num_gpus_per_model}, but `model.keep_batch_sharded=True` was set. ",
            "Please set `model.keep_batch_sharded=False` or set `dataloader.read_group_size` ="
            "`hardware.num_gpus_per_model`.",
        )

        # set flag if loss and metrics support sharding
        self._check_sharding_support()

        LOGGER.debug("Multistep: %d", self.multi_step)

        # lazy init model and reader group info, will be set by the DDPGroupStrategy:
        self.model_comm_group_id = 0
        self.model_comm_group_rank = 0
        self.model_comm_num_groups = 1
        self.model_comm_group_size = 1

        self.reader_group_id = 0
        self.reader_group_rank = 0
        self.reader_group_size = 1

        self.grid_shard_shapes = None
        self.grid_shard_slice = None

    def _get_loss_name(self) -> str:
        """Get the loss name for multi-dataset cases."""
        # For multi-dataset, use a generic name or combine dataset names
        return "multi_dataset"

    def _check_sharding_support(self) -> None:
        self.loss_supports_sharding = all(getattr(loss, "supports_sharding", False) for loss in self.loss.values())
        self.metrics_support_sharding = all(
            getattr(metric, "supports_sharding", False)
            for dataset_metrics in self.metrics.values()
            for metric in dataset_metrics.values()
        )

        if not self.loss_supports_sharding and self.keep_batch_sharded:
            unsupported_losses = [
                loss.name for loss in self.loss.values() if not getattr(loss, "supports_sharding", False)
            ]
            LOGGER.warning(
                "Some loss functions do not support sharding: %s. "
                "This may lead to increased memory usage and slower training.",
                ", ".join(unsupported_losses),
            )
        if not self.metrics_support_sharding and self.keep_batch_sharded:
            unsupported_metrics = [
                f"{dataset_name}.{metric_name}"
                for dataset_name, dataset_metrics in self.metrics.items()
                for metric_name, metric in dataset_metrics.items()
                if not getattr(metric, "supports_sharding", False)
            ]
            LOGGER.warning(
                "Some validation metrics do not support sharding: %s. "
                "This may lead to increased memory usage and slower training.",
                ", ".join(unsupported_metrics),
            )

    def _build_metrics_for_dataset(self, validation_metrics_configs, scalers, data_indices) -> torch.nn.ModuleDict:
        return torch.nn.ModuleDict(
            {
                metric_name: get_loss_function(val_metric_config, scalers=scalers, data_indices=data_indices)
                for metric_name, val_metric_config in validation_metrics_configs.items()
            },
        )

    def forward(self, x: torch.Tensor) -> torch.Tensor:
        return self.model(
            x,
            model_comm_group=self.model_comm_group,
            grid_shard_shapes=self.grid_shard_shapes,
        )

    def on_load_checkpoint(self, checkpoint: torch.nn.Module) -> None:
        self._ckpt_model_name_to_index = checkpoint["hyper_parameters"]["data_indices"].name_to_index

    def _update_scaler_for_dataset(
        self,
        name: str,
        scaler_builder,
        callback: AvailableCallbacks,
        loss_obj,
        metrics_dict,
        dataset_name: str | None = None,
    ) -> None:
        """Update a single scaler for loss and metrics objects."""
        kwargs = {"model": self.model}
        if dataset_name is not None:
            kwargs["dataset_name"] = dataset_name

        scaler = scaler_builder.update_scaling_values(callback, **kwargs)
        if scaler is None:  # If scalar is None, no update to be applied
            return

        if name in loss_obj.scaler:  # If scalar in loss, update it
            loss_obj.update_scaler(scaler=scaler[1], name=name)  # Only update the values

        for metric in metrics_dict.values():  # If scalar in metrics, update it
            if name in metric.scaler:
                metric.update_scaler(scaler=scaler[1], name=name)  # Only update the values

    def update_scalers(self, callback: AvailableCallbacks) -> None:
        """Update scalers, calling the defined function on them, updating if not None."""
        # Multi-dataset case: {'dataset_a': {'nan_mask_weights': scaler, ...}, 'dataset_b': {...}}
        for dataset_name, dataset_scalers in self.updating_scalars.items():
            for name, scaler_builder in dataset_scalers.items():
                self._update_scaler_for_dataset(
                    name,
                    scaler_builder,
                    callback,
                    self.loss[dataset_name],
                    self.metrics[dataset_name],
                    dataset_name=dataset_name,
                )

    def set_model_comm_group(
        self,
        model_comm_group: ProcessGroup,
        model_comm_group_id: int,
        model_comm_group_rank: int,
        model_comm_num_groups: int,
        model_comm_group_size: int,
    ) -> None:
        self.model_comm_group = model_comm_group
        self.model_comm_group_id = model_comm_group_id
        self.model_comm_group_rank = model_comm_group_rank
        self.model_comm_num_groups = model_comm_num_groups
        self.model_comm_group_size = model_comm_group_size

    def set_reader_groups(
        self,
        reader_groups: list[ProcessGroup],
        reader_group_id: int,
        reader_group_rank: int,
        reader_group_size: int,
    ) -> None:
        self.reader_groups = reader_groups
        self.reader_group_id = reader_group_id
        self.reader_group_rank = reader_group_rank
        self.reader_group_size = reader_group_size

    def _prepare_tensors_for_loss(
        self,
        y_pred: torch.Tensor,
        y: torch.Tensor,
        validation_mode: bool = False,
        dataset_name: str | None = None,
    ) -> tuple[torch.Tensor, torch.Tensor, slice | None]:
        """Prepare tensors for loss computation, handling sharding if necessary.

        Parameters
        ----------
        y_pred : torch.Tensor
            Predicted values
        y : torch.Tensor
            Target values
        validation_mode : bool
            Whether in validation mode

        Returns
        -------
        tuple[torch.Tensor, torch.Tensor, slice | None]
            Prepared y_pred, y, and grid_shard_slice
        """
        # Handle multi-dataset case for grid shard slice and shapes
        assert dataset_name is not None, "dataset_name must be provided for multi-dataset case"
        grid_shard_slice = self.grid_shard_slice[dataset_name]
        grid_shard_shapes = self.grid_shard_shapes[dataset_name]

        is_sharded = grid_shard_slice is not None

        sharding_supported = (self.loss_supports_sharding or validation_mode) and (
            self.metrics_support_sharding or not validation_mode
        )

        if is_sharded and not sharding_supported:  # gather tensors if loss or metrics do not support sharding
            shard_shapes = apply_shard_shapes(y_pred, self.grid_dim, grid_shard_shapes)
            y_pred_full = gather_tensor(torch.clone(y_pred), self.grid_dim, shard_shapes, self.model_comm_group)
            y_full = gather_tensor(torch.clone(y), self.grid_dim, shard_shapes, self.model_comm_group)
            final_grid_shard_slice = None
        else:
            y_pred_full, y_full = y_pred, y
            final_grid_shard_slice = grid_shard_slice

        return y_pred_full, y_full, final_grid_shard_slice

    def _compute_loss(
        self,
        y_pred: torch.Tensor,
        y: torch.Tensor,
        grid_shard_slice: slice | None = None,
        dataset_name: str | None = None,
        **_kwargs,
    ) -> torch.Tensor:
        """Compute the loss function.

        Parameters
        ----------
        y_pred : torch.Tensor
            Predicted values
        y : torch.Tensor
            Target values
        grid_shard_slice : slice | None
            Grid shard slice for distributed training
        dataset_name : str | None
            Dataset name for multi-dataset scenarios
        **_kwargs
            Additional arguments

        Returns
        -------
        torch.Tensor
            Computed loss
        """
        # Handle multi-dataset case
        assert dataset_name is not None, "dataset_name must be provided when using multiple datasets"
        loss_fn = self.loss[dataset_name]

        return loss_fn(
            y_pred,
            y,
            grid_shard_slice=grid_shard_slice,
            group=self.model_comm_group,
        )

    def _compute_metrics(
        self,
        y_pred: torch.Tensor,
        y: torch.Tensor,
        rollout_step: int = 0,
        grid_shard_slice: slice | None = None,
        dataset_name: str | None = None,
    ) -> dict[str, torch.Tensor]:
        """Compute validation metrics.

        Parameters
        ----------
        y_pred : torch.Tensor
            Predicted values
        y : torch.Tensor
            Target values
        rollout_step : int
            Current rollout step
        grid_shard_slice : slice | None
            Grid shard slice for distributed training

        Returns
        -------
        dict[str, torch.Tensor]
            Computed metrics
        """
        return self.calculate_val_metrics(
            y_pred,
            y,
            rollout_step,
            grid_shard_slice=grid_shard_slice,
            dataset_name=dataset_name,
        )

    def compute_loss_metrics(
        self,
        y_pred: torch.Tensor,
        y: torch.Tensor,
        rollout_step: int,
        validation_mode: bool = False,
        dataset_name: str | None = None,
        **kwargs,
    ) -> tuple[torch.Tensor | None, dict[str, torch.Tensor]]:
        """Compute loss and metrics for the given predictions and targets.

        Parameters
        ----------
        y_pred : torch.Tensor
            Predicted values
        y : torch.Tensor
            Target values
        rollout_step : int
            Current rollout step
        validation_mode : bool
            Whether to compute validation metrics
        **kwargs
            Additional arguments to pass to loss computation

        Returns
        -------
        tuple[torch.Tensor | None, dict[str, torch.Tensor]]
            Loss and metrics dictionary (if validation_mode)
        """
        # Prepare tensors for loss/metrics computation
        y_pred_full, y_full, grid_shard_slice = self._prepare_tensors_for_loss(
            y_pred,
            y,
            validation_mode,
            dataset_name,
        )

        loss = self._compute_loss(
            y_pred=y_pred_full,
            y=y_full,
            grid_shard_slice=grid_shard_slice,
            dataset_name=dataset_name,
            **kwargs,
        )

        # Compute metrics if in validation mode
        metrics_next = {}
        if validation_mode:
            metrics_next = self._compute_metrics(y_pred_full, y_full, rollout_step, grid_shard_slice, dataset_name)

        return loss, metrics_next

    def on_after_batch_transfer(self, batch: torch.Tensor, _: int) -> torch.Tensor:
        """Assemble batch after transfer to GPU by gathering the batch shards if needed.

        Also normalize the batch in-place if needed.

        Parameters
        ----------
        batch : torch.Tensor
            Batch to transfer

        Returns
        -------
        torch.Tensor
            Batch after transfer
        """
        # Gathering/sharding of batch
        batch = self._setup_batch_sharding(batch)

        # Batch normalization
        batch = self._normalize_batch(batch)

        # Prepare scalers, e.g. init delayed scalers and update scalers
        self._prepare_loss_scalers()

        return batch

    def _setup_batch_sharding(self, batch: dict) -> torch.Tensor:
        """Setup batch sharding before every step.

        If the batch is sharded, it will be setup with the grid shard shapes and slice.
        Otherwise, the batch will be allgathered.

        Parameters
        ----------
        batch : torch.Tensor
            Batch to setup

        Returns
        -------
        torch.Tensor
            Batch after setup
        """
        self.grid_shard_shapes = {}
        self.grid_shard_slice = {}

        for dataset_name in self.grid_indices:
            if self.keep_batch_sharded and self.model_comm_group_size > 1:
                self.grid_shard_shapes[dataset_name] = self.grid_indices[dataset_name].shard_shapes
                self.grid_shard_slice[dataset_name] = self.grid_indices[dataset_name].get_shard_slice(
                    self.reader_group_rank,
                )
            else:
                self.grid_shard_shapes[dataset_name] = None
                self.grid_shard_slice[dataset_name] = None
                batch[dataset_name] = self.allgather_batch(
                    batch[dataset_name],
                    self.grid_indices[dataset_name],
                    self.grid_dim,
                )
        return batch

    def transfer_batch_to_device(
        self,
        batch: dict,
        device: torch.device,
        dataloader_idx: int = 0,
    ) -> dict:
        """Transfer batch to device, handling dictionary batches."""
        # Multi-dataset dictionary batch
        transferred_batch = {}
        for dataset_name, dataset_batch in batch.items():
            transferred_batch[dataset_name] = (
                dataset_batch.to(device, non_blocking=True)
                if isinstance(dataset_batch, torch.Tensor)
                else dataset_batch
            )
        return transferred_batch

    def _normalize_batch(self, batch: torch.Tensor) -> torch.Tensor:
        """Normalize batch for training and validation before every step.

        Parameters
        ----------
        batch : torch.Tensor
            Batch to prepare

        Returns
        -------
        torch.Tensor
            Normalized batch
        """
        for dataset_name in batch:
            batch[dataset_name] = self.model.pre_processors[dataset_name](batch[dataset_name])  # normalized in-place
        return batch

    def _prepare_loss_scalers(self) -> None:
        """Prepare scalers for training and validation before every step."""
        # Delayed scalers need to be initialized after the pre-processors once
        if self.is_first_step:
            self.update_scalers(callback=AvailableCallbacks.ON_TRAINING_START)
            self.is_first_step = False
        self.update_scalers(callback=AvailableCallbacks.ON_BATCH_START)
        return

    @abstractmethod
    def _step(
        self,
        batch: torch.Tensor,
        validation_mode: bool = False,
    ) -> tuple[torch.Tensor, Mapping[str, torch.Tensor]]:
        pass

    def allgather_batch(self, batch: torch.Tensor, grid_indices, grid_dim: int) -> torch.Tensor:
        """Allgather the batch-shards across the reader group.

        Parameters
        ----------
        batch : torch.Tensor
            Batch-shard of current reader rank
        grid_indices :
            Grid indices object with shard_shapes and grid_size
        grid_dim : int
            Grid dimension

        Returns
        -------
        torch.Tensor
            Allgathered (full) batch
        """
        grid_shard_shapes = grid_indices.shard_shapes
        grid_size = grid_indices.grid_size

        if grid_size == batch.shape[grid_dim] or self.reader_group_size == 1:
            return batch  # already have the full grid

        shard_shapes = apply_shard_shapes(batch, grid_dim, grid_shard_shapes)
        tensor_list = [torch.empty(shard_shape, device=batch.device, dtype=batch.dtype) for shard_shape in shard_shapes]

        torch.distributed.all_gather(
            tensor_list,
            batch,
            group=self.reader_groups[self.reader_group_id],
        )

        return torch.cat(tensor_list, dim=grid_dim)

    def calculate_val_metrics(
        self,
        y_pred: torch.Tensor,
        y: torch.Tensor,
        rollout_step: int = 0,
        grid_shard_slice: slice | None = None,
        dataset_name: str | None = None,
    ) -> dict[str, torch.Tensor]:
        """Calculate metrics on the validation output.

        Parameters
        ----------
        y_pred: torch.Tensor
            Predicted ensemble
        y: torch.Tensor
            Ground truth (target).
        rollout_step: int
            Rollout step

        Returns
        -------
        val_metrics : dict[str, torch.Tensor]
            validation metrics and predictions
        """
        metrics = {}

        # Handle multi-dataset case for post-processors
        assert dataset_name is not None, "dataset_name must be provided for multi-dataset case"
        post_processor = self.model.post_processors[dataset_name]
        metrics_dict = self.metrics[dataset_name]
        val_metric_ranges = self.val_metric_ranges[dataset_name]

        y_postprocessed = post_processor(y, in_place=False)
        y_pred_postprocessed = post_processor(y_pred, in_place=False)

        for metric_name, metric in metrics_dict.items():
            if not isinstance(metric, BaseLoss):
                # If not a loss, we cannot feature scale, so call normally
                metrics[f"{metric_name}_metric/{rollout_step + 1}"] = metric(y_pred_postprocessed, y_postprocessed)
                continue

            for mkey, indices in val_metric_ranges.items():
                metric_step_name = f"{metric_name}_metric/{mkey}/{rollout_step + 1}"
                if len(metric.scaler.subset_by_dim(TensorDim.VARIABLE.value)):
                    exception_msg = (
                        "Validation metrics cannot be scaled over the variable dimension"
                        " in the post processed space."
                    )
                    raise ValueError(exception_msg)

                metrics[metric_step_name] = metric(
                    y_pred_postprocessed,
                    y_postprocessed,
                    scaler_indices=[..., indices],
                    grid_shard_slice=grid_shard_slice,
                    group=self.model_comm_group,
                )

        return metrics

    def training_step(self, batch: torch.Tensor, batch_idx: int) -> torch.Tensor:
        del batch_idx

        train_loss, _, _ = self._step(batch)

        # Get batch size (handle dict of tensors)
        batch_size = next(iter(batch.values())).shape[0]

        self.log(
            "train_" + self._get_loss_name() + "_loss",
            train_loss,
            on_epoch=True,
            on_step=True,
            prog_bar=True,
            logger=self.logger_enabled,
            batch_size=batch_size,
            sync_dist=True,
        )

        return train_loss

    def lr_scheduler_step(self, scheduler: CosineLRScheduler, metric: None = None) -> None:
        """Step the learning rate scheduler by Pytorch Lightning.

        Parameters
        ----------
        scheduler : CosineLRScheduler
            Learning rate scheduler object.
        metric : Any
            Metric object for e.g. ReduceLRonPlateau. Default is None.

        """
        del metric
        scheduler.step(epoch=self.trainer.global_step)

    def on_train_epoch_end(self) -> None:
        pass

    def validation_step(self, batch: torch.Tensor, batch_idx: int) -> None:
        """Calculate the loss over a validation batch using the training loss function.

        Parameters
        ----------
        batch : torch.Tensor
            Validation batch
        batch_idx : int
            Batch inces

        """
        del batch_idx

        with torch.no_grad():
            val_loss, metrics, y_preds = self._step(batch, validation_mode=True)

        # Get batch size (handle dict of tensors)
        batch_size = next(iter(batch.values())).shape[0]

        # Get batch size (handle dict of tensors)
        batch_size = next(iter(batch.values())).shape[0]

        self.log(
            "val_" + self._get_loss_name() + "_loss",
            val_loss,
            on_epoch=True,
            on_step=True,
            prog_bar=True,
            logger=self.logger_enabled,
            batch_size=batch_size,
            sync_dist=True,
        )

        for mname, mvalue in metrics.items():
            self.log(
                "val_" + mname,
                mvalue,
                on_epoch=True,
                on_step=False,
                prog_bar=False,
                logger=self.logger_enabled,
                batch_size=batch_size,
                sync_dist=True,
            )

        return val_loss, y_preds

    def configure_optimizers(self) -> tuple[list[torch.optim.Optimizer], list[dict]]:
        """Configure the optimizers and learning rate scheduler.

        Returns
        -------
        tuple[list[torch.optim.Optimizer], list[dict]]
            List of optimizers and list of dictionaries containing the
            learning rate scheduler
        """
        if self.optimizer_settings.zero:
            optimizer = ZeroRedundancyOptimizer(
                self.trainer.model.parameters(),
                lr=self.lr,
                optimizer_class=torch.optim.AdamW,
                **self.optimizer_settings.kwargs,
            )
        else:
            optimizer = torch.optim.AdamW(
                self.trainer.model.parameters(),
                lr=self.lr,
                **self.optimizer_settings.kwargs,
            )

        scheduler = CosineLRScheduler(
            optimizer,
            lr_min=self.lr_min,
            t_initial=self.lr_iterations,
            warmup_t=self.lr_warmup,
        )

        return [optimizer], [{"scheduler": scheduler, "interval": "step"}]

    def setup(self, stage: str) -> None:
        """Lightning hook that is called after model is initialized but before training starts."""
        # The conditions should be separate, but are combined due to pre-commit hook
        if stage == "fit" and self.trainer.is_global_zero and self.logger is not None:
            # Log hyperparameters on rank 0
            hyper_params = OmegaConf.to_container(convert_to_omegaconf(self.config), resolve=True)
            hyper_params.update({"variable_loss_scaling": self._scaling_values_log})
            # Expand keys for better visibility
            expand_keys = OmegaConf.select(
                convert_to_omegaconf(self.config),
                "diagnostics.log.mlflow.expand_hyperparams",
                default=["config"],
            )
            # Log hyperparameters
            self.logger.log_hyperparams(
                hyper_params,
                expand_keys=expand_keys,
            )<|MERGE_RESOLUTION|>--- conflicted
+++ resolved
@@ -15,7 +15,6 @@
 from abc import abstractmethod
 from typing import TYPE_CHECKING
 
-from anemoi.training.losses import scalers
 from anemoi.training.utils.config_utils import get_multiple_datasets_config
 import pytorch_lightning as pl
 import torch
@@ -39,7 +38,6 @@
 from anemoi.training.schemas.base_schema import convert_to_omegaconf
 from anemoi.training.utils.enums import TensorDim
 from anemoi.training.utils.variables_metadata import ExtractVariableGroupAndLevel
-from torch_geometric.data import dataset
 
 if TYPE_CHECKING:
     from collections.abc import Mapping
@@ -206,6 +204,7 @@
         self.scalers = {}  # dict of dict of tensors
         self.updating_scalars = {}  # dict of dict of objects
         self.val_metric_ranges = {}  # dict of dict of lists
+        self._scaling_values_log = {}  # dict of dict[str, float]
         self.loss = torch.nn.ModuleDict()
         self.metrics = torch.nn.ModuleDict()
 
@@ -241,30 +240,18 @@
                 metrics_to_log=metrics_to_log[dataset_name],
             )
 
-<<<<<<< HEAD
             self.loss[dataset_name] = get_loss_function(
                 loss_configs[dataset_name],
                 dataset_scalers,
                 data_indices[dataset_name],
             )
-=======
-        self.loss = get_loss_function(
-            config.model_dump(by_alias=True).training.training_loss,
-            scalers=self.scalers,
-            data_indices=self.data_indices,
-        )
-        self._scaling_values_log = print_variable_scaling(
-            self.loss,
-            data_indices,
-        )
->>>>>>> f352e17e
 
             self.metrics[dataset_name] = self._build_metrics_for_dataset(
                 val_metrics_configs[dataset_name],
                 scalers=dataset_scalers,
                 data_indices=data_indices[dataset_name],
             )
-            print_variable_scaling(self.loss[dataset_name], data_indices[dataset_name])
+            self._scaling_values_log[dataset_name] = print_variable_scaling(self.loss[dataset_name], data_indices[dataset_name])
 
         if config.training.loss_gradient_scaling:
             # Multi-dataset: register hook for each loss
