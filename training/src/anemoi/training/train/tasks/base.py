--- conflicted
+++ resolved
@@ -315,7 +315,6 @@
         self.grid_shard_shapes = None
         self.grid_shard_slice = None
 
-<<<<<<< HEAD
     def _get_loss_name(self) -> str:
         """Get the loss name for multi-dataset cases."""
         # For multi-dataset, use a generic name or combine dataset names
@@ -359,15 +358,12 @@
             },
         )
 
-    def forward(self, x: torch.Tensor) -> torch.Tensor:
-=======
     def forward(self, x: torch.Tensor, **kwargs) -> torch.Tensor:
         """Forward method.
 
         This method calls the model's forward method with the appropriate
         communication group and sharding information.
         """
->>>>>>> a5fedb3a
         return self.model(
             x,
             model_comm_group=self.model_comm_group,
@@ -506,13 +502,10 @@
             Target values
         grid_shard_slice : slice | None
             Grid shard slice for distributed training
-<<<<<<< HEAD
         dataset_name : str | None
             Dataset name for multi-dataset scenarios
         **_kwargs
             Additional arguments
-=======
->>>>>>> a5fedb3a
 
         Returns
         -------
@@ -535,11 +528,8 @@
         y_pred: torch.Tensor,
         y: torch.Tensor,
         grid_shard_slice: slice | None = None,
-<<<<<<< HEAD
         dataset_name: str | None = None,
-=======
         **_kwargs,
->>>>>>> a5fedb3a
     ) -> dict[str, torch.Tensor]:
         """Compute validation metrics.
 
@@ -557,7 +547,6 @@
         dict[str, torch.Tensor]
             Computed metrics
         """
-<<<<<<< HEAD
         return self.calculate_val_metrics(
             y_pred,
             y,
@@ -565,9 +554,6 @@
             grid_shard_slice=grid_shard_slice,
             dataset_name=dataset_name,
         )
-=======
-        return self.calculate_val_metrics(y_pred, y, grid_shard_slice=grid_shard_slice)
->>>>>>> a5fedb3a
 
     def compute_loss_metrics(
         self,
@@ -605,7 +591,6 @@
             dataset_name,
         )
 
-<<<<<<< HEAD
         loss = self._compute_loss(
             y_pred=y_pred_full,
             y=y_full,
@@ -613,18 +598,11 @@
             dataset_name=dataset_name,
             **kwargs,
         )
-=======
-        loss = self._compute_loss(y_pred_full, y_full, grid_shard_slice=grid_shard_slice, **kwargs)
->>>>>>> a5fedb3a
 
         # Compute metrics if in validation mode
         metrics_next = {}
         if validation_mode:
-<<<<<<< HEAD
-            metrics_next = self._compute_metrics(y_pred_full, y_full, rollout_step, grid_shard_slice, dataset_name)
-=======
-            metrics_next = self._compute_metrics(y_pred_full, y_full, grid_shard_slice=grid_shard_slice, **kwargs)
->>>>>>> a5fedb3a
+            metrics_next = self._compute_metrics(y_pred_full, y_full, grid_shard_slice, dataset_name, **kwargs)
 
         return loss, metrics_next, y_pred_full
 
@@ -779,12 +757,9 @@
         y_pred: torch.Tensor,
         y: torch.Tensor,
         grid_shard_slice: slice | None = None,
-<<<<<<< HEAD
         dataset_name: str | None = None,
-=======
         step: int | None = None,
         **_kwargs,
->>>>>>> a5fedb3a
     ) -> dict[str, torch.Tensor]:
         """Calculate metrics on the validation output.
 
@@ -804,7 +779,6 @@
         """
         metrics = {}
 
-<<<<<<< HEAD
         # Handle multi-dataset case for post-processors
         assert dataset_name is not None, "dataset_name must be provided for multi-dataset case"
         post_processor = self.model.post_processors[dataset_name]
@@ -814,23 +788,15 @@
         y_postprocessed = post_processor(y, in_place=False)
         y_pred_postprocessed = post_processor(y_pred, in_place=False)
 
+        suffix = "" if step is None else f"/{step + 1}"
         for metric_name, metric in metrics_dict.items():
-=======
-        suffix = "" if step is None else f"/{step + 1}"
-        for metric_name, metric in self.metrics.items():
->>>>>>> a5fedb3a
             if not isinstance(metric, BaseLoss):
                 # If not a loss, we cannot feature scale, so call normally
                 metrics[f"{metric_name}_metric{suffix}"] = metric(y_pred_postprocessed, y_postprocessed)
                 continue
 
-<<<<<<< HEAD
-            for mkey, indices in val_metric_ranges.items():
-                metric_step_name = f"{metric_name}_metric/{mkey}/{rollout_step + 1}"
-=======
             for mkey, indices in self.val_metric_ranges.items():
                 metric_step_name = f"{metric_name}_metric/{mkey}{suffix}"
->>>>>>> a5fedb3a
                 if len(metric.scaler.subset_by_dim(TensorDim.VARIABLE.value)):
                     exception_msg = (
                         "Validation metrics cannot be scaled over the variable dimension"
@@ -851,15 +817,11 @@
     def training_step(self, batch: torch.Tensor, batch_idx: int) -> torch.Tensor:
         del batch_idx
 
-<<<<<<< HEAD
-        train_loss, _, _ = self._step(batch)
+        train_loss, *_ = self._step(batch)
 
         # Get batch size (handle dict of tensors)
         batch_size = next(iter(batch.values())).shape[0]
 
-=======
-        train_loss, *_ = self._step(batch)
->>>>>>> a5fedb3a
         self.log(
             "train_" + self._get_loss_name() + "_loss",
             train_loss,
