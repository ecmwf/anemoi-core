--- conflicted
+++ resolved
@@ -309,11 +309,7 @@
         This method calls the model's forward method with the appropriate
         communication group and sharding information.
         """
-<<<<<<< HEAD
-        kwargs = {'epoch': self.current_epoch,'run_id': self.trainer.logger.run_id}
-=======
         kwargs = {"epoch": self.current_epoch, "run_id": self.trainer.logger.run_id}
->>>>>>> 2c0e92f8
         return self.model(
             x,
             model_comm_group=self.model_comm_group,
