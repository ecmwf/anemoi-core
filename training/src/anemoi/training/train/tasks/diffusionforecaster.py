# (C) Copyright 2025 Anemoi contributors.
#
# This software is licensed under the terms of the Apache Licence Version 2.0
# which can be obtained at http://www.apache.org/licenses/LICENSE-2.0.
#
# In applying this licence, ECMWF does not waive the privileges and immunities
# granted to it by virtue of its status as an intergovernmental organisation
# nor does it submit to any jurisdiction.


from __future__ import annotations

import logging
from typing import TYPE_CHECKING

import torch
from torch.utils.checkpoint import checkpoint

from .base import BaseGraphModule

if TYPE_CHECKING:
    from torch_geometric.data import HeteroData

    from anemoi.models.data_indices.collection import IndexCollection
    from anemoi.training.schemas.base_schema import BaseSchema

LOGGER = logging.getLogger(__name__)


class BaseDiffusionForecaster(BaseGraphModule):
    """Base class for diffusion forecasters."""

    def __init__(
        self,
        *,
        config: BaseSchema,
        graph_data: HeteroData,
        statistics: dict,
        statistics_tendencies: dict,
        data_indices: IndexCollection,
        metadata: dict,
        supporting_arrays: dict,
    ) -> None:

        super().__init__(
            config=config,
            graph_data=graph_data,
            statistics=statistics,
            statistics_tendencies=statistics_tendencies,
            data_indices=data_indices,
            metadata=metadata,
            supporting_arrays=supporting_arrays,
        )

        self.rho = config.model.model.diffusion.rho

    def get_input(self, batch: torch.Tensor) -> torch.Tensor:
        """Get input tensor shape for diffusion model."""
        x = batch[
            :,
            0 : self.multi_step,
            ...,
            self.data_indices.data.input.full,
        ]  # (bs, multi_step, ens, latlon, nvar)
        msg = f"Batch length not sufficient for requested multi_step length!, {batch.shape[1]} !>= {self.multi_step}"
        assert batch.shape[1] >= self.multi_step, msg
        return x

    def get_target(self, batch: torch.Tensor) -> torch.Tensor:
        """Get target tensor shape for diffusion model."""
        return batch[:, self.multi_step, ..., self.data_indices.data.output.full]

    def forward(self, x: torch.Tensor, y_noised: torch.Tensor, sigma: torch.Tensor) -> torch.Tensor:
        return self.model.model.fwd_with_preconditioning(
            x,
            y_noised,
            sigma,
            model_comm_group=self.model_comm_group,
            grid_shard_shapes=self.grid_shard_shapes,
        )

    def _compute_loss(
        self,
        y_pred: torch.Tensor,
        y: torch.Tensor,
        weights: torch.Tensor,
        grid_shard_slice: slice | None = None,
        **_kwargs,
    ) -> torch.Tensor:
        """Compute the diffusion loss with noise weighting.

        Parameters
        ----------
        y_pred : torch.Tensor
            Predicted values
        y : torch.Tensor
            Target values
        grid_shard_slice : slice | None
            Grid shard slice for distributed training
        weights : torch.Tensor
            Noise weights for diffusion loss computation
        **_kwargs
            Additional arguments

        Returns
        -------
        torch.Tensor
            Computed loss with noise weighting applied
        """
        return self.loss(
            y_pred,
            y,
            weights=weights,
            grid_shard_slice=grid_shard_slice,
            group=self.model_comm_group,
        )

<<<<<<< HEAD
    def _noise_target(self, x: torch.Tensor, sigma: torch.Tensor) -> torch.Tensor:
        """Add noise to the state."""
        return x + torch.randn_like(x) * sigma

    def _get_noise_level(
        self,
        shape: tuple[int],
        sigma_max: float,
        sigma_min: float,
        sigma_data: float,
        rho: float,
        device: torch.device,
    ) -> tuple[torch.Tensor, torch.Tensor]:
        rnd_uniform = torch.rand(shape, device=device)
        sigma = (sigma_max ** (1.0 / rho) + rnd_uniform * (sigma_min ** (1.0 / rho) - sigma_max ** (1.0 / rho))) ** rho
        weight = (sigma**2 + sigma_data**2) / (sigma * sigma_data) ** 2
        return sigma, weight


class GraphDiffusionForecaster(BaseDiffusionForecaster):
    """Graph neural network forecaster for diffusion."""

    def _step(
=======
    def _rollout_step(
>>>>>>> f14fc321
        self,
        batch: torch.Tensor,
        validation_mode: bool = False,
    ) -> tuple[torch.Tensor, dict[str, torch.Tensor], torch.Tensor]:
        """Step for the forecaster.

        Will run pre_processors on batch, but not post_processors on predictions.

        Parameters
        ----------
        batch : torch.Tensor
            Normalized batch to use for rollout (assumed to be already preprocessed).
        rollout : Optional[int], optional
            Number of times to rollout for, by default None
            If None, will use self.rollout
        validation_mode : bool, optional
            Whether in validation mode, and to calculate validation metrics, by default False
            If False, metrics will be empty

        Returns
        -------
        tuple[torch.Tensor, dict, torch.Tensor]
            Loss value, metrics, and predictions (per step)
        """
        loss = torch.zeros(1, dtype=batch.dtype, device=self.device, requires_grad=False)

        x = self.get_input(batch)  # (bs, multi_step, ens, latlon, nvar)
        y = self.get_target(batch)  # (bs, ens, latlon, nvar)

        # get noise level and associated loss weights
        sigma, noise_weights = self._get_noise_level(
            shape=(x.shape[0],) + (1,) * (x.ndim - 2),
            sigma_max=self.model.model.sigma_max,
            sigma_min=self.model.model.sigma_min,
            sigma_data=self.model.model.sigma_data,
            rho=self.rho,
            device=x.device,
        )

<<<<<<< HEAD
        # get noised targets
        y_noised = self._noise_target(y, sigma)
=======
            # get targets and noised targets
            y = batch[:, self.multi_step + rollout_step, ..., self.data_indices.data.output.full]
            y_noised = self._noise_target(y, sigma)

            # prediction, fwd_with_preconditioning
            y_pred = self(
                x,
                y_noised,
                sigma,
            )  # shape is (bs, ens, latlon, nvar)

            # Use checkpoint for compute_loss_metrics
            loss, metrics_next, y_pred = checkpoint(
                self.compute_loss_metrics,
                y_pred,
                y,
                step=rollout_step,
                validation_mode=validation_mode,
                weights=noise_weights,
                use_reentrant=False,
            )

            x = self._advance_input(x, y_pred, batch, rollout_step)
>>>>>>> f14fc321

        # prediction, fwd_with_preconditioning
        y_pred = self(x, y_noised, sigma)  # shape is (bs, ens, latlon, nvar)

        # Use checkpoint for compute_loss_metrics
        loss, metrics = checkpoint(
            self.compute_loss_metrics,
            y_pred,
            y,
            validation_model=validation_mode,
            weights=noise_weights,
            use_reentrant=False,
        )

        return loss, metrics, y_pred


class GraphDiffusionTendForecaster(BaseDiffusionForecaster):
    """Graph neural network forecaster for diffusion tendency prediction."""

    def compute_loss_metrics(
        self,
        y_pred: torch.Tensor,
        y: torch.Tensor,
        validation_mode: bool = False,
        y_pred_state: torch.Tensor = None,
        y_state: torch.Tensor = None,
        **kwargs,
    ) -> tuple[torch.Tensor | None, dict[str, torch.Tensor]]:
        """Compute loss on tendencies and metrics on states.

        Parameters
        ----------
        y_pred : torch.Tensor
            Predicted tendencies
        y : torch.Tensor
            Target tendencies
        rollout_step : int
            Current rollout step
        validation_mode : bool
            Whether to compute validation metrics
        y_pred_state : torch.Tensor, optional
            Predicted states (for validation metrics)
        y_state : torch.Tensor, optional
            Target states (for validation metrics)
        **kwargs
            Additional arguments (including weights for diffusion)

        Returns
        -------
        tuple[torch.Tensor | None, dict[str, torch.Tensor]]
            Loss and metrics dictionary (if validation_mode)
        """
        # Prepare tendencies for loss computation
        tendency_pred_full, tendency_full, grid_shard_slice = self._prepare_tensors_for_loss(
            y_pred,
            y,
            validation_mode,
        )

        # Compute loss on tendencies
        loss = self._compute_loss(
            y_pred=tendency_pred_full,
            y=tendency_full,
            grid_shard_slice=grid_shard_slice,
            **kwargs,
        )

        # Compute metrics on states if in validation mode
        metrics_next = {}
        if validation_mode and y_pred_state is not None and y_state is not None:
            # Prepare states for metrics computation
            y_pred_state_full, y_state_full, grid_shard_slice_metrics = self._prepare_tensors_for_loss(
                y_pred_state,
                y_state,
                validation_mode,
            )
            metrics_next = self.calculate_val_metrics(
                y_pred_state_full,
                y_state_full,
                grid_shard_slice=grid_shard_slice_metrics,
            )

        return loss, metrics_next

<<<<<<< HEAD
    def _step(
=======
    def _rollout_step(
>>>>>>> f14fc321
        self,
        batch: torch.Tensor,
        validation_mode: bool = False,
    ) -> tuple[torch.Tensor, dict[str, torch.Tensor], torch.Tensor]:
        """Step for the tendency-based diffusion forecaster.

        Will run pre_processors on batch, but not post_processors on predictions.

        Parameters
        ----------
        batch : torch.Tensor
            Normalized batch to use for rollout (assumed to be already preprocessed).
        validation_mode : bool, optional
            Whether in validation mode, and to calculate validation metrics, by default False
            If False, metrics will be empty

        Returns
        -------
        tuple[torch.Tensor, dict, torch.Tensor]
            Loss value, metrics, and predictions (per step)
        """
        loss = torch.zeros(1, dtype=batch.dtype, device=self.device, requires_grad=False)

        x = self.get_input(batch)  # (bs, multi_step, ens, latlon, nvar)
        y = self.get_target(batch)  # (bs, ens, latlon, nvar)

        pre_processors_tendencies = getattr(self.model, "pre_processors_tendencies", None)
        if pre_processors_tendencies is None:
            msg = (
                "pre_processors_tendencies not found. This is required for tendency-based diffusion models. "
                "Ensure that statistics_tendencies is provided during model initialization."
            )
            raise AttributeError(msg)

        x_ref = self.model.model.apply_reference_state_truncation(
            x,
            self.grid_shard_shapes,
            self.model_comm_group,
        )

        tendency_target = self.model.model.compute_tendency(
            y,
            x_ref,
            self.model.pre_processors,
            self.model.pre_processors_tendencies,
            input_post_processor=self.model.post_processors,
        )

        # get noise level and associated loss weights
        sigma, noise_weights = self._get_noise_level(
            shape=(x.shape[0],) + (1,) * (x.ndim - 2),
            sigma_max=self.model.model.sigma_max,
            sigma_min=self.model.model.sigma_min,
            sigma_data=self.model.model.sigma_data,
            rho=self.rho,
            device=x.device,
        )

        tendency_target_noised = self._noise_target(tendency_target, sigma)

        # prediction, fwd_with_preconditioning
        tendency_pred = self(
            x,
            tendency_target_noised,
            sigma,
        )  # shape is (bs, ens, latlon, nvar)

        y_pred, y = None, None
        if validation_mode:
            # re-construct predicted state, de-normalised
            y_pred = self.model.model.add_tendency_to_state(
                x_ref[..., self.data_indices.data.input.full],
                tendency_pred,
                self.model.post_processors,
                self.model.post_processors_tendencies,
                output_pre_processor=self.model.pre_processors,
            )

<<<<<<< HEAD
        # compute_loss_metrics
        loss, metrics = checkpoint(
            self.compute_loss_metrics,
            tendency_pred,
            tendency_target,
            y_pred_state=y_pred,
            y_state=y,
            validation_mode=validation_mode,
            weights=noise_weights,
            use_reentrant=False,
        )
=======
            y = None
            if validation_mode:
                # metrics calculation and plotting expects normalised states
                y = batch[:, self.multi_step + rollout_step, ..., self.data_indices.data.output.full]

            # compute_loss_metrics
            loss, metrics_next = checkpoint(
                self.compute_loss_metrics,
                tendency_pred,
                tendency_target,
                y_pred_state=y_pred,
                y_state=y,
                step=rollout_step,
                validation_mode=validation_mode,
                weights=noise_weights,
                use_reentrant=False,
            )

            x = self._advance_input(x, y_pred, batch, rollout_step)
>>>>>>> f14fc321

        return loss, metrics, y_pred<|MERGE_RESOLUTION|>--- conflicted
+++ resolved
@@ -115,7 +115,6 @@
             group=self.model_comm_group,
         )
 
-<<<<<<< HEAD
     def _noise_target(self, x: torch.Tensor, sigma: torch.Tensor) -> torch.Tensor:
         """Add noise to the state."""
         return x + torch.randn_like(x) * sigma
@@ -139,9 +138,6 @@
     """Graph neural network forecaster for diffusion."""
 
     def _step(
-=======
-    def _rollout_step(
->>>>>>> f14fc321
         self,
         batch: torch.Tensor,
         validation_mode: bool = False,
@@ -181,34 +177,8 @@
             device=x.device,
         )
 
-<<<<<<< HEAD
         # get noised targets
         y_noised = self._noise_target(y, sigma)
-=======
-            # get targets and noised targets
-            y = batch[:, self.multi_step + rollout_step, ..., self.data_indices.data.output.full]
-            y_noised = self._noise_target(y, sigma)
-
-            # prediction, fwd_with_preconditioning
-            y_pred = self(
-                x,
-                y_noised,
-                sigma,
-            )  # shape is (bs, ens, latlon, nvar)
-
-            # Use checkpoint for compute_loss_metrics
-            loss, metrics_next, y_pred = checkpoint(
-                self.compute_loss_metrics,
-                y_pred,
-                y,
-                step=rollout_step,
-                validation_mode=validation_mode,
-                weights=noise_weights,
-                use_reentrant=False,
-            )
-
-            x = self._advance_input(x, y_pred, batch, rollout_step)
->>>>>>> f14fc321
 
         # prediction, fwd_with_preconditioning
         y_pred = self(x, y_noised, sigma)  # shape is (bs, ens, latlon, nvar)
@@ -294,11 +264,7 @@
 
         return loss, metrics_next
 
-<<<<<<< HEAD
     def _step(
-=======
-    def _rollout_step(
->>>>>>> f14fc321
         self,
         batch: torch.Tensor,
         validation_mode: bool = False,
@@ -377,7 +343,6 @@
                 output_pre_processor=self.model.pre_processors,
             )
 
-<<<<<<< HEAD
         # compute_loss_metrics
         loss, metrics = checkpoint(
             self.compute_loss_metrics,
@@ -389,26 +354,5 @@
             weights=noise_weights,
             use_reentrant=False,
         )
-=======
-            y = None
-            if validation_mode:
-                # metrics calculation and plotting expects normalised states
-                y = batch[:, self.multi_step + rollout_step, ..., self.data_indices.data.output.full]
-
-            # compute_loss_metrics
-            loss, metrics_next = checkpoint(
-                self.compute_loss_metrics,
-                tendency_pred,
-                tendency_target,
-                y_pred_state=y_pred,
-                y_state=y,
-                step=rollout_step,
-                validation_mode=validation_mode,
-                weights=noise_weights,
-                use_reentrant=False,
-            )
-
-            x = self._advance_input(x, y_pred, batch, rollout_step)
->>>>>>> f14fc321
 
         return loss, metrics, y_pred