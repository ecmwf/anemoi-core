# (C) Copyright 2025 Anemoi contributors.
#
# This software is licensed under the terms of the Apache Licence Version 2.0
# which can be obtained at http://www.apache.org/licenses/LICENSE-2.0.
#
# In applying this licence, ECMWF does not waive the privileges and immunities
# granted to it by virtue of its status as an intergovernmental organisation
# nor does it submit to any jurisdiction.


from __future__ import annotations

import logging
from typing import TYPE_CHECKING

import torch
from torch.utils.checkpoint import checkpoint

from .base import BaseGraphModule

if TYPE_CHECKING:
    from torch_geometric.data import HeteroData

    from anemoi.models.data_indices.collection import IndexCollection
    from anemoi.training.schemas.base_schema import BaseSchema

LOGGER = logging.getLogger(__name__)


class BaseDiffusionForecaster(BaseGraphModule):
    """Base class for diffusion forecasters."""

    def __init__(
        self,
        *,
        config: BaseSchema,
        graph_data: HeteroData,
        statistics: dict,
        statistics_tendencies: dict,
        data_indices: IndexCollection,
        metadata: dict,
        supporting_arrays: dict,
    ) -> None:

        super().__init__(
            config=config,
            graph_data=graph_data,
            statistics=statistics,
            statistics_tendencies=statistics_tendencies,
            data_indices=data_indices,
            metadata=metadata,
            supporting_arrays=supporting_arrays,
        )

        self.rho = config.model.model.diffusion.rho

    def get_input(self, batch: torch.Tensor) -> torch.Tensor:
        """Get input tensor shape for diffusion model."""
        x = batch[
            :,
            0 : self.multi_step,
            ...,
            self.data_indices.data.input.full,
        ]  # (bs, multi_step, ens, latlon, nvar)
        msg = f"Batch length not sufficient for requested multi_step length!, {batch.shape[1]} !>= {self.multi_step}"
        assert batch.shape[1] >= self.multi_step, msg
        LOGGER.debug("SHAPE: x.shape = %s", list(x.shape))
        return x

    def get_target(self, batch: torch.Tensor) -> torch.Tensor:
        """Get target tensor shape for diffusion model."""
        y = batch[:, self.multi_step, ..., self.data_indices.data.output.full]
        LOGGER.debug("SHAPE: y.shape = %s", list(y.shape))
        return y

    def forward(self, x: torch.Tensor, y_noised: torch.Tensor, sigma: torch.Tensor) -> torch.Tensor:
        return self.model.model.fwd_with_preconditioning(
            x,
            y_noised,
            sigma,
            model_comm_group=self.model_comm_group,
            grid_shard_shapes=self.grid_shard_shapes,
        )

    def _compute_loss(
        self,
        y_pred: torch.Tensor,
        y: torch.Tensor,
        weights: torch.Tensor | None = None,
        grid_shard_slice: slice | None = None,
        **_kwargs,
    ) -> torch.Tensor:
        """Compute the diffusion loss with noise weighting.

        Parameters
        ----------
        y_pred : torch.Tensor
            Predicted values
        y : torch.Tensor
            Target values
        grid_shard_slice : slice | None
            Grid shard slice for distributed training
        weights : torch.Tensor
            Noise weights for diffusion loss computation
        **_kwargs
            Additional arguments

        Returns
        -------
        torch.Tensor
            Computed loss with noise weighting applied
        """
        assert weights is not None, f"{self.__class__.__name__} must be provided for diffusion loss computation."
        return self.loss(
            y_pred,
            y,
            weights=weights,
            grid_shard_slice=grid_shard_slice,
            group=self.model_comm_group,
        )

    def _noise_target(self, x: torch.Tensor, sigma: torch.Tensor) -> torch.Tensor:
        """Add noise to the state."""
        return x + torch.randn_like(x) * sigma

    def _get_noise_level(
        self,
        shape: tuple[int],
        sigma_max: float,
        sigma_min: float,
        sigma_data: float,
        rho: float,
        device: torch.device,
    ) -> tuple[torch.Tensor, torch.Tensor]:
        rnd_uniform = torch.rand(shape, device=device)
        sigma = (sigma_max ** (1.0 / rho) + rnd_uniform * (sigma_min ** (1.0 / rho) - sigma_max ** (1.0 / rho))) ** rho
        weight = (sigma**2 + sigma_data**2) / (sigma * sigma_data) ** 2
        return sigma, weight


class GraphDiffusionForecaster(BaseDiffusionForecaster):
    """Graph neural network forecaster for diffusion."""

    def _step(
        self,
        batch: torch.Tensor,
        validation_mode: bool = False,
    ) -> tuple[torch.Tensor, dict[str, torch.Tensor], torch.Tensor]:
        """Step for the forecaster.

        Will run pre_processors on batch, but not post_processors on predictions.

        Parameters
        ----------
        batch : torch.Tensor
            Normalized batch to use for rollout (assumed to be already preprocessed).
        rollout : Optional[int], optional
            Number of times to rollout for, by default None
            If None, will use self.rollout
        validation_mode : bool, optional
            Whether in validation mode, and to calculate validation metrics, by default False
            If False, metrics will be empty

        Returns
        -------
        tuple[torch.Tensor, dict, torch.Tensor]
            Loss value, metrics, and predictions (per step)
        """
<<<<<<< HEAD
        # start rollout of preprocessed batch
        x = {}
        for dataset_name, dataset_batch in batch.items():
            x[dataset_name] = dataset_batch[
                :,
                0 : self.multi_step,
                ...,
                self.data_indices[dataset_name].data.input.full,
            ]  # (bs, multi_step, latlon, nvar)
            msg = (
                f"Batch length not sufficient for requested multi_step length for {dataset_name}!"
                f", {dataset_batch.shape[1]} !>= {rollout + self.multi_step}"
            )
            assert dataset_batch.shape[1] >= rollout + self.multi_step, msg

        for rollout_step in range(rollout or self.rollout):

            # get noise level and associated loss weights
            sigma, noise_weights = {}, {}
            for dataset_name, dataset_batch in batch.items():
                sigma[dataset_name], noise_weights[dataset_name] = self._get_noise_level(
                    shape=(dataset_batch.shape[0],) + (1,) * (dataset_batch.ndim - 2),
                    sigma_max=self.model.model.sigma_max,
                    sigma_min=self.model.model.sigma_min,
                    sigma_data=self.model.model.sigma_data,
                    rho=self.rho,
                    device=dataset_batch.device,
                )

            # get targets and noised targets
            y = {}
            for dataset_name, dataset_batch in batch.items():
                y[dataset_name] = dataset_batch[
                    :,
                    self.multi_step + rollout_step,
                    ...,
                    self.data_indices[dataset_name].data.output.full,
                ]
            y_noised = {name: self._noise_target(y, sigma[name]) for name, y in y.items()}

            # prediction, fwd_with_preconditioning
            y_pred = self(
                x,
                y_noised,
                sigma,
            )  # shape is (bs, ens, latlon, nvar)

            # Use checkpoint for compute_loss_metrics
            loss, metrics_next, y_pred = checkpoint(
                self.compute_loss_metrics,
                y_pred,
                y,
                step=rollout_step,
                validation_mode=validation_mode,
                weights=noise_weights,
                use_reentrant=False,
            )
=======
        loss = torch.zeros(1, dtype=batch.dtype, device=self.device, requires_grad=False)

        x = self.get_input(batch)  # (bs, multi_step, ens, latlon, nvar)
        y = self.get_target(batch)  # (bs, ens, latlon, nvar)

        # get noise level and associated loss weights
        sigma, noise_weights = self._get_noise_level(
            shape=(x.shape[0],) + (1,) * (x.ndim - 2),
            sigma_max=self.model.model.sigma_max,
            sigma_min=self.model.model.sigma_min,
            sigma_data=self.model.model.sigma_data,
            rho=self.rho,
            device=x.device,
        )
>>>>>>> c3bc851c

        # get noised targets
        y_noised = self._noise_target(y, sigma)

        # prediction, fwd_with_preconditioning
        y_pred = self(x, y_noised, sigma)  # shape is (bs, ens, latlon, nvar)

        # Use checkpoint for compute_loss_metrics
        loss, metrics, y_pred = checkpoint(
            self.compute_loss_metrics,
            y_pred,
            y,
            validation_mode=validation_mode,
            weights=noise_weights,
            use_reentrant=False,
        )

<<<<<<< HEAD
    def _get_noise_level(
        self,
        shape: tuple[int],
        sigma_max: float,
        sigma_min: float,
        sigma_data: float,
        rho: float,
        device: torch.device,
    ) -> tuple[torch.Tensor]:
        rnd_uniform = torch.rand(shape, device=device)
        sigma = (sigma_max ** (1.0 / rho) + rnd_uniform * (sigma_min ** (1.0 / rho) - sigma_max ** (1.0 / rho))) ** rho
        weight = (sigma**2 + sigma_data**2) / (sigma * sigma_data) ** 2
        return sigma, weight
=======
        return loss, metrics, y_pred
>>>>>>> c3bc851c


class GraphDiffusionTendForecaster(BaseDiffusionForecaster):
    """Graph neural network forecaster for diffusion tendency prediction."""

    def compute_loss_metrics(
        self,
        y_pred: torch.Tensor,
        y: torch.Tensor,
        validation_mode: bool = False,
        y_pred_state: torch.Tensor | None = None,
        y_state: torch.Tensor | None = None,
        **kwargs,
    ) -> tuple[torch.Tensor | None, dict[str, torch.Tensor], torch.Tensor]:
        """Compute loss and metrics for the given predictions and targets.

        Parameters
        ----------
        y_pred : torch.Tensor
            Predicted values
        y : torch.Tensor
            Target values
        step : int, optional
            Current step
        validation_mode : bool, optional
            Whether to compute validation metrics
        y_pred_state : torch.Tensor, optional
            Predicted states (for validation metrics) if they differ from y_pred (e.g., tendency-based models)
        y_state : torch.Tensor, optional
            Target states (for validation metrics) if they differ from y (e.g., tendency-based models)
        **kwargs
            Additional arguments to pass to loss computation

        Returns
        -------
        tuple[torch.Tensor | None, dict[str, torch.Tensor], torch.Tensor]
            Loss, metrics dictionary (if validation_mode), and full predictions
        """
        # Prepare tensors for loss/metrics computation
        y_pred_full, y_full, grid_shard_slice = self._prepare_tensors_for_loss(
            y_pred,
            y,
            validation_mode,
        )

        loss = self._compute_loss(y_pred_full, y_full, grid_shard_slice=grid_shard_slice, **kwargs)

        # Compute metrics if in validation mode
        metrics_next = {}
        if validation_mode:
            assert y_pred_state is not None, "y_pred_state must be provided for tendency-based diffusion models."
            assert y_state is not None, "y_state must be provided for tendency-based diffusion models."

            # Prepare states for metrics computation
            y_pred_state_full, y_state_full, grid_shard_slice = self._prepare_tensors_for_loss(
                y_pred_state,
                y_state,
                validation_mode,
            )

            metrics_next = self._compute_metrics(
                y_pred_state_full,
                y_state_full,
                grid_shard_slice=grid_shard_slice,
                **kwargs,
            )

        return loss, metrics_next, y_pred_state_full if validation_mode else None

    def _step(
        self,
        batch: torch.Tensor,
        validation_mode: bool = False,
    ) -> tuple[torch.Tensor, dict[str, torch.Tensor], torch.Tensor]:
        """Step for the tendency-based diffusion forecaster.

        Will run pre_processors on batch, but not post_processors on predictions.

        Parameters
        ----------
        batch : torch.Tensor
            Normalized batch to use for rollout (assumed to be already preprocessed).
        validation_mode : bool, optional
            Whether in validation mode, and to calculate validation metrics, by default False
            If False, metrics will be empty

        Returns
        -------
        tuple[torch.Tensor, dict, torch.Tensor]
            Loss value, metrics, and predictions (per step)
        """
        loss = torch.zeros(1, dtype=batch.dtype, device=self.device, requires_grad=False)

        x = self.get_input(batch)  # (bs, multi_step, ens, latlon, nvar)
        y = self.get_target(batch)  # (bs, ens, latlon, nvar)

        pre_processors_tendencies = getattr(self.model, "pre_processors_tendencies", None)
        if pre_processors_tendencies is None:
            msg = (
                "pre_processors_tendencies not found. This is required for tendency-based diffusion models. "
                "Ensure that statistics_tendencies is provided during model initialization."
            )
            raise AttributeError(msg)

        x_ref = self.model.model.apply_reference_state_truncation(
            x,
            self.grid_shard_shapes,
            self.model_comm_group,
        )

        tendency_target = self.model.model.compute_tendency(
            y,
            x_ref,
            self.model.pre_processors,
            self.model.pre_processors_tendencies,
            input_post_processor=self.model.post_processors,
        )

        # get noise level and associated loss weights
        sigma, noise_weights = self._get_noise_level(
            shape=(x.shape[0],) + (1,) * (x.ndim - 2),
            sigma_max=self.model.model.sigma_max,
            sigma_min=self.model.model.sigma_min,
            sigma_data=self.model.model.sigma_data,
            rho=self.rho,
            device=x.device,
        )

        tendency_target_noised = self._noise_target(tendency_target, sigma)

        # prediction, fwd_with_preconditioning
        tendency_pred = self(x, tendency_target_noised, sigma)  # shape is (bs, ens, latlon, nvar)

        y_pred = None
        if validation_mode:
            # re-construct predicted state, de-normalised
            y_pred = self.model.model.add_tendency_to_state(
                x_ref,
                tendency_pred,
                self.model.post_processors,
                self.model.post_processors_tendencies,
                output_pre_processor=self.model.pre_processors,
            )

        # compute_loss_metrics
        loss, metrics, y_pred = checkpoint(
            self.compute_loss_metrics,
            tendency_pred,
            tendency_target,
            y_pred_state=y_pred,
            y_state=y,
            validation_mode=validation_mode,
            weights=noise_weights,
            use_reentrant=False,
        )

        return loss, metrics, y_pred<|MERGE_RESOLUTION|>--- conflicted
+++ resolved
@@ -56,21 +56,33 @@
 
     def get_input(self, batch: torch.Tensor) -> torch.Tensor:
         """Get input tensor shape for diffusion model."""
-        x = batch[
-            :,
-            0 : self.multi_step,
-            ...,
-            self.data_indices.data.input.full,
-        ]  # (bs, multi_step, ens, latlon, nvar)
-        msg = f"Batch length not sufficient for requested multi_step length!, {batch.shape[1]} !>= {self.multi_step}"
-        assert batch.shape[1] >= self.multi_step, msg
-        LOGGER.debug("SHAPE: x.shape = %s", list(x.shape))
+        x = {}
+        for dataset_name, dataset_batch in batch.items():
+            x[dataset_name] = dataset_batch[
+                :,
+                0 : self.multi_step,
+                ...,
+                self.data_indices[dataset_name].data.input.full,
+            ]  # (bs, multi_step, latlon, nvar)
+            msg = (
+                f"Batch length not sufficient for requested multi_step length for {dataset_name}!"
+                f", {dataset_batch.shape[1]} !>= {rollout + self.multi_step}"
+            )
+            assert dataset_batch.shape[1] >= rollout + self.multi_step, msg
+            LOGGER.debug("SHAPE: x[%s].shape = %s", dataset_name, list(x[dataset_name].shape))
         return x
 
     def get_target(self, batch: torch.Tensor) -> torch.Tensor:
         """Get target tensor shape for diffusion model."""
-        y = batch[:, self.multi_step, ..., self.data_indices.data.output.full]
-        LOGGER.debug("SHAPE: y.shape = %s", list(y.shape))
+        y = {}
+        for dataset_name, dataset_batch in batch.items():
+            y[dataset_name] = dataset_batch[
+                :,
+                self.multi_step + rollout_step,
+                ...,
+                self.data_indices[dataset_name].data.output.full,
+            ]
+            LOGGER.debug("SHAPE: y[%s].shape = %s", dataset_name, list(y[dataset_name].shape))
         return y
 
     def forward(self, x: torch.Tensor, y_noised: torch.Tensor, sigma: torch.Tensor) -> torch.Tensor:
@@ -166,65 +178,6 @@
         tuple[torch.Tensor, dict, torch.Tensor]
             Loss value, metrics, and predictions (per step)
         """
-<<<<<<< HEAD
-        # start rollout of preprocessed batch
-        x = {}
-        for dataset_name, dataset_batch in batch.items():
-            x[dataset_name] = dataset_batch[
-                :,
-                0 : self.multi_step,
-                ...,
-                self.data_indices[dataset_name].data.input.full,
-            ]  # (bs, multi_step, latlon, nvar)
-            msg = (
-                f"Batch length not sufficient for requested multi_step length for {dataset_name}!"
-                f", {dataset_batch.shape[1]} !>= {rollout + self.multi_step}"
-            )
-            assert dataset_batch.shape[1] >= rollout + self.multi_step, msg
-
-        for rollout_step in range(rollout or self.rollout):
-
-            # get noise level and associated loss weights
-            sigma, noise_weights = {}, {}
-            for dataset_name, dataset_batch in batch.items():
-                sigma[dataset_name], noise_weights[dataset_name] = self._get_noise_level(
-                    shape=(dataset_batch.shape[0],) + (1,) * (dataset_batch.ndim - 2),
-                    sigma_max=self.model.model.sigma_max,
-                    sigma_min=self.model.model.sigma_min,
-                    sigma_data=self.model.model.sigma_data,
-                    rho=self.rho,
-                    device=dataset_batch.device,
-                )
-
-            # get targets and noised targets
-            y = {}
-            for dataset_name, dataset_batch in batch.items():
-                y[dataset_name] = dataset_batch[
-                    :,
-                    self.multi_step + rollout_step,
-                    ...,
-                    self.data_indices[dataset_name].data.output.full,
-                ]
-            y_noised = {name: self._noise_target(y, sigma[name]) for name, y in y.items()}
-
-            # prediction, fwd_with_preconditioning
-            y_pred = self(
-                x,
-                y_noised,
-                sigma,
-            )  # shape is (bs, ens, latlon, nvar)
-
-            # Use checkpoint for compute_loss_metrics
-            loss, metrics_next, y_pred = checkpoint(
-                self.compute_loss_metrics,
-                y_pred,
-                y,
-                step=rollout_step,
-                validation_mode=validation_mode,
-                weights=noise_weights,
-                use_reentrant=False,
-            )
-=======
         loss = torch.zeros(1, dtype=batch.dtype, device=self.device, requires_grad=False)
 
         x = self.get_input(batch)  # (bs, multi_step, ens, latlon, nvar)
@@ -239,10 +192,9 @@
             rho=self.rho,
             device=x.device,
         )
->>>>>>> c3bc851c
 
         # get noised targets
-        y_noised = self._noise_target(y, sigma)
+        y_noised = {name: self._noise_target(y, sigma[name]) for name, y in y.items()}
 
         # prediction, fwd_with_preconditioning
         y_pred = self(x, y_noised, sigma)  # shape is (bs, ens, latlon, nvar)
@@ -257,23 +209,7 @@
             use_reentrant=False,
         )
 
-<<<<<<< HEAD
-    def _get_noise_level(
-        self,
-        shape: tuple[int],
-        sigma_max: float,
-        sigma_min: float,
-        sigma_data: float,
-        rho: float,
-        device: torch.device,
-    ) -> tuple[torch.Tensor]:
-        rnd_uniform = torch.rand(shape, device=device)
-        sigma = (sigma_max ** (1.0 / rho) + rnd_uniform * (sigma_min ** (1.0 / rho) - sigma_max ** (1.0 / rho))) ** rho
-        weight = (sigma**2 + sigma_data**2) / (sigma * sigma_data) ** 2
-        return sigma, weight
-=======
         return loss, metrics, y_pred
->>>>>>> c3bc851c
 
 
 class GraphDiffusionTendForecaster(BaseDiffusionForecaster):
