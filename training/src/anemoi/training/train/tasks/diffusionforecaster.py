--- conflicted
+++ resolved
@@ -16,13 +16,8 @@
 import torch
 from torch.utils.checkpoint import checkpoint
 
-<<<<<<< HEAD
 from anemoi.training.utils.enums import TensorDim
-
-from .forecaster import GraphForecaster
-=======
 from .base import BaseGraphModule
->>>>>>> e6b7dbb3
 
 if TYPE_CHECKING:
     from torch_geometric.data import HeteroData
@@ -186,31 +181,18 @@
             rho=self.rho,
             device=x.device,
         )
-<<<<<<< HEAD
-        assert batch.shape[1] >= rollout + self.multi_step, msg
-
-        for rollout_step in range(rollout or self.rollout):
-
-            # get noise level and associated loss weights
-            sigma, noise_weights = self._get_noise_level(
-                shape=(x.shape[0],) + (1,) * (x.ndim - 2),
-                sigma_max=self.model.model.sigma_max,
-                sigma_min=self.model.model.sigma_min,
-                sigma_data=self.model.model.sigma_data,
-                rho=self.rho,
-                device=x.device,
-            )
-
-            # get targets and noised targets
-            y = batch[:, self.multi_step + rollout_step, ..., self.data_indices.data.output.full]
-            y_noised = self._noise_target(y, sigma)
-
+
+        # get noised targets
+        y_noised = self._noise_target(y, sigma)
+
+        # prediction, fwd_with_preconditioning
+        y_pred = self(x, y_noised, sigma)  # shape is (bs, time, ens, latlon, nvar)
             # prediction, fwd_with_preconditioning
             y_pred = self(
                 x,
                 y_noised,
                 sigma,
-            )  # shape is (bs, time, ens, latlon, nvar)
+            )  # shape is (bs, ens, latlon, nvar)
 
             # Use checkpoint for compute_loss_metrics
             loss, metrics_next, y_pred = checkpoint(
@@ -222,24 +204,6 @@
                 weights=noise_weights,
                 use_reentrant=False,
             )
-=======
->>>>>>> e6b7dbb3
-
-        # get noised targets
-        y_noised = self._noise_target(y, sigma)
-
-        # prediction, fwd_with_preconditioning
-        y_pred = self(x, y_noised, sigma)  # shape is (bs, ens, latlon, nvar)
-
-        # Use checkpoint for compute_loss_metrics
-        loss, metrics, y_pred = checkpoint(
-            self.compute_loss_metrics,
-            y_pred,
-            y,
-            validation_mode=validation_mode,
-            weights=noise_weights,
-            use_reentrant=False,
-        )
 
         return loss, metrics, y_pred
 
@@ -386,7 +350,6 @@
                 output_pre_processor=self.model.pre_processors,
             )
 
-<<<<<<< HEAD
             y = None
             if validation_mode:
                 # metrics calculation and plotting expects normalised states
@@ -407,19 +370,4 @@
                 use_reentrant=False,
             )
 
-            x = self._advance_input(x, y_pred, batch, rollout_step)
-=======
-        # compute_loss_metrics
-        loss, metrics, y_pred = checkpoint(
-            self.compute_loss_metrics,
-            tendency_pred,
-            tendency_target,
-            y_pred_state=y_pred,
-            y_state=y,
-            validation_mode=validation_mode,
-            weights=noise_weights,
-            use_reentrant=False,
-        )
->>>>>>> e6b7dbb3
-
         return loss, metrics, y_pred