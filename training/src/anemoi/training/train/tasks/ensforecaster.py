--- conflicted
+++ resolved
@@ -339,7 +339,6 @@
         """Training / validation step."""
         LOGGER.debug("SHAPES: batch.shape = %s", list(batch.shape))
 
-<<<<<<< HEAD
         loss = torch.zeros(1, dtype=batch[0].dtype, device=self.device, requires_grad=False)
 
         if self.loss.name == "MultiscaleLossWrapper":
@@ -359,9 +358,6 @@
         else:
             mloss = None
 
-=======
-        loss = torch.zeros(1, dtype=batch.dtype, device=self.device, requires_grad=False)
->>>>>>> 01b7034b
         metrics = {}
         y_preds = []
 
@@ -379,12 +375,13 @@
                     mloss[i] += mloss_next[i]
 
         loss *= 1.0 / self.rollout
-
-        if mloss is not None:
-            for i in range(len(mloss)):
-                mloss[i] *= 1.0 / self.rollout
-
-        return loss, mloss, metrics, y_preds, _ens_ic
+        return loss, metrics, y_preds, _ens_ic
+
+    def allgather_batch(self, batch: torch.Tensor) -> torch.Tensor:
+        batch[0] = super().allgather_batch(batch[0])
+        if len(batch) == 2:
+            batch[1] = super().allgather_batch(batch[1])
+        return batch
 
     def training_step(self, batch: tuple[torch.Tensor, ...], batch_idx: int) -> torch.Tensor | dict:
         """Run one training step.
