--- conflicted
+++ resolved
@@ -16,11 +16,7 @@
 from torch.utils.checkpoint import checkpoint
 
 from anemoi.models.distributed.graph import gather_tensor
-<<<<<<< HEAD
 from anemoi.training.train.tasks.rollout import BaseRolloutGraphModule
-=======
-from anemoi.training.train.tasks.base import BaseGraphModule
->>>>>>> 921e108b
 
 if TYPE_CHECKING:
     from collections.abc import Generator
@@ -104,17 +100,6 @@
         self.ens_comm_num_groups = None
         self.ens_comm_group_size = None
 
-<<<<<<< HEAD
-=======
-    def forward(self, x: torch.Tensor, fcstep: int) -> torch.Tensor:
-        return self.model(
-            x,
-            fcstep=fcstep,
-            model_comm_group=self.model_comm_group,
-            grid_shard_shapes=self.grid_shard_shapes,
-        )
-
->>>>>>> 921e108b
     def set_ens_comm_group(
         self,
         ens_comm_group: ProcessGroup,
@@ -194,40 +179,6 @@
 
         return loss_inc, y_pred_ens if return_pred_ens else None
 
-<<<<<<< HEAD
-=======
-    def advance_input(
-        self,
-        x: torch.Tensor,
-        y_pred: torch.Tensor,
-        batch: torch.Tensor,
-        rollout_step: int,
-    ) -> torch.Tensor:
-        x = x.roll(-1, dims=1)
-
-        # Get prognostic variables
-        x[:, -1, :, :, self.data_indices.model.input.prognostic] = y_pred[
-            ...,
-            self.data_indices.model.output.prognostic,
-        ]
-
-        x[:, -1] = self.output_mask.rollout_boundary(
-            x[:, -1],
-            batch[:, self.multi_step + rollout_step],
-            self.data_indices,
-        )
-
-        # get new "constants" needed for time-varying fields
-        x[:, -1, :, :, self.data_indices.model.input.forcing] = batch[
-            :,
-            self.multi_step + rollout_step,
-            :,
-            :,
-            self.data_indices.data.input.forcing,
-        ]
-        return x
-
->>>>>>> 921e108b
     def rollout_step(
         self,
         batch: torch.Tensor,
@@ -267,6 +218,16 @@
 
         x = torch.cat([x] * self.nens_per_device, dim=2)  # shape == (bs, ms, nens_per_device, latlon, nvar)
         LOGGER.debug("Shapes: x.shape = %s", list(x.shape))
+        # Stack the analysis nens_per_device times along an ensemble dimension
+        x = batch[
+            :,
+            0 : self.multi_step,
+            ...,
+            self.data_indices.data.input.full,
+        ]  # (bs, ms, ens_dummy, latlon, nvar)
+
+        x = torch.cat([x] * self.nens_per_device, dim=2)  # shape == (bs, ms, nens_per_device, latlon, nvar)
+        LOGGER.debug("Shapes: x.shape = %s", list(x.shape))
 
         assert len(x.shape) == 5, f"Expected a 5-dimensional tensor and got {len(x.shape)} dimensions, shape {x.shape}!"
         assert (x.shape[1] == self.multi_step) and (x.shape[2] == self.nens_per_device), (
@@ -278,16 +239,14 @@
         msg = (
             "Batch length not sufficient for requested multi_step length!"
             f", {batch.shape[1]} !>= {rollout + self.multi_step}"
-        )
+            f", {batch.shape[1]} !>= {rollout + self.multi_step}"
+        )
+        assert batch.shape[1] >= rollout + self.multi_step, msg
         assert batch.shape[1] >= rollout + self.multi_step, msg
 
         for rollout_step in range(rollout or self.rollout):
             # prediction at rollout step rollout_step, shape = (bs, latlon, nvar)
-<<<<<<< HEAD
             y_pred = self(x, fcstep=rollout_step)
-=======
-            y_pred = self(x, rollout_step)
->>>>>>> 921e108b
             y = batch[
                 :,
                 self.multi_step + rollout_step,
@@ -328,12 +287,9 @@
         validation_mode: bool = False,
     ) -> tuple:
         """Training / validation step."""
-<<<<<<< HEAD
         LOGGER.debug("SHAPES: batch.shape = %s, multi_step = %d", list(batch.shape), self.multi_step)
-=======
-        LOGGER.debug("SHAPES: batch.shape = %s", list(batch.shape))
->>>>>>> 921e108b
-
+
+        loss = torch.zeros(1, dtype=batch.dtype, device=self.device, requires_grad=False)
         loss = torch.zeros(1, dtype=batch.dtype, device=self.device, requires_grad=False)
         metrics = {}
         y_preds = []
@@ -348,100 +304,4 @@
             y_preds.append(y_preds_next)
 
         loss *= 1.0 / self.rollout
-<<<<<<< HEAD
-        return loss, metrics, y_preds, _ens_ic
-=======
-        return loss, metrics, y_preds, _ens_ic
-
-    def training_step(self, batch: tuple[torch.Tensor, ...], batch_idx: int) -> torch.Tensor | dict:
-        """Run one training step.
-
-        Args:
-            batch: tuple
-                Batch data. tuple of length 1 or 2.
-                batch[0]: analysis, shape (bs, multi_step + rollout, nvar, latlon)
-                batch[1] (optional with ensemble): EDA perturbations, shape (multi_step, nens_per_device, nvar, latlon)
-            batch_idx: int
-                Training batch index
-
-        Returns
-        -------
-            train_loss:
-                Training loss
-        """
-        del batch_idx
-
-        train_loss, _, _, _ = self._step(batch)
-
-        self.log(
-            "train_" + self.loss.name,
-            train_loss,
-            on_epoch=True,
-            on_step=True,
-            prog_bar=True,
-            logger=self.logger_enabled,
-            batch_size=batch.shape[0],
-            sync_dist=True,
-        )
-        self.log(
-            "rollout",
-            float(self.rollout),
-            on_step=True,
-            logger=self.logger_enabled,
-            rank_zero_only=True,
-            sync_dist=False,
-        )
-
-        return train_loss
-
-    def on_train_epoch_end(self) -> None:
-        if self.rollout_epoch_increment > 0 and self.current_epoch % self.rollout_epoch_increment == 0:
-            self.rollout += 1
-            LOGGER.debug("Rollout window length: %d", self.rollout)
-        self.rollout = min(self.rollout, self.rollout_max)
-
-    def validation_step(self, batch: tuple[torch.Tensor, ...], batch_idx: int) -> tuple[torch.Tensor, torch.Tensor]:
-        """Perform a validation step.
-
-        Parameters
-        ----------
-        batch: tuple
-            Batch data. tuple of length 1 or 2.
-            batch[0]: analysis, shape (bs, multi_step + rollout, nvar, latlon)
-            batch[1] (optional): EDA perturbations, shape (nens_per_device, multi_step, nvar, latlon)
-        batch_idx: int
-            Validation batch index
-
-        Returns
-        -------
-        tuple[torch.Tensor, torch.Tensor]
-            Tuple containing the validation loss, the predictions, and the ensemble initial conditions
-        """
-        del batch_idx
-
-        with torch.no_grad():
-            val_loss, metrics, y_preds, ens_ic = self._step(batch, validation_mode=True)
-        self.log(
-            "val_" + self.loss.name,
-            val_loss,
-            on_epoch=True,
-            on_step=True,
-            prog_bar=True,
-            logger=self.logger_enabled,
-            batch_size=batch.shape[0],
-            sync_dist=True,
-        )
-        for mname, mvalue in metrics.items():
-            self.log(
-                "val_" + mname,
-                mvalue,
-                on_epoch=True,
-                on_step=False,
-                prog_bar=False,
-                logger=self.logger_enabled,
-                batch_size=batch.shape[0],
-                sync_dist=True,
-            )
-
-        return val_loss, y_preds, ens_ic
->>>>>>> 921e108b
+        return loss, metrics, y_preds, _ens_ic