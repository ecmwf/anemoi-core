--- conflicted
+++ resolved
@@ -127,8 +127,8 @@
         self,
         y_pred: torch.Tensor,
         y: torch.Tensor,
-<<<<<<< HEAD
-        **kwargs,
+        step: int | None = None,
+        validation_mode: bool = False,
     ) -> tuple[torch.Tensor | None, dict[str, torch.Tensor]]:
         y_pred_ens = {}
         for dataset_name in y_pred:
@@ -138,18 +138,6 @@
                 shapes=[y_pred[dataset_name].shape] * self.ens_comm_subgroup_size,
                 mgroup=self.ens_comm_subgroup,
             )
-        return super().compute_loss_metrics(y_pred_ens, y, **kwargs)
-=======
-        step: int | None = None,
-        validation_mode: bool = False,
-    ) -> tuple[torch.Tensor | None, dict[str, torch.Tensor]]:
-        y_pred_ens = gather_tensor(
-            y_pred.clone(),  # for bwd because we checkpoint this region
-            dim=1,
-            shapes=[y_pred.shape] * self.ens_comm_subgroup_size,
-            mgroup=self.ens_comm_subgroup,
-        )
-
         loss = self._compute_loss(
             y_pred_ens,
             y,
@@ -163,7 +151,6 @@
             metrics_next = self._compute_metrics(y_pred_ens, y, step=step, grid_shard_slice=self.grid_shard_slice)
 
         return loss, metrics_next, y_pred_ens
->>>>>>> c3bc851c
 
     def _rollout_step(
         self,
@@ -254,10 +241,6 @@
                 use_reentrant=False,
             )
 
-<<<<<<< HEAD
-            x = self._advance_input(x, y_pred, batch, rollout_step=rollout_step)
-=======
             x = self._advance_input(x, y_pred, batch, rollout_step)
->>>>>>> c3bc851c
 
             yield loss, metrics_next, y_pred_ens_group