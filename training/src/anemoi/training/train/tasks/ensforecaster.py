# (C) Copyright 2024 Anemoi contributors.
#
# This software is licensed under the terms of the Apache Licence Version 2.0
# which can be obtained at http://www.apache.org/licenses/LICENSE-2.0.
#
# In applying this licence, ECMWF does not waive the privileges and immunities
# granted to it by virtue of its status as an intergovernmental organisation
# nor does it submit to any jurisdiction.

from __future__ import annotations

import logging
from typing import TYPE_CHECKING

import torch
from torch.utils.checkpoint import checkpoint

from anemoi.models.distributed.graph import gather_tensor
from anemoi.training.train.tasks.rollout import BaseRolloutGraphModule

if TYPE_CHECKING:
    from collections.abc import Generator

    from omegaconf import DictConfig
    from torch.distributed.distributed_c10d import ProcessGroup
    from torch_geometric.data import HeteroData

LOGGER = logging.getLogger(__name__)


class GraphEnsForecaster(BaseRolloutGraphModule):
    """Graph neural network forecaster for ensembles for PyTorch Lightning."""

    def __init__(
        self,
        *,
        config: DictConfig,
        graph_data: HeteroData,
        statistics: dict,
        statistics_tendencies: dict,
        data_indices: dict,
        metadata: dict,
        supporting_arrays: dict,
    ) -> None:
        """Initialize graph neural network forecaster.

        Parameters
        ----------
        config : DictConfig
            Job configuration
        statistics : dict
            Statistics of the training data
        data_indices : dict
            Indices of the training data,
        metadata : dict
            Provenance information
        """
        super().__init__(
            config=config,
            graph_data=graph_data,
            statistics=statistics,
            statistics_tendencies=statistics_tendencies,
            data_indices=data_indices,
            metadata=metadata,
            supporting_arrays=supporting_arrays,
        )

        # num_gpus_per_ensemble >= 1 and num_gpus_per_ensemble >= num_gpus_per_model (as per the DDP strategy)
        self.model_comm_group_size = config.system.hardware.num_gpus_per_model
        num_gpus_per_model = config.system.hardware.num_gpus_per_model
        num_gpus_per_ensemble = config.system.hardware.num_gpus_per_ensemble

        assert num_gpus_per_ensemble % num_gpus_per_model == 0, (
            "Invalid ensemble vs. model size GPU group configuration: "
            f"{num_gpus_per_ensemble} mod {num_gpus_per_model} != 0.\
            If you would like to run in deterministic mode, please use aifs-train"
        )

        self.lr = (
            config.system.hardware.num_nodes
            * config.system.hardware.num_gpus_per_node
            * config.training.lr.rate
            / num_gpus_per_ensemble
        )
        LOGGER.info("Base (config) learning rate: %e -- Effective learning rate: %e", config.training.lr.rate, self.lr)

        self.nens_per_device = config.training.ensemble_size_per_device
        self.nens_per_group = self.nens_per_device * num_gpus_per_ensemble // num_gpus_per_model
        LOGGER.info("Ensemble size: per device = %d, per ens-group = %d", self.nens_per_device, self.nens_per_group)

        # lazy init ensemble group info, will be set by the DDPEnsGroupStrategy:
        self.ens_comm_group = None
        self.ens_comm_group_id = None
        self.ens_comm_group_rank = None
        self.ens_comm_num_groups = None
        self.ens_comm_group_size = None

    def set_ens_comm_group(
        self,
        ens_comm_group: ProcessGroup,
        ens_comm_group_id: int,
        ens_comm_group_rank: int,
        ens_comm_num_groups: int,
        ens_comm_group_size: int,
    ) -> None:
        self.ens_comm_group = ens_comm_group
        self.ens_comm_group_id = ens_comm_group_id
        self.ens_comm_group_rank = ens_comm_group_rank
        self.ens_comm_num_groups = ens_comm_num_groups
        self.ens_comm_group_size = ens_comm_group_size

    def set_ens_comm_subgroup(
        self,
        ens_comm_subgroup: ProcessGroup,
        ens_comm_subgroup_id: int,
        ens_comm_subgroup_rank: int,
        ens_comm_subgroup_num_groups: int,
        ens_comm_subgroup_size: int,
    ) -> None:
        self.ens_comm_subgroup = ens_comm_subgroup
        self.ens_comm_subgroup_id = ens_comm_subgroup_id
        self.ens_comm_subgroup_rank = ens_comm_subgroup_rank
        self.ens_comm_subgroup_num_groups = ens_comm_subgroup_num_groups
        self.ens_comm_subgroup_size = ens_comm_subgroup_size

    def compute_loss_metrics(
        self,
        y_pred: torch.Tensor,
        y: torch.Tensor,
        validation_mode: bool = False,
    ) -> tuple[torch.Tensor | None, dict[str, torch.Tensor]]:
<<<<<<< HEAD
        y_pred_ens = {}
        for dataset_name in y_pred:
            y_pred_ens[dataset_name] = gather_tensor(
                y_pred[dataset_name].clone(),  # for bwd because we checkpoint this region
                dim=1,
                shapes=[y_pred[dataset_name].shape] * self.ens_comm_subgroup_size,
                mgroup=self.ens_comm_subgroup,
            )
        return super().compute_loss_metrics(y_pred_ens, y, *args, **kwargs)
=======
        y_pred_ens = gather_tensor(
            y_pred.clone(),  # for bwd because we checkpoint this region
            dim=1,
            shapes=[y_pred.shape] * self.ens_comm_subgroup_size,
            mgroup=self.ens_comm_subgroup,
        )

        loss = self.loss(
            y_pred_ens,
            y,
            squash=True,
            grid_shard_slice=self.grid_shard_slice,
            model_comm_group=self.model_comm_group,
            grid_dim=self.grid_dim,
            grid_shard_shape=self.grid_shard_shapes,
        )

        return loss, y_pred_ens if validation_mode else None
>>>>>>> 59f033c7

    def _rollout_step(
        self,
        batch: torch.Tensor,
        rollout: int | None = None,
        validation_mode: bool = False,
    ) -> Generator[tuple[torch.Tensor | None, dict, list]]:
        """Rollout step for the forecaster.

        Parameters
        ----------
        batch : torch.Tensor
            Normalized batch to use for rollout (assumed to be already preprocessed)
        rollout : int, optional
            Number of times to rollout for, by default None
            If None, will use self.rollout
        validation_mode : bool, optional
            Whether in validation mode, and to calculate validation metrics, by default False
            If False, metrics will be empty

        Yields
        ------
        Generator[tuple[torch.Tensor | None, dict, list], None, None]
            Loss value, metrics, and predictions (per step)

        Returns
        -------
        None
            None
        """
        # Stack the analysis nens_per_device times along an ensemble dimension
        # start rollout of preprocessed batch
        x = {}
        for dataset_name, dataset_batch in batch.items():
            x[dataset_name] = dataset_batch[
                :,
                0 : self.multi_step,
                ...,
                self.data_indices[dataset_name].data.input.full,
            ]  # (bs, multi_step, latlon, nvar)
            msg = (
                f"Batch length not sufficient for requested multi_step length for {dataset_name}!"
                f", {dataset_batch.shape[1]} !>= {rollout + self.multi_step}"
            )
            assert dataset_batch.shape[1] >= rollout + self.multi_step, msg

        for dataset_name in batch.keys():
            x[dataset_name] = torch.cat(
                [x[dataset_name]] * self.nens_per_device,
                dim=2,
            )  # shape == (bs, ms, nens_per_device, latlon, nvar)
            LOGGER.debug("Shapes: x.shape = %s", list(x[dataset_name].shape))

            assert (
                len(x[dataset_name].shape) == 5
            ), f"Expected a 5-dimensional tensor and got {len(x[dataset_name].shape)} dimensions, shape {x[dataset_name].shape}!"
            assert (x[dataset_name].shape[1] == self.multi_step) and (
                x[dataset_name].shape[2] == self.nens_per_device
            ), (
                "Shape mismatch in x! "
                f"Expected ({self.multi_step}, {self.nens_per_device}), "
                f"got ({x[dataset_name].shape[1]}, {x[dataset_name].shape[2]})!"
            )

        for rollout_step in range(rollout or self.rollout):
            # prediction at rollout step rollout_step, shape = (bs, latlon, nvar)
            y_pred = self(x, fcstep=rollout_step)

            y = {}
            for dataset_name, dataset_batch in batch.items():
                y[dataset_name] = dataset_batch[
                    :,
                    self.multi_step + rollout_step,
                    0,
                    :,
                    self.data_indices[dataset_name].data.output.full,
                ]
                LOGGER.debug("SHAPE: y[%s].shape = %s", dataset_name, list(y[dataset_name].shape))

            # y includes the auxiliary variables, so we must leave those out when computing the loss

            loss, y_pred_ens_group = checkpoint(
                self.compute_loss_metrics,
                y_pred,
                y,
                validation_mode=validation_mode,
                use_reentrant=False,
            )

            x = self._advance_input(x, y_pred, batch, rollout_step=rollout_step)

            metrics_next = {}
            if validation_mode:
                metrics_next = self.calculate_val_metrics(
                    y_pred_ens_group,
                    y,
                    self.grid_shard_slice,
                    rollout_step,
                )

            yield loss, metrics_next, y_pred_ens_group if validation_mode else []<|MERGE_RESOLUTION|>--- conflicted
+++ resolved
@@ -129,7 +129,6 @@
         y: torch.Tensor,
         validation_mode: bool = False,
     ) -> tuple[torch.Tensor | None, dict[str, torch.Tensor]]:
-<<<<<<< HEAD
         y_pred_ens = {}
         for dataset_name in y_pred:
             y_pred_ens[dataset_name] = gather_tensor(
@@ -139,26 +138,6 @@
                 mgroup=self.ens_comm_subgroup,
             )
         return super().compute_loss_metrics(y_pred_ens, y, *args, **kwargs)
-=======
-        y_pred_ens = gather_tensor(
-            y_pred.clone(),  # for bwd because we checkpoint this region
-            dim=1,
-            shapes=[y_pred.shape] * self.ens_comm_subgroup_size,
-            mgroup=self.ens_comm_subgroup,
-        )
-
-        loss = self.loss(
-            y_pred_ens,
-            y,
-            squash=True,
-            grid_shard_slice=self.grid_shard_slice,
-            model_comm_group=self.model_comm_group,
-            grid_dim=self.grid_dim,
-            grid_shard_shape=self.grid_shard_shapes,
-        )
-
-        return loss, y_pred_ens if validation_mode else None
->>>>>>> 59f033c7
 
     def _rollout_step(
         self,
