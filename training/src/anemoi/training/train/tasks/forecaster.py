--- conflicted
+++ resolved
@@ -27,7 +27,6 @@
 class GraphForecaster(BaseRolloutGraphModule):
     """Graph neural network forecaster for PyTorch Lightning."""
 
-<<<<<<< HEAD
     def __init__(
         self,
         *,
@@ -131,9 +130,6 @@
         return x
 
     def rollout_step(
-=======
-    def _rollout_step(
->>>>>>> 9269c27b
         self,
         batch: torch.Tensor,
         rollout: int | None = None,
@@ -176,15 +172,9 @@
         for rollout_step in range(rollout or self.rollout):
             # prediction at rollout step rollout_step, shape = (bs, latlon, nvar)
             y_pred = self(x)
-<<<<<<< HEAD
             fc_times = [self.multi_step + rollout_step * self.multi_out + i for i in range(self.multi_out)]
             y = batch[:, fc_times, ...]
             y = y[..., self.data_indices.data.output.full]
-=======
-
-            y = batch[:, self.multi_step + rollout_step, ..., self.data_indices.data.output.full]
-            LOGGER.debug("SHAPE: y.shape = %s", list(y.shape))
->>>>>>> 9269c27b
             # y includes the auxiliary variables, so we must leave those out when computing the loss
 
             loss, metrics_next, y_pred = checkpoint(
