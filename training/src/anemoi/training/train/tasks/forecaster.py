# (C) Copyright 2024 Anemoi contributors.
#
# This software is licensed under the terms of the Apache Licence Version 2.0
# which can be obtained at http://www.apache.org/licenses/LICENSE-2.0.
#
# In applying this licence, ECMWF does not waive the privileges and immunities
# granted to it by virtue of its status as an intergovernmental organisation
# nor does it submit to any jurisdiction.
from __future__ import annotations

import logging
from typing import TYPE_CHECKING

from torch.utils.checkpoint import checkpoint

from anemoi.training.train.tasks.rollout import BaseRolloutGraphModule

if TYPE_CHECKING:
    from collections.abc import Generator

    import torch


LOGGER = logging.getLogger(__name__)


class GraphForecaster(BaseRolloutGraphModule):
    """Graph neural network forecaster for PyTorch Lightning."""

<<<<<<< HEAD
    def __init__(
        self,
        *,
        config: BaseSchema,
        graph_data: dict[str, HeteroData],
        statistics: dict,
        statistics_tendencies: dict,
        data_indices: dict[str, IndexCollection],
        metadata: dict,
        supporting_arrays: dict,
    ) -> None:
        """Initialize graph neural network forecaster.

        Parameters
        ----------
        config : BaseSchema
            Configuration object
        graph_data : dict[str, HeteroData]
            Dictionary of graph data for each dataset
        truncation_data : dict
            Truncation configuration
        statistics : dict
            Training statistics
        statistics_tendencies : dict
            Tendency statistics
        data_indices : dict[str, IndexCollection]
            Data indices for each dataset
        metadata : dict
            Metadata
        supporting_arrays : dict
            Supporting arrays

        """
        super().__init__(
            config=config,
            graph_data=graph_data,
            statistics=statistics,
            statistics_tendencies=statistics_tendencies,
            data_indices=data_indices,
            metadata=metadata,
            supporting_arrays=supporting_arrays,
        )

        self.rollout = config.training.rollout.start
        self.rollout_epoch_increment = config.training.rollout.epoch_increment
        self.rollout_max = config.training.rollout.max

        # Multi-dataset setup (always expect dict inputs now)
        self.dataset_names = list(graph_data.keys())
        LOGGER.info("Forecaster initialized with datasets: %s", self.dataset_names)

        LOGGER.debug("Rollout window length: %d", self.rollout)
        LOGGER.debug("Rollout increase every : %d epochs", self.rollout_epoch_increment)
        LOGGER.debug("Rollout max : %d", self.rollout_max)

    def training_step(self, batch: torch.Tensor, batch_idx: int) -> torch.Tensor:
        train_loss = super().training_step(batch, batch_idx)
        self.log(
            "rollout",
            float(self.rollout),
            on_step=True,
            logger=self.logger_enabled,
            rank_zero_only=True,
            sync_dist=False,
        )
        return train_loss

    def on_train_epoch_end(self) -> None:
        if self.rollout_epoch_increment > 0 and self.current_epoch % self.rollout_epoch_increment == 0:
            self.rollout += 1
            LOGGER.debug("Rollout window length: %d", self.rollout)
        self.rollout = min(self.rollout, self.rollout_max)

    def advance_input(
        self,
        x: torch.Tensor,
        y_pred: torch.Tensor,
        batch: torch.Tensor,
        rollout_step: int,
        data_indices,  # type: ignore[misc]
        output_mask,  # type: ignore[misc]
    ) -> torch.Tensor:
        x = x.roll(-1, dims=1)

        # Get prognostic variables
        x[:, -1, :, :, data_indices.model.input.prognostic] = y_pred[
            ...,
            data_indices.model.output.prognostic,
        ]

        x[:, -1] = output_mask.rollout_boundary(
            x[:, -1],
            batch[:, self.multi_step + rollout_step],
            data_indices,
            grid_shard_slice=self.grid_shard_slice,
        )

        # get new "constants" needed for time-varying fields
        x[:, -1, :, :, data_indices.model.input.forcing] = batch[
            :,
            self.multi_step + rollout_step,
            :,
            :,
            data_indices.data.input.forcing,
        ]
        return x

    def rollout_step(
=======
    def _rollout_step(
>>>>>>> a5fedb3a
        self,
        batch: dict,
        rollout: int | None = None,
        validation_mode: bool = False,
    ) -> Generator[tuple[torch.Tensor | None, dict, list]]:
        """Rollout step for the forecaster.

        Parameters
        ----------
        batch : dict
            Dictionary batch to use for rollout (assumed to be already preprocessed)
        rollout : Optional[int], optional
            Number of times to rollout for, by default None
            If None, will use self.rollout
        validation_mode : bool, optional
            Whether in validation mode, and to calculate validation metrics, by default False
            If False, metrics will be empty

        Yields
        ------
        Generator[tuple[Union[torch.Tensor, None], dict, list], None, None]
            Loss value, metrics, and predictions (per step)

        """
        # start rollout of preprocessed batch
        x = {}
        for dataset_name, dataset_batch in batch.items():
            x[dataset_name] = dataset_batch[
                :,
                0 : self.multi_step,
                ...,
                self.data_indices[dataset_name].data.input.full,
            ]  # (bs, multi_step, latlon, nvar)
            msg = (
                f"Batch length not sufficient for requested multi_step length for {dataset_name}!"
                f", {dataset_batch.shape[1]} !>= {rollout + self.multi_step}"
            )
            assert dataset_batch.shape[1] >= rollout + self.multi_step, msg

        for rollout_step in range(rollout or self.rollout):
            # prediction at rollout step rollout_step, shape = (bs, latlon, nvar)
            y_pred = self(x)

<<<<<<< HEAD
            y = {}
            for dataset_name, dataset_batch in batch.items():
                y[dataset_name] = dataset_batch[
                    :,
                    self.multi_step + rollout_step,
                    ...,
                    self.data_indices[dataset_name].data.output.full,
                ]
            # y includes the auxiliary variables, so we must leave those out when computing the loss
            # Compute loss for each dataset and sum them up
            total_loss = None
            metrics_next = {}

            for dataset_name in batch:
                dataset_loss, dataset_metrics = checkpoint(
                    self.compute_loss_metrics,
                    y_pred[dataset_name],
                    y[dataset_name],
                    rollout_step,
                    validation_mode,
                    dataset_name,
                    use_reentrant=False,
                )

                # Add to total loss
                total_loss = dataset_loss if total_loss is None else total_loss + dataset_loss

                # Store metrics with dataset prefix
                for metric_name, metric_value in dataset_metrics.items():
                    metrics_next[f"{dataset_name}_{metric_name}"] = metric_value

            # Advance input state for each dataset
            for dataset_name in batch:
                x[dataset_name] = self.advance_input(
                    x[dataset_name],
                    y_pred[dataset_name],
                    batch[dataset_name],
                    rollout_step,
                    self.data_indices[dataset_name],
                    self.output_mask[dataset_name],
                )

            loss = total_loss

            yield loss, metrics_next, y_pred

    def _step(
        self,
        batch: dict,
        validation_mode: bool = False,
    ) -> tuple[torch.Tensor, Mapping[str, torch.Tensor]]:

        batch_dtype = next(iter(batch.values())).dtype
        loss = torch.zeros(1, dtype=batch_dtype, device=self.device, requires_grad=False)
        metrics = {}
        y_preds = []

        for loss_next, metrics_next, y_preds_next in self.rollout_step(
            batch,
            rollout=self.rollout,
            validation_mode=validation_mode,
        ):
            loss += loss_next
            metrics.update(metrics_next)
            y_preds.append(y_preds_next)

        loss *= 1.0 / self.rollout
        return loss, metrics, y_preds
=======
            y = batch[:, self.multi_step + rollout_step, ..., self.data_indices.data.output.full]
            LOGGER.debug("SHAPE: y.shape = %s", list(y.shape))
            # y includes the auxiliary variables, so we must leave those out when computing the loss

            loss, metrics_next, y_pred = checkpoint(
                self.compute_loss_metrics,
                y_pred,
                y,
                step=rollout_step,
                validation_mode=validation_mode,
                use_reentrant=False,
            )

            x = self._advance_input(x, y_pred, batch, rollout_step)

            yield loss, metrics_next, y_pred
>>>>>>> a5fedb3a
<|MERGE_RESOLUTION|>--- conflicted
+++ resolved
@@ -27,7 +27,6 @@
 class GraphForecaster(BaseRolloutGraphModule):
     """Graph neural network forecaster for PyTorch Lightning."""
 
-<<<<<<< HEAD
     def __init__(
         self,
         *,
@@ -135,10 +134,7 @@
         ]
         return x
 
-    def rollout_step(
-=======
     def _rollout_step(
->>>>>>> a5fedb3a
         self,
         batch: dict,
         rollout: int | None = None,
@@ -182,7 +178,6 @@
             # prediction at rollout step rollout_step, shape = (bs, latlon, nvar)
             y_pred = self(x)
 
-<<<<<<< HEAD
             y = {}
             for dataset_name, dataset_batch in batch.items():
                 y[dataset_name] = dataset_batch[
@@ -228,44 +223,3 @@
             loss = total_loss
 
             yield loss, metrics_next, y_pred
-
-    def _step(
-        self,
-        batch: dict,
-        validation_mode: bool = False,
-    ) -> tuple[torch.Tensor, Mapping[str, torch.Tensor]]:
-
-        batch_dtype = next(iter(batch.values())).dtype
-        loss = torch.zeros(1, dtype=batch_dtype, device=self.device, requires_grad=False)
-        metrics = {}
-        y_preds = []
-
-        for loss_next, metrics_next, y_preds_next in self.rollout_step(
-            batch,
-            rollout=self.rollout,
-            validation_mode=validation_mode,
-        ):
-            loss += loss_next
-            metrics.update(metrics_next)
-            y_preds.append(y_preds_next)
-
-        loss *= 1.0 / self.rollout
-        return loss, metrics, y_preds
-=======
-            y = batch[:, self.multi_step + rollout_step, ..., self.data_indices.data.output.full]
-            LOGGER.debug("SHAPE: y.shape = %s", list(y.shape))
-            # y includes the auxiliary variables, so we must leave those out when computing the loss
-
-            loss, metrics_next, y_pred = checkpoint(
-                self.compute_loss_metrics,
-                y_pred,
-                y,
-                step=rollout_step,
-                validation_mode=validation_mode,
-                use_reentrant=False,
-            )
-
-            x = self._advance_input(x, y_pred, batch, rollout_step)
-
-            yield loss, metrics_next, y_pred
->>>>>>> a5fedb3a
