--- conflicted
+++ resolved
@@ -27,133 +27,7 @@
 class GraphForecaster(BaseRolloutGraphModule):
     """Graph neural network forecaster for PyTorch Lightning."""
 
-<<<<<<< HEAD
-    def __init__(
-        self,
-        *,
-        config: BaseSchema,
-        graph_data: HeteroData,
-        truncation_data: dict,
-        statistics: dict,
-        statistics_tendencies: dict,
-        data_indices: IndexCollection,
-        metadata: dict,
-        supporting_arrays: dict,
-    ) -> None:
-        """Initialize graph neural network forecaster.
-
-        Parameters
-        ----------
-        config : DictConfig
-            Job configuration
-        graph_data : HeteroData
-            Graph object
-        statistics : dict
-            Statistics of the training data
-        data_indices : IndexCollection
-            Indices of the training data,
-        metadata : dict
-            Provenance information
-        supporting_arrays : dict
-            Supporting NumPy arrays to store in the checkpoint
-
-        """
-        super().__init__(
-            config=config,
-            graph_data=graph_data,
-            truncation_data=truncation_data,
-            statistics=statistics,
-            statistics_tendencies=statistics_tendencies,
-            data_indices=data_indices,
-            metadata=metadata,
-            supporting_arrays=supporting_arrays,
-        )
-
-        self.rollout = config.training.rollout.start
-        self.rollout_epoch_increment = config.training.rollout.epoch_increment
-        self.rollout_max = config.training.rollout.max
-
-        LOGGER.debug("Rollout window length: %d", self.rollout)
-        LOGGER.debug("Rollout increase every : %d epochs", self.rollout_epoch_increment)
-        LOGGER.debug("Rollout max : %d", self.rollout_max)
-
-    def _log_entropy(self) -> None:
-        if self.current_epoch % 5 == 0:
-            for i in range(len(self.model.model.encoder.node_entropy)):
-                self.log(f'encoder_entropy_layer_{i}', self.model.model.encoder.node_entropy[0][i],
-                on_epoch=True,
-                on_step=True,
-                prog_bar=True,
-                logger=self.logger_enabled,
-                sync_dist=True)
-                self.log(f'decoder_entropy_layer_{i}', self.model.model.decoder.node_entropy[0][i],
-                    on_epoch=True,
-                    on_step=True,
-                    prog_bar=True,
-                    logger=self.logger_enabled,
-                    sync_dist=True)
-            for i, entropy in enumerate(self.model.model.processor.node_entropy):
-                for j in range(len(self.model.model.encoder.node_entropy)):
-                    self.log(f'processor_{i}_entropy_head_{j}', entropy[j], on_epoch=True,
-                    on_step=True,
-                    prog_bar=True,
-                    logger=self.logger_enabled,
-                    sync_dist=True)
-
-    def training_step(self, batch: torch.Tensor, batch_idx: int) -> torch.Tensor:
-        train_loss = super().training_step(batch, batch_idx)
-        self.log(
-            "rollout",
-            float(self.rollout),
-            on_step=True,
-            logger=self.logger_enabled,
-            rank_zero_only=True,
-            sync_dist=False,
-        )
-        self._log_entropy()
-        return train_loss
-
-    def on_train_epoch_end(self) -> None:
-        if self.rollout_epoch_increment > 0 and self.current_epoch % self.rollout_epoch_increment == 0:
-            self.rollout += 1
-            LOGGER.debug("Rollout window length: %d", self.rollout)
-        self.rollout = min(self.rollout, self.rollout_max)
-
-    def advance_input(
-        self,
-        x: torch.Tensor,
-        y_pred: torch.Tensor,
-        batch: torch.Tensor,
-        rollout_step: int,
-    ) -> torch.Tensor:
-        x = x.roll(-1, dims=1)
-
-        # Get prognostic variables
-        x[:, -1, :, :, self.data_indices.model.input.prognostic] = y_pred[
-            ...,
-            self.data_indices.model.output.prognostic,
-        ]
-
-        x[:, -1] = self.output_mask.rollout_boundary(
-            x[:, -1],
-            batch[:, self.multi_step + rollout_step],
-            self.data_indices,
-        )
-
-        # get new "constants" needed for time-varying fields
-        x[:, -1, :, :, self.data_indices.model.input.forcing] = batch[
-            :,
-            self.multi_step + rollout_step,
-            :,
-            :,
-            self.data_indices.data.input.forcing,
-        ]
-        return x
-
-    def rollout_step(
-=======
     def _rollout_step(
->>>>>>> ca08316c
         self,
         batch: torch.Tensor,
         rollout: int | None = None,
