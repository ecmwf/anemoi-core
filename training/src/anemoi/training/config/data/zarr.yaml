--- conflicted
+++ resolved
@@ -33,6 +33,8 @@
     #   0: []
 
     # processors including imputers and normalizers are applied in order of definition
+    # the order of definition from this file is preserved when this config is included
+    # and new processors in the main config file are added at the end of the dictionary
     processors:
       normalizer:
         _target_: anemoi.models.preprocessing.normalizer.InputNormalizer
@@ -53,7 +55,6 @@
           - "tp"
           # - "cp"
 
-<<<<<<< HEAD
           min-max:
           max:
           - "sdor"
@@ -75,24 +76,8 @@
       #   config:
       #     default: "none"
       #     0: []
-=======
-# const_imputer:
-#   default: "none"
-#   0: []
-
-# processors including imputers and normalizers are applied in order of definition
-# the order of definition from this file is preserved when this config is included
-# and new processors in the main config file are added at the end of the dictionary
-processors:
-  normalizer:
-    _target_: anemoi.models.preprocessing.normalizer.InputNormalizer
-    config: ${data.normalizer}
-  # const_imputer:
-  #   _target_: anemoi.models.preprocessing.imputer.ConstantImputer
-  #   config: ${data.const_imputer}
-  # When using the imputer, consider including the nan_mask_weights scaler in the
-  # training loss to ensure imputed grid points are not considered in the loss computation
->>>>>>> f352e17e
+      # When using the imputer, consider including the nan_mask_weights scaler in the
+      # training loss to ensure imputed grid points are not considered in the loss computation
 
 # Values set in the code
 num_features: null # number of features in the forecast state