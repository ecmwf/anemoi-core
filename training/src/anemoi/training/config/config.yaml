--- conflicted
+++ resolved
@@ -1,25 +1,13 @@
 defaults:
-<<<<<<< HEAD
-  - data: zarr
-  - dataloader: native_grid
-  - diagnostics: evaluation
-  - datamodule: single
-  - system: example
-  - graph: multi_scale
-  - model: gnn
-  - training: default
-  - _self_
-=======
 - data: zarr
 - dataloader: native_grid
 - diagnostics: evaluation
-- hardware: example
+- system: example
 - graph: multi_scale
 - model: gnn
 - training: default
 - _self_
 
->>>>>>> 9fc59231
 
 # set to true to switch on config validation
 config_validation: True