---
overwrite: True

data: "data"
hidden: "hidden"

nodes:
  # Data nodes
  data:
    node_builder:
      _target_: anemoi.graphs.nodes.ZarrDatasetNodes # options: ZarrDatasetNodes, NPZFileNodes
      dataset: ${dataloader.dataset}
    attributes: ${graph.attributes.nodes}
  # Hidden nodes
  hidden:
    node_builder:
      _target_: anemoi.graphs.nodes.TriNodes # options: ZarrDatasetNodes, NPZFileNodes, TriNodes
      resolution: 5 # grid resolution for npz (o32, o48, ...)
    attributes: ${graph.attributes.nodes}

edges:
# Encoder configuration
- source_name: ${graph.data}
  target_name: ${graph.hidden}
  edge_builders:
  - _target_: anemoi.graphs.edges.CutOffEdges # options: KNNEdges, CutOffEdges
    cutoff_factor: 0.6 # only for cutoff method
    source_mask_attr_name: null
    target_mask_attr_name: null
  attributes: ${graph.attributes.edges}
  # Processor configuration
- source_name: ${graph.hidden}
  target_name: ${graph.hidden}
  edge_builders:
  - _target_: anemoi.graphs.edges.MultiScaleEdges
    x_hops: 1
    source_mask_attr_name: null
    target_mask_attr_name: null
  attributes: ${graph.attributes.edges}
  # Decoder configuration
- source_name: ${graph.hidden}
  target_name: ${graph.data}
  edge_builders:
  - _target_: anemoi.graphs.edges.KNNEdges # options: KNNEdges, CutOffEdges
    num_nearest_neighbours: 3 # only for knn method
    source_mask_attr_name: null
    target_mask_attr_name: null
  attributes: ${graph.attributes.edges}


attributes:
  nodes:
    area_weight:
<<<<<<< HEAD
      _target_: anemoi.graphs.nodes.attributes.AreaWeights # options: Area, Uniform
=======
      _target_: anemoi.graphs.nodes.attributes.SphericalAreaWeights # options: Area, Uniform
      norm: unit-max # options: l1, l2, unit-max, unit-sum, unit-std
      fill_value: 0
>>>>>>> 19e841f6
  edges:
    edge_length:
      _target_: anemoi.graphs.edges.attributes.EdgeLength
      norm: unit-std
    edge_dirs:
      _target_: anemoi.graphs.edges.attributes.EdgeDirection
      norm: unit-std

post_processors: []<|MERGE_RESOLUTION|>--- conflicted
+++ resolved
@@ -51,13 +51,9 @@
 attributes:
   nodes:
     area_weight:
-<<<<<<< HEAD
-      _target_: anemoi.graphs.nodes.attributes.AreaWeights # options: Area, Uniform
-=======
       _target_: anemoi.graphs.nodes.attributes.SphericalAreaWeights # options: Area, Uniform
       norm: unit-max # options: l1, l2, unit-max, unit-sum, unit-std
       fill_value: 0
->>>>>>> 19e841f6
   edges:
     edge_length:
       _target_: anemoi.graphs.edges.attributes.EdgeLength
