--- conflicted
+++ resolved
@@ -9,39 +9,27 @@
 # The GNN requires the autocast layer norm, otherwise its memory usage is too high.
 # TODO: Add this to documentation.
 layer_kernels:
-<<<<<<< HEAD
-  LayerNorm:
-    _target_: anemoi.models.layers.normalization.AutocastLayerNorm
-    #Any arguments to your chosen function go here e.g.
-  Linear:
-    _target_: torch.nn.Linear
-    #Any arguments to your chosen function go here e.g.
-  Activation:
-    _target_: nn.torch.GELU
-    #Any arguments to your chosen function go here e.g.
-=======
   processor:
     LayerNorm:
       _target_: anemoi.models.layers.normalization.AutocastLayerNorm
-      _partial_: True
     Linear:
       _target_: torch.nn.Linear
-      _partial_: True
+    Activation:
+      _target_: nn.torch.GELU
   encoder:
     LayerNorm:
       _target_: anemoi.models.layers.normalization.AutocastLayerNorm
-      _partial_: True
     Linear:
       _target_: torch.nn.Linear
-      _partial_: True
+    Activation:
+      _target_: nn.torch.GELU
   decoder:
     LayerNorm:
       _target_: anemoi.models.layers.normalization.AutocastLayerNorm
-      _partial_: True
     Linear:
       _target_: torch.nn.Linear
-      _partial_: True
->>>>>>> 426e8604
+    Activation:
+      _target_: nn.torch.GELU
 
 processor:
   _target_: anemoi.models.layers.processor.GNNProcessor
