num_channels: 1024
cpu_offload: False

keep_batch_sharded: True

model:
  _target_: anemoi.models.models.AnemoiEnsModelEncProcDec

noise_injector:
  _target_: anemoi.models.layers.ensemble.NoiseConditioning
  noise_std: 1
  noise_channels_dim: 4
  noise_mlp_hidden_dim: 32
  inject_noise: True
  layer_kernels:
    Activation:
      _target_: torch.nn.GELU


layer_kernels:
  # The layer_kernels can be adjusted per model component, but are defined here for convenience.
  LayerNorm:
    _target_: torch.nn.LayerNorm
  Linear:
    _target_: torch.nn.Linear
  Activation:
    _target_: torch.nn.GELU
  QueryNorm:
    _target_: anemoi.models.layers.normalization.AutocastLayerNorm
    bias: False
  KeyNorm:
    _target_: anemoi.models.layers.normalization.AutocastLayerNorm
    bias: False

processor:
  _target_: anemoi.models.layers.processor.TransformerProcessor
  num_layers: 16
  num_chunks: 2
  mlp_hidden_ratio: 4 # GraphTransformer or Transformer only
  num_heads: 16 # GraphTransformer or Transformer only
  window_size: 512
  dropout_p: 0.0
  attention_implementation: flash_attention # Possible values:  scaled_dot_product_attention, flash_attention
  qk_norm: True # Transformer and GraphTransformer only
  softcap: 0.0 # Transformer only
  use_alibi_slopes: False # Transformer only
  cpu_offload: ${model.cpu_offload}
  layer_kernels:
    LayerNorm:
      _target_: anemoi.models.layers.normalization.ConditionalLayerNorm
      normalized_shape: ${model.num_channels}
      condition_shape: ${model.noise_injector.noise_channels_dim}
      w_one_bias_zero_init: True
      autocast: false
      #Any arguments to your chosen function go here
    Linear:
      _target_: torch.nn.Linear # These reflect the defaults, but are shown here for clarity
    Activation:
      _target_: torch.nn.GELU


encoder:
  _target_: anemoi.models.layers.mapper.GraphTransformerForwardMapper
  trainable_size: ${model.trainable_parameters.data2hidden}
  sub_graph_edge_attributes: ${model.attributes.edges}
  num_chunks: 4
  mlp_hidden_ratio: 4 # GraphTransformer or Transformer only
  num_heads: 16 # GraphTransformer or Transformer only
  qk_norm: False
  cpu_offload: ${model.cpu_offload}
  layer_kernels: ${model.layer_kernels}
  shard_strategy: 'edges'



decoder:
  _target_: anemoi.models.layers.mapper.GraphTransformerBackwardMapper
  trainable_size: ${model.trainable_parameters.hidden2data}
  sub_graph_edge_attributes: ${model.attributes.edges}
  num_chunks: 4
  mlp_hidden_ratio: 4 # GraphTransformer or Transformer only
  num_heads: 16 # GraphTransformer or Transformer only
  initialise_data_extractor_zero: False
  qk_norm: False
  cpu_offload: ${model.cpu_offload}
  layer_kernels: ${model.layer_kernels}
  shard_strategy: 'edges'

output_mask:
  _target_: anemoi.training.utils.masks.NoOutputMask

trainable_parameters:
  data: 8
  hidden: 8
  data2hidden: 8
  hidden2data: 8


attributes:
  edges:
  - edge_length
  - edge_dirs
  nodes: []

<<<<<<< HEAD
# A list of elements to be compiled. these will be given the self.compile=True variable, which will then be
# acted on by ConditionalCompile
# TODO figure out how to pass env vars
compile:
  - anemoi.models.layers.normalization.ConditionalLayerNorm
  - anemoi.models.layers.conv.GraphTransformerConv

=======
# Torch compile configuration
# A list of modules present in the model, which will be compiled
# You can optionally pass options to torch.compile with the 'options' key
#
# Below is an explanation of some common parameters to torch.compile
# For a full list of possible parameters, consult the documenation for torch compile
#       https://docs.pytorch.org/docs/stable/generated/torch.compile.html
#
# dynamic (bool): When True, it will try to avoid recompilation by generating
#       as general a kernel as possible. But the performance of the general
#       kernel might be worse. When False, it will generate a specific
#       kernel for each input shape (until the configurable recompile
#       limit has been hit), leading to possibly better performance but
#       more recompilations
# mode (str): Different compilation modes, allowing you to trade off
#       compilation time versus potential performance. See the
#       torch.compile documentation for list of possible modes
# fullgraph (bool): When True, torch.compile will error when it hits a
#       section of code it can't compile. When False, it will fallback to
#       non-compiled ("eager") execution for those lines.
# options (dict): a dict of further options which can be passed to torch.compile
compile:
  - module: anemoi.models.layers.conv.GraphTransformerConv
    #options:
      #dynamic: false
      #mode: max-autotune # an example of setting the compilation mode
  - module: anemoi.models.layers.normalization.ConditionalLayerNorm
    options:
      dynamic: false
>>>>>>> 9d064c40

# Bounding configuration
bounding: #These are applied in order

  # Bound tp (total precipitation) with a Relu bounding layer
  # ensuring a range of [0, infinity) to avoid negative precipitation values.
  - _target_: anemoi.models.layers.bounding.ReluBounding #[0, infinity)
    variables:
    - tp

  # [OPTIONAL] Bound cp (convective precipitation) as a fraction of tp.
  # This guarantees that cp is physically consistent with tp by restricting cp
  # to a fraction of tp [0 to 1]. Uncomment the lines below to apply.
  # NOTE: If this bounding strategy is used, the normalization of cp must be
  # changed to "std" normalization, and the "cp" statistics should be remapped
  # to those of tp to ensure consistency.

  # - _target_: anemoi.models.layers.bounding.FractionBounding # fraction of tp
  #   variables:
  #   - cp
  #   min_val: 0
  #   max_val: 1
  #   total_var: tp

  # [OPTIONAL] NormalizedReluBounding
  # This is an extension of the Relu bounding in case the thrshold to be used
  # is not 0. For example, in case of the sea surface temperature we don't use
  # [0, infinity), buth rather [-2C, infinity). We do not want the water
  # temperature to be below the freezing temperature.

  # - _target_: anemoi.models.layers.bounding.NormalizedReluBounding
  #   variables: [sst]
  #   min_val: [-2]
  #   normalizer: ['mean-std']<|MERGE_RESOLUTION|>--- conflicted
+++ resolved
@@ -102,15 +102,6 @@
   - edge_dirs
   nodes: []
 
-<<<<<<< HEAD
-# A list of elements to be compiled. these will be given the self.compile=True variable, which will then be
-# acted on by ConditionalCompile
-# TODO figure out how to pass env vars
-compile:
-  - anemoi.models.layers.normalization.ConditionalLayerNorm
-  - anemoi.models.layers.conv.GraphTransformerConv
-
-=======
 # Torch compile configuration
 # A list of modules present in the model, which will be compiled
 # You can optionally pass options to torch.compile with the 'options' key
@@ -140,7 +131,6 @@
   - module: anemoi.models.layers.normalization.ConditionalLayerNorm
     options:
       dynamic: false
->>>>>>> 9d064c40
 
 # Bounding configuration
 bounding: #These are applied in order
