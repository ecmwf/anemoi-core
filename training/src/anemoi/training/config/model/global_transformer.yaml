---
defaults:
  - layer_kernels: default
  - sample: single_source
  - mappers: dynamic_transformer


num_channels: 1024
cpu_offload: False
keep_batch_sharded: True


model:
<<<<<<< HEAD
  _target_: anemoi.models.models.mult_encoder_processor_decoder.AnemoiMultiModel
  emb_data:
    _target_: anemoi.models.layers.mlp.MLP
    hidden_dim: 128
    n_extra_layers: 0
    final_activation: GELU
    layer_kernels: ${model.layer_kernels}
=======
  _target_: anemoi.models.models.multi_model.AnemoiMultiModel
>>>>>>> 7847f3a9
  encoders:
  - name: enc
    mapper: ${model.mappers.encoder}
    sources: [ "data" ]
    num_channels: ${model.num_channels}
  merge_latents: average # options: average, sum, concatenation
  hidden_name: "hidden"
  processor: ${model.mappers.processor}
  decoders:
  - name: dec
    mapper: ${model.mappers.decoder}
    sources: [ "data" ]
    num_channels: ${model.num_channels}


output_mask:
  _target_: anemoi.training.utils.masks.NoOutputMask

trainable_parameters:
  data: 0
  hidden: 0
  data2hidden: 0
  hidden2data: 0

attributes:
  edges:
  - edge_length
  - edge_dirs
  nodes: []

# Bounding configuration
bounding: #These are applied in order

  # Bound tp (total precipitation) with a Relu bounding layer
  # ensuring a range of [0, infinity) to avoid negative precipitation values.
  - _target_: anemoi.models.layers.bounding.ReluBounding #[0, infinity)
    variables:
    - tp

  # [OPTIONAL] Bound cp (convective precipitation) as a fraction of tp.
  # This guarantees that cp is physically consistent with tp by restricting cp
  # to a fraction of tp [0 to 1]. Uncomment the lines below to apply.
  # NOTE: If this bounding strategy is used, the normalization of cp must be
  # changed to "std" normalization, and the "cp" statistics should be remapped
  # to those of tp to ensure consistency.

  # - _target_: anemoi.models.layers.bounding.FractionBounding # fraction of tp
  #   variables:
  #   - cp
  #   min_val: 0
  #   max_val: 1
  #   total_var: tp

  # [OPTIONAL] NormalizedReluBounding
  # This is an extension of the Relu bounding in case the thrshold to be used
  # is not 0. For example, in case of the sea surface temperature we don't use
  # [0, infinity), buth rather [-2C, infinity). We do not want the water
  # temperature to be below the freezing temperature.

  # - _target_: anemoi.models.layers.bounding.NormalizedReluBounding
  #   variables: [sst]
  #   min_val: [-2]
  #   normalizer: ['mean-std']<|MERGE_RESOLUTION|>--- conflicted
+++ resolved
@@ -11,17 +11,7 @@
 
 
 model:
-<<<<<<< HEAD
-  _target_: anemoi.models.models.mult_encoder_processor_decoder.AnemoiMultiModel
-  emb_data:
-    _target_: anemoi.models.layers.mlp.MLP
-    hidden_dim: 128
-    n_extra_layers: 0
-    final_activation: GELU
-    layer_kernels: ${model.layer_kernels}
-=======
   _target_: anemoi.models.models.multi_model.AnemoiMultiModel
->>>>>>> 7847f3a9
   encoders:
   - name: enc
     mapper: ${model.mappers.encoder}
