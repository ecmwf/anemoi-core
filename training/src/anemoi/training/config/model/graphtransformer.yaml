--- conflicted
+++ resolved
@@ -72,33 +72,7 @@
   hidden2data: 8
   hidden2hidden: 8 # GNN and GraphTransformer Processor only
 
-<<<<<<< HEAD
-=======
-# Torch compile configuration
-# A list of modules present in the model, which will be compiled
-# You can optionally pass options to torch.compile with the 'options' key
-#
-# Below is an explanation of some common parameters to torch.compile
-# For a full list of possible parameters, consult the documenation for torch compile
-#       https://docs.pytorch.org/docs/stable/generated/torch.compile.html
-#
-# dynamic (bool): When True, it will try to avoid recompilation by generating
-#       as general a kernel as possible. But the performance of the general
-#       kernel might be worse. When False, it will generate a specific
-#       kernel for each input shape (until the configurable recompile
-#       limit has been hit), leading to possibly better performance but
-#       more recompilations
-# mode (str): Different compilation modes, allowing you to trade off
-#       compilation time versus potential performance. See the
-#       torch.compile documentation for list of possible modes
-# fullgraph (bool): When True, torch.compile will error when it hits a
-#       section of code it can't compile. When False, it will fallback to
-#       non-compiled ("eager") execution for those lines.
-# options (dict): a dict of further options which can be passed to torch.compile
-compile:
-  - module: anemoi.models.layers.conv.GraphTransformerConv
 
->>>>>>> aeaf00b1
 attributes:
   edges:
     - edge_length
