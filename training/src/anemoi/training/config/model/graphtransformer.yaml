--- conflicted
+++ resolved
@@ -2,12 +2,6 @@
 cpu_offload: False
 
 keep_batch_sharded: True
-<<<<<<< HEAD
-
-model:
-  _target_: anemoi.models.models.encoder_processor_decoder.AnemoiModelEncProcDec
-=======
->>>>>>> 8c4c9931
 
 model:
   _target_: anemoi.models.models.AnemoiModelEncProcDec
@@ -48,12 +42,8 @@
   num_heads: 16 # GraphTransformer or Transformer only
   qk_norm: False
   cpu_offload: ${model.cpu_offload}
-<<<<<<< HEAD
+  layer_kernels: ${model.layer_kernels}
   shard_strategy: 'heads'
-=======
-  layer_kernels: ${model.layer_kernels}
-
->>>>>>> 8c4c9931
 
 decoder:
   _target_: anemoi.models.layers.mapper.GraphTransformerBackwardMapper
@@ -65,14 +55,11 @@
   initialise_data_extractor_zero: False
   qk_norm: False
   cpu_offload: ${model.cpu_offload}
-<<<<<<< HEAD
+  layer_kernels: ${model.layer_kernels}
   shard_strategy: 'heads'
-=======
-  layer_kernels: ${model.layer_kernels}
 
 output_mask:
   _target_: anemoi.training.utils.masks.NoOutputMask
->>>>>>> 8c4c9931
 
 trainable_parameters:
   data: 8
