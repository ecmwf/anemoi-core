num_channels: 1024
cpu_offload: False

keep_batch_sharded: True

model:
  _target_: anemoi.models.models.AnemoiModelEncProcDec

layer_kernels:
  # The layer_kernels can be adjusted per model component, but are defined here for convenience.
  LayerNorm:
    _target_: torch.nn.LayerNorm
  Linear:
    _target_: torch.nn.Linear
  Activation:
    _target_: torch.nn.GELU
  QueryNorm:
    _target_: anemoi.models.layers.normalization.AutocastLayerNorm
    bias: False
  KeyNorm:
    _target_: anemoi.models.layers.normalization.AutocastLayerNorm
    bias: False

processor:
  _target_: anemoi.models.layers.processor.GraphTransformerProcessor
  trainable_size: ${model.trainable_parameters.hidden2hidden}
  sub_graph_edge_attributes: ${model.attributes.edges}
  num_layers: 16
<<<<<<< HEAD
  num_chunks: 8
=======
  num_chunks: 4
>>>>>>> 40aa71c8
  mlp_hidden_ratio: 4 # GraphTransformer or Transformer only
  num_heads: 16 # GraphTransformer or Transformer only
  qk_norm: False
  cpu_offload: ${model.cpu_offload}
  layer_kernels: ${model.layer_kernels}

encoder:
  _target_: anemoi.models.layers.mapper.GraphTransformerForwardMapper
  trainable_size: ${model.trainable_parameters.data2hidden}
  sub_graph_edge_attributes: ${model.attributes.edges}
  num_chunks: 4
  mlp_hidden_ratio: 4 # GraphTransformer or Transformer only
  num_heads: 16 # GraphTransformer or Transformer only
  qk_norm: False
  cpu_offload: ${model.cpu_offload}
  layer_kernels: ${model.layer_kernels}
  shard_strategy: "edges"

decoder:
  _target_: anemoi.models.layers.mapper.GraphTransformerBackwardMapper
  trainable_size: ${model.trainable_parameters.hidden2data}
  sub_graph_edge_attributes: ${model.attributes.edges}
  num_chunks: 4
  mlp_hidden_ratio: 4 # GraphTransformer or Transformer only
  num_heads: 16 # GraphTransformer or Transformer only
  initialise_data_extractor_zero: False
  qk_norm: False
  cpu_offload: ${model.cpu_offload}
  layer_kernels: ${model.layer_kernels}

output_mask:
  _target_: anemoi.training.utils.masks.NoOutputMask

trainable_parameters:
  data: 8
  hidden: 8
  data2hidden: 8
  hidden2data: 8
  hidden2hidden: 8 # GNN and GraphTransformer Processor only


attributes:
  edges:
  - edge_length
  - edge_dirs
  nodes: []

# Bounding configuration
bounding: #These are applied in order

  # Bound tp (total precipitation) with a Relu bounding layer
  # ensuring a range of [0, infinity) to avoid negative precipitation values.
  - _target_: anemoi.models.layers.bounding.ReluBounding #[0, infinity)
    variables:
    - tp

  # [OPTIONAL] Bound cp (convective precipitation) as a fraction of tp.
  # This guarantees that cp is physically consistent with tp by restricting cp
  # to a fraction of tp [0 to 1]. Uncomment the lines below to apply.
  # NOTE: If this bounding strategy is used, the normalization of cp must be
  # changed to "std" normalization, and the "cp" statistics should be remapped
  # to those of tp to ensure consistency.

  # - _target_: anemoi.models.layers.bounding.FractionBounding # fraction of tp
  #   variables:
  #   - cp
  #   min_val: 0
  #   max_val: 1
  #   total_var: tp

  # [OPTIONAL] NormalizedReluBounding
  # This is an extension of the Relu bounding in case the thrshold to be used
  # is not 0. For example, in case of the sea surface temperature we don't use
  # [0, infinity), buth rather [-2C, infinity). We do not want the water
  # temperature to be below the freezing temperature.

  # - _target_: anemoi.models.layers.bounding.NormalizedReluBounding
  #   variables: [sst]
  #   min_val: [-2]
  #   normalizer: ['mean-std']<|MERGE_RESOLUTION|>--- conflicted
+++ resolved
@@ -26,11 +26,7 @@
   trainable_size: ${model.trainable_parameters.hidden2hidden}
   sub_graph_edge_attributes: ${model.attributes.edges}
   num_layers: 16
-<<<<<<< HEAD
   num_chunks: 8
-=======
-  num_chunks: 4
->>>>>>> 40aa71c8
   mlp_hidden_ratio: 4 # GraphTransformer or Transformer only
   num_heads: 16 # GraphTransformer or Transformer only
   qk_norm: False
