num_channels: 1024
cpu_offload: False

keep_batch_sharded: True

model:
  _target_: anemoi.models.models.encoder_processor_decoder.AnemoiModelEncProcDec

layer_kernels:
  # The layer_kernels can be adjusted per model component, but are defined here for convenience.
  LayerNorm:
    _target_: torch.nn.LayerNorm
  Linear:
    _target_: torch.nn.Linear
  Activation:
    _target_: torch.nn.GELU
  QueryNorm:
    _target_: anemoi.models.layers.normalization.AutocastLayerNorm
    bias: False
  KeyNorm:
    _target_: anemoi.models.layers.normalization.AutocastLayerNorm
    bias: False

processor:
  _target_: anemoi.models.layers.processor.TransformerProcessor
  _convert_: all
  num_layers: 16
  num_chunks: 2
  mlp_hidden_ratio: 4 # GraphTransformer or Transformer only
  num_heads: 16 # GraphTransformer or Transformer only
  window_size: 512
  dropout_p: 0.0 # GraphTransformer
  attention_implementation: flash_attention # flash_attention, scaled_dot_product_attention
  softcap: 0.0 # Transformer only
  use_alibi_slopes: False # Transformer only
  cpu_offload: ${model.cpu_offload}
  qk_norm: False
  use_rotary_embeddings: False
  layer_kernels: ${model.layer_kernels}

encoder:
  _target_: anemoi.models.layers.mapper.TransformerForwardMapper
  _convert_: all
  cpu_offload: ${model.cpu_offload}
  num_chunks: 2
  mlp_hidden_ratio: 4 # GraphTransformer or Transformer only
  num_heads: 16 # GraphTransformer or Transformer only
  window_size: -1
  dropout_p: 0.0
  attention_implementation: flash_attention  # Possible values: scaled_dot_product_attention, flash_attention
  softcap: 0.0 # Transformer only
  use_alibi_slopes: False # Transformer only
  qk_norm: False
  use_rotary_embeddings: False
  layer_kernels: ${model.layer_kernels}
<<<<<<< HEAD
  shard_strategy: heads
=======
  shard_strategy: "edges"
>>>>>>> 8b59e9d0


decoder:
  _target_: anemoi.models.layers.mapper.TransformerBackwardMapper
  _convert_: all
  cpu_offload: ${model.cpu_offload}
  num_chunks: 2
  mlp_hidden_ratio: 4 # GraphTransformer or Transformer only
  num_heads: 16 # GraphTransformer or Transformer only
  window_size: -1
  dropout_p: 0.0
  attention_implementation: flash_attention # Possible values: scaled_dot_product_attention, flash_attention
  softcap: 0.0 # Transformer only
  use_alibi_slopes: False # Transformer only
  qk_norm: False
  use_rotary_embeddings: False
  layer_kernels: ${model.layer_kernels}
<<<<<<< HEAD
  shard_strategy: heads
=======
  shard_strategy: "edges"
>>>>>>> 8b59e9d0

output_mask:
  _target_: anemoi.training.utils.masks.NoOutputMask

trainable_parameters:
  data: 8
  hidden: 8
  data2hidden: 8
  hidden2data: 8

attributes:
  edges:
  - edge_length
  - edge_dirs
  nodes: []

node_loss_weight: area_weight

# Bounding configuration
bounding: #These are applied in order

  # Bound tp (total precipitation) with a Relu bounding layer
  # ensuring a range of [0, infinity) to avoid negative precipitation values.
  - _target_: anemoi.models.layers.bounding.ReluBounding #[0, infinity)
    variables:
    - tp

  # [OPTIONAL] Bound cp (convective precipitation) as a fraction of tp.
  # This guarantees that cp is physically consistent with tp by restricting cp
  # to a fraction of tp [0 to 1]. Uncomment the lines below to apply.
  # NOTE: If this bounding strategy is used, the normalization of cp must be
  # changed to "std" normalization, and the "cp" statistics should be remapped
  # to those of tp to ensure consistency.

  # - _target_: anemoi.models.layers.bounding.FractionBounding # fraction of tp
  #   variables:
  #   - cp
  #   min_val: 0
  #   max_val: 1
  #   total_var: tp<|MERGE_RESOLUTION|>--- conflicted
+++ resolved
@@ -53,12 +53,7 @@
   qk_norm: False
   use_rotary_embeddings: False
   layer_kernels: ${model.layer_kernels}
-<<<<<<< HEAD
-  shard_strategy: heads
-=======
   shard_strategy: "edges"
->>>>>>> 8b59e9d0
-
 
 decoder:
   _target_: anemoi.models.layers.mapper.TransformerBackwardMapper
@@ -75,11 +70,7 @@
   qk_norm: False
   use_rotary_embeddings: False
   layer_kernels: ${model.layer_kernels}
-<<<<<<< HEAD
-  shard_strategy: heads
-=======
   shard_strategy: "edges"
->>>>>>> 8b59e9d0
 
 output_mask:
   _target_: anemoi.training.utils.masks.NoOutputMask
