--- conflicted
+++ resolved
@@ -1,24 +1,12 @@
 defaults:
-<<<<<<< HEAD
-  - data: zarr
-  - dataloader: native_grid
-  - datamodule: single
-  - diagnostics: evaluation
-  - system: example
-  - graph: hierarchical_3level
-  - model: graphtransformer
-  - training: default
-  - _self_
-=======
 - data: zarr
 - dataloader: native_grid
 - diagnostics: evaluation
-- hardware: example
+- system: example
 - graph: hierarchical_3level
 - model: graphtransformer
 - training: default
 - _self_
->>>>>>> 9fc59231
 
 config_validation: True
 
@@ -26,8 +14,9 @@
 ##  When you commit your changes, assign the new features and keywords
 ##  to the correct defaults.
 # For example to change from default GPU count:
-# hardware:
-#   num_gpus_per_node: 1
+# system:
+#   hardware:
+#     num_gpus_per_node: 1
 
 model:
   keep_batch_sharded: False # not yet supported for Hierarchical
