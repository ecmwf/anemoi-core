prefetch_factor: 2
pin_memory: True

# ============
# read_group_size:
#   Form subgroups of model comm groups that read data together.
#   Each reader in the group only reads 1/read_group_size of the data
#   which is then all-gathered between the group.
#   This can reduce CPU memory usage as well as increase dataloader throughput.
#   The number of GPUs per model must be divisible by read_group_size.
#   To disable, set to 1.
# ============
read_group_size: ${system.hardware.num_gpus_per_model}

num_workers:
  training: 8
  validation: 8
  test: 8
batch_size:
  training: 2
  validation: 4
  test: 4

# ============
# Default effective batch_size for training is 16
# For the o96 resolution, default per-gpu batch_size is 2 (8 gpus required)
# The global lr is calculated as:
# global_lr = local_lr * num_gpus_per_node * num_nodes / gpus_per_model
# Assuming a constant effective batch_size, any change in the per_gpu batch_size
# should come with a rescaling of the local_lr to keep a constant global_lr
# ============

# runs only N training batches [N = integer | null]
# if null then we run through all the batches
limit_batches:
  training: null
  validation: null
  test: 20

# set a custom mask for grid points.
# Useful for LAM (dropping unconnected nodes from forcing dataset)
grid_indices:
  datasets:
    data: # user-defined key in data
      _target_: anemoi.training.data.grid_indices.FullGrid
      nodes_name: ${graph.data}

# ============
# Dataloader definitions
# These follow the anemoi-datasets patterns
# You can make these as complicated for merging as you like
# See https://anemoi-datasets.readthedocs.io
# ============

dataset: ${system.input.dataset}

training:
<<<<<<< HEAD
  datasets:
    data: # user-defined key in data
      dataset: ${dataloader.dataset}
      start: 2000
      end: 2019
      frequency: ${data.frequency}
      drop:  []
=======
  dataset: ${dataloader.dataset}
  start: null
  end: 2020
  frequency: ${data.frequency}
  drop: []
>>>>>>> da02fe7b

validation_rollout: 1 # number of rollouts to use for validation, must be equal or greater than rollout expected by callbacks

validation:
<<<<<<< HEAD
  datasets:
    data: # user-defined key
      dataset: ${dataloader.dataset}
      start: 2021
      end: 2021
      frequency: ${data.frequency}
      drop:  []
=======
  dataset: ${dataloader.dataset}
  start: 2021
  end: 2021
  frequency: ${data.frequency}
  drop: []

test:
  dataset: ${dataloader.dataset}
  start: 2022
  end: null
  frequency: ${data.frequency}
  drop: []
>>>>>>> da02fe7b
<|MERGE_RESOLUTION|>--- conflicted
+++ resolved
@@ -55,44 +55,21 @@
 dataset: ${system.input.dataset}
 
 training:
-<<<<<<< HEAD
   datasets:
     data: # user-defined key in data
       dataset: ${dataloader.dataset}
       start: 2000
       end: 2019
       frequency: ${data.frequency}
-      drop:  []
-=======
-  dataset: ${dataloader.dataset}
-  start: null
-  end: 2020
-  frequency: ${data.frequency}
-  drop: []
->>>>>>> da02fe7b
+      drop: []
 
 validation_rollout: 1 # number of rollouts to use for validation, must be equal or greater than rollout expected by callbacks
 
 validation:
-<<<<<<< HEAD
   datasets:
     data: # user-defined key
       dataset: ${dataloader.dataset}
       start: 2021
       end: 2021
       frequency: ${data.frequency}
-      drop:  []
-=======
-  dataset: ${dataloader.dataset}
-  start: 2021
-  end: 2021
-  frequency: ${data.frequency}
-  drop: []
-
-test:
-  dataset: ${dataloader.dataset}
-  start: 2022
-  end: null
-  frequency: ${data.frequency}
-  drop: []
->>>>>>> da02fe7b
+      drop: []