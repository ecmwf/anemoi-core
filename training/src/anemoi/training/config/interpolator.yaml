--- conflicted
+++ resolved
@@ -1,24 +1,12 @@
 defaults:
-<<<<<<< HEAD
-  - data: zarr
-  - dataloader: native_grid
-  - datamodule: single
-  - diagnostics: evaluation
-  - system: example
-  - graph: multi_scale
-  - model: graphtransformer
-  - training: interpolator
-  - _self_
-=======
 - data: zarr
 - dataloader: native_grid
 - diagnostics: evaluation
-- hardware: example
+- system: example
 - graph: multi_scale
 - model: graphtransformer
 - training: interpolator
 - _self_
->>>>>>> 9fc59231
 
 config_validation: True
 
