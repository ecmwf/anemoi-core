defaults:
- data: zarr_interpolator
- dataloader: native_grid
- datamodule: single
- diagnostics: evaluation
- hardware: example
- graph: multi_scale
- model: transformer
- training: interpolator
- _self_

config_validation: True

#dataloader:
  # model_run_info: #Add for non-analysis training
  #  start: 2020-02-05T12:00:00
  #  length: 18 #in number of dates (* frequency for actual time)

model:
  model:
<<<<<<< HEAD
    _target_: anemoi.models.models.interpolator.AnemoiModelEncProcDecInterpolator
  latent_skip: True # True/False for skip connection on latent mesh
=======
    _target_: anemoi.models.models.AnemoiModelEncProcDecInterpolator
  latent_skip: False # True/False for skip connection on latent mesh
>>>>>>> ee2a0676
  grid_skip: 0 # Which of the input indices to use as residual connection, null if none.



  # Mass-conserving accumulations
  # Ensure each predicted interpolated target sums to its accumulated forcing input.
  # The sum of predicted targets at `training.explicit_times.target` (with step `data.frequency`)
  #   should match the accumulated input at `training.explicit_times.input[-1]` e.g. the r.h.s of the accumulation input
  # Requirements:
  # - In config.data: targets must be listed under `diagnostic`; accumulation inputs under `forcing`.
  # - Use the `zero_overwriter` processor to zero the left boundary (time_indices=0) of each accumulation input,
  mass_conserving_accumulations: # target : constraint
    tp : tp_accum
    cp : cp_accum

training:

  explicit_times:
    input: [0,6]
    target: [1,2,3,4,5]

  target_forcing: #forcing parameters for the target time to include as input
    data: #of which come from the dataset
      - "insolation"
    time_fraction: True

diagnostics:
  log:
    mlflow:
      max_params_length: 3000

  plot: # Callbacks are currently not supported for interpolator
    callbacks: []
    colormaps: {}<|MERGE_RESOLUTION|>--- conflicted
+++ resolved
@@ -18,13 +18,8 @@
 
 model:
   model:
-<<<<<<< HEAD
-    _target_: anemoi.models.models.interpolator.AnemoiModelEncProcDecInterpolator
+    _target_: anemoi.models.models.AnemoiModelEncProcDecInterpolator
   latent_skip: True # True/False for skip connection on latent mesh
-=======
-    _target_: anemoi.models.models.AnemoiModelEncProcDecInterpolator
-  latent_skip: False # True/False for skip connection on latent mesh
->>>>>>> ee2a0676
   grid_skip: 0 # Which of the input indices to use as residual connection, null if none.
 
 
