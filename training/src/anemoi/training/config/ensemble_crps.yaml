--- conflicted
+++ resolved
@@ -1,24 +1,12 @@
 defaults:
-<<<<<<< HEAD
-  - data: zarr
-  - dataloader: native_grid
-  - datamodule: ens
-  - diagnostics: evaluation
-  - system: example
-  - graph: encoder_decoder_only
-  - model: transformer_ens
-  - training: ensemble
-  - _self_
-=======
 - data: zarr
 - dataloader: native_grid
 - diagnostics: evaluation_ens
-- hardware: example
+- system: example
 - graph: encoder_decoder_only
 - model: transformer_ens
 - training: ensemble
 - _self_
->>>>>>> 9fc59231
 
 config_validation: True
 
