---
defaults:
  - scalers: global

# resume or fork a training from a checkpoint last.ckpt or specified in hardware.files.warm_start
run_id: null
fork_run_id: null
transfer_learning: False # activate to perform transfer learning
load_weights_only: False # only load model weights, do not restore optimiser states etc.

# run in deterministic mode ; slows down
deterministic: False

# miscellaneous
precision: 16-mixed

# multistep input
# 1 = single step scheme, X(t-1) used to predict X(t)
# k > 1: multistep scheme, uses [X(t-k), X(t-k+1), ... X(t-1)] to predict X(t)
# Deepmind use k = 2 in their model
multistep_input: 2

# gradient accumulation across K batches, K >= 1 (if K == 1 then no accumulation)
# the effective batch size becomes num-devices * batch_size * k
accum_grad_batches: 1

num_sanity_val_steps: 6

# clipp gradients, 0 : don't clip, default algorithm: norm, alternative: value
gradient_clip:
  val: 32.
  algorithm: value

# stochastic weight averaging
# https://pytorch.org/blog/stochastic-weight-averaging-in-pytorch/
swa:
  enabled: False
  lr: 1.e-4

# Optimizer settings
optimizer:
  _target_: torch.optim.AdamW
  betas: [0.9, 0.95]

# select model
model_task: anemoi.training.train.tasks.GraphEnsForecaster

# number of ensemble members per device
ensemble_size_per_device: 4

# select strategy
strategy:
  _target_: anemoi.training.distributed.strategy.DDPEnsGroupStrategy
  num_gpus_per_ensemble: ${system.hardware.num_gpus_per_ensemble}
  num_gpus_per_model: ${system.hardware.num_gpus_per_model}
  read_group_size: ${dataloader.read_group_size}

# loss functions

# dynamic rescaling of the loss gradient
# see https://arxiv.org/pdf/2306.06079.pdf, section 4.3.2
# don't enable this by default until it's been tested and proven beneficial
loss_gradient_scaling: False


# loss function for the model
# To train without multiscale loss, set it to the desired loss directly
training_loss:
  # loss class to initialise, can be anything subclassing torch.nn.Module
  _target_: anemoi.training.losses.MultiscaleLossWrapper
  truncation_path: ${hardware.paths.truncation}
  filenames: ${hardware.files.truncation_loss}
  weights:
    - 1.0
    - 1.0
  keep_batch_sharded: ${model.keep_batch_sharded}

  internal_loss:
    _target_: anemoi.training.losses.kcrps.AlmostFairKernelCRPS
    scalers: ['pressure_level', 'general_variable', 'nan_mask_weights', 'node_weights']

    # Scalers to include in loss calculation
    # A selection of available scalers are listed in training/scalers.
    # '*' is a valid entry to use all `scalers` given, if a scaler is to be excluded
    # add `!scaler_name`, i.e. ['*', '!scaler_1'], and `scaler_1` will not be added.
    # scalers: ['pressure_level', 'general_variable', 'nan_mask_weights', 'node_weights']
    ignore_nans: False
    no_autocast: True
    alpha: 0.95



# Validation metrics calculation,
# This may be a list, in which case all metrics will be calculated
# and logged according to their name.
# These metrics are calculated in the output model space, and thus
# have undergone postprocessing.
validation_metrics:
  # loss class to initialise, can be anything subclassing torch.nn.Module
<<<<<<< HEAD
  # fkcrps:
  #   _target_: anemoi.training.losses.kcrps.AlmostFairKernelCRPS
  #   scalers: ['node_weights']
  #   ignore_nans: False
  #   alpha: 1.0

  multiscale:
    _target_: anemoi.training.losses.MultiscaleLossWrapper

    truncation_path: ${hardware.paths.truncation}
    filenames: ${hardware.files.truncation_loss}
    keep_batch_sharded: ${model.keep_batch_sharded}
    weights:
     - 1.0
     - 1.0

    internal_loss:
      _target_: anemoi.training.losses.kcrps.AlmostFairKernelCRPS
      scalers: ['node_weights']

      # Scalers to include in loss calculation
      # A selection of available scalers are listed in training/scalers.
      # '*' is a valid entry to use all `scalers` given, if a scaler is to be excluded
      # add `!scaler_name`, i.e. ['*', '!scaler_1'], and `scaler_1` will not be added.
      # scalers: ['pressure_level', 'general_variable', 'nan_mask_weights', 'node_weights']
      ignore_nans: False
      no_autocast: True
      alpha: 1.0

=======
  fkcrps:
    _target_: anemoi.training.losses.kcrps.AlmostFairKernelCRPS
    scalers: ["node_weights"]
    ignore_nans: False
    alpha: 1.0
>>>>>>> f14fc321

# Variable groups definition for scaling
# The variable level scaling methods are defined under training/scalers
# A default group is required and is appended as prefix to the metric of all variables not assigned to a group.
# Variables are assigned to a group by their param if contained in the metadata, else by their name.

# If more complex grouping is required, groups can be defined as a dictionary, such that all
# keys must be evaluate to True.
# .e.g. to set the variable group based on if the metadata specifies the variable is a pressure level
# you can write the following:
#   variable_groups:
#     default: sfc
#     pl:
#        is_pressure_level: True
# See `anemoi.transform.variables.Variable` for the available metadata.
# Note that the former formulation of
# :
# variable_groups:
#  default: sfc
#  pl: [q, t, u, v, w, z]
#
# still works

variable_groups:
  default: sfc
  pl:
    param: [q, t, u, v, w, z]

metrics:
  - z_500
  - t_850
  - u_850
  - v_850

# length of the "rollout" window (see Keisler's paper)
rollout:
  start: 1
  # increase rollout every n epochs
  epoch_increment: 0
  # maximum rollout to use
  max: 1

# Set max_epochs or max_steps. Training stops at the first limit reached.
max_epochs: null
max_steps: 150000

lr:
  warmup: 1000 # number of warmup iterations
  rate: 0.625e-4 #local_lr
  iterations: ${training.max_steps} # NOTE: When max_epochs < max_steps, scheduler will run for max_steps
  min: 3e-7 #Not scaled by #GPU

# Changes in per-gpu batch_size should come with a rescaling of the local_lr
# in order to keep a constant global_lr
# global_lr = local_lr * num_gpus_per_node * num_nodes / gpus_per_model

submodules_to_freeze: []

# if using torch compile, how many times a certain block of code will be recompiled in response to different inputs.
# A higher limit can result in better performance but will increase compilation time and disk space
recompile_limit: 32<|MERGE_RESOLUTION|>--- conflicted
+++ resolved
@@ -97,12 +97,11 @@
 # have undergone postprocessing.
 validation_metrics:
   # loss class to initialise, can be anything subclassing torch.nn.Module
-<<<<<<< HEAD
-  # fkcrps:
-  #   _target_: anemoi.training.losses.kcrps.AlmostFairKernelCRPS
-  #   scalers: ['node_weights']
-  #   ignore_nans: False
-  #   alpha: 1.0
+  fkcrps:
+    _target_: anemoi.training.losses.kcrps.AlmostFairKernelCRPS
+    scalers: ['node_weights']
+    ignore_nans: False
+    alpha: 1.0
 
   multiscale:
     _target_: anemoi.training.losses.MultiscaleLossWrapper
@@ -127,13 +126,28 @@
       no_autocast: True
       alpha: 1.0
 
-=======
-  fkcrps:
-    _target_: anemoi.training.losses.kcrps.AlmostFairKernelCRPS
-    scalers: ["node_weights"]
-    ignore_nans: False
-    alpha: 1.0
->>>>>>> f14fc321
+  multiscale:
+    _target_: anemoi.training.losses.MultiscaleLossWrapper
+
+    truncation_path: ${hardware.paths.truncation}
+    filenames: ${hardware.files.truncation_loss}
+    keep_batch_sharded: ${model.keep_batch_sharded}
+    weights:
+     - 1.0
+     - 1.0
+
+    internal_loss:
+      _target_: anemoi.training.losses.kcrps.AlmostFairKernelCRPS
+      scalers: ['node_weights']
+
+      # Scalers to include in loss calculation
+      # A selection of available scalers are listed in training/scalers.
+      # '*' is a valid entry to use all `scalers` given, if a scaler is to be excluded
+      # add `!scaler_name`, i.e. ['*', '!scaler_1'], and `scaler_1` will not be added.
+      # scalers: ['pressure_level', 'general_variable', 'nan_mask_weights', 'node_weights']
+      ignore_nans: False
+      alpha: 1.0
+
 
 # Variable groups definition for scaling
 # The variable level scaling methods are defined under training/scalers
