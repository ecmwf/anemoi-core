---
defaults:
  - scalers: lam

# resume or fork a training from a checkpoint last.ckpt or specified in hardware.files.warm_start
run_id: null
fork_run_id: null
transfer_learning: False # activate to perform transfer learning
load_weights_only: False # only load model weights, do not restore optimiser states etc.

# run in deterministic mode ; slows down
deterministic: False

# miscellaneous
precision: 16-mixed

# multistep input
# 1 = single step scheme, X(t-1) used to predict X(t)
# k > 1: multistep scheme, uses [X(t-k), X(t-k+1), ... X(t-1)] to predict X(t)
# Deepmind use k = 2 in their model
multistep_input: 2

# gradient accumulation across K batches, K >= 1 (if K == 1 then no accumulation)
# the effective batch size becomes num-devices * batch_size * k
accum_grad_batches: 1

num_sanity_val_steps: 6

# clipp gradients, 0 : don't clip, default algorithm: norm, alternative: value
gradient_clip:
  val: 32.
  algorithm: value

# stochastic weight averaging
# https://pytorch.org/blog/stochastic-weight-averaging-in-pytorch/
swa:
  enabled: False
  lr: 1.e-4

# Optimizer settings
optimizer:
  zero: False # use ZeroRedundancyOptimizer ; saves memory for larger models
  kwargs:
    betas: [0.9, 0.95]

# select model
model_task: anemoi.training.train.tasks.GraphForecaster

# select strategy
strategy:
  _target_: anemoi.training.distributed.strategy.DDPGroupStrategy
  num_gpus_per_model: ${system.hardware.num_gpus_per_model}
  read_group_size: ${dataloader.read_group_size}

# loss functions

# dynamic rescaling of the loss gradient
# see https://arxiv.org/pdf/2306.06079.pdf, section 4.3.2
# don't enable this by default until it's been tested and proven beneficial
loss_gradient_scaling: False

# loss function for the model
training_loss:
  # loss class to initialise
  _target_: anemoi.training.losses.MSELoss
  # Scalers to include in loss calculation
  # A selection of available scalers are listed in training/scalers/scalers.yaml
  # '*' is a valid entry to use all `scalers` given, if a scaler is to be excluded
  # add `!scaler_name`, i.e. ['*', '!scaler_1'], and `scaler_1` will not be added.
<<<<<<< HEAD
  scalers:
    ["pressure_level", "general_variable", "nan_mask_weights", "node_weights"]
=======
  scalers: ['pressure_level', 'general_variable', 'node_weights']
>>>>>>> c7b4d384
  ignore_nans: False

# Validation metrics calculation,
# This may be a list, in which case all metrics will be calculated
# and logged according to their name.
# These metrics are calculated in the output model space, and thus
# have undergone postprocessing.
validation_metrics:
  # loss class to initialise
  mse_inside_lam:
    _target_: anemoi.training.losses.MSELoss
    # Scalers to include in loss calculation
    # Cannot scale over the variable dimension due to possible remappings.
    # Available scalers include:
    # - 'loss_weights_mask': Giving imputed NaNs a zero weight in the loss function
    # Use the `scale_validation_metrics` section to variable scale.
    scalers: ["node_weights"]
    # other kwargs
    ignore_nans: True

# Variable groups definition for scaling
# The variable level scaling methods are defined under training/scalers
# A default group is required and is appended as prefix to the metric of all variables not assigned to a group.
# Variables are assigned to a group by their param if contained in the metadata, else by their name.

# If more complex grouping is required, groups can be defined as a dictionary, such that all
# keys must be evaluate to True.
# .e.g. to set the variable group based on if the metadata specifies the variable is a pressure level
# you can write the following:
#   variable_groups:
#     default: sfc
#     pl:
#        is_pressure_level: True
# See `anemoi.transform.variables.Variable` for the available metadata.
# Note that the former formulation of
# :
# variable_groups:
#  default: sfc
#  pl: [q, t, u, v, w, z]
#
# still works

variable_groups:
  default: sfc
  pl:
    param: [q, t, u, v, w, z]

metrics:
  - z_500
  - t_850
  - u_850
  - v_850

# length of the "rollout" window (see Keisler's paper)
rollout:
  start: 1
  # increase rollout every n epochs
  epoch_increment: 0
  # maximum rollout to use
  max: 1

# Set max_epochs or max_steps. Training stops at the first limit reached.
max_epochs: null
max_steps: 150000

lr:
  warmup: 1000 # number of warmup iterations
  rate: 0.625e-4 #local_lr
  iterations: ${training.max_steps} # NOTE: When max_epochs < max_steps, scheduler will run for max_steps
  min: 3e-7 #Not scaled by #GPU

# Changes in per-gpu batch_size should come with a rescaling of the local_lr
# in order to keep a constant global_lr
# global_lr = local_lr * num_gpus_per_node * num_nodes / gpus_per_model

submodules_to_freeze: []<|MERGE_RESOLUTION|>--- conflicted
+++ resolved
@@ -67,12 +67,7 @@
   # A selection of available scalers are listed in training/scalers/scalers.yaml
   # '*' is a valid entry to use all `scalers` given, if a scaler is to be excluded
   # add `!scaler_name`, i.e. ['*', '!scaler_1'], and `scaler_1` will not be added.
-<<<<<<< HEAD
-  scalers:
-    ["pressure_level", "general_variable", "nan_mask_weights", "node_weights"]
-=======
   scalers: ['pressure_level', 'general_variable', 'node_weights']
->>>>>>> c7b4d384
   ignore_nans: False
 
 # Validation metrics calculation,
