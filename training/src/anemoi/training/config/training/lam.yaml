---
defaults:
  - scalers: lam

# resume or fork a training from a checkpoint last.ckpt or specified in hardware.files.warm_start
run_id: null
fork_run_id: null
transfer_learning: False # activate to perform transfer learning
load_weights_only: False # only load model weights, do not restore optimiser states etc.

# run in deterministic mode ; slows down
deterministic: False

# miscellaneous
precision: 16-mixed

# multistep input
# 1 = single step scheme, X(t-1) used to predict X(t)
# k > 1: multistep scheme, uses [X(t-k), X(t-k+1), ... X(t-1)] to predict X(t)
# Deepmind use k = 2 in their model
multistep_input: 2

# gradient accumulation across K batches, K >= 1 (if K == 1 then no accumulation)
# the effective batch size becomes num-devices * batch_size * k
accum_grad_batches: 1

num_sanity_val_steps: 6

# clipp gradients, 0 : don't clip, default algorithm: norm, alternative: value
gradient_clip:
  val: 32.
  algorithm: value

# stochastic weight averaging
# https://pytorch.org/blog/stochastic-weight-averaging-in-pytorch/
swa:
  enabled: False
  lr: 1.e-4

# Optimizer settings
optimizer:
  zero: False # use ZeroRedundancyOptimizer ; saves memory for larger models
  kwargs:
    betas: [0.9, 0.95]

# select model
model_task: anemoi.training.train.tasks.GraphForecaster

# select strategy
strategy:
  _target_: anemoi.training.distributed.strategy.DDPGroupStrategy
  num_gpus_per_model: ${hardware.num_gpus_per_model}
  read_group_size: ${dataloader.read_group_size}

# loss functions

# dynamic rescaling of the loss gradient
# see https://arxiv.org/pdf/2306.06079.pdf, section 4.3.2
# don't enable this by default until it's been tested and proven beneficial
loss_gradient_scaling: False

# loss function for the model
training_loss:
  # loss class to initialise
  _target_: anemoi.training.losses.MSELoss
  # Scalers to include in loss calculation
  # A selection of available scalers are listed in training/scalers/scalers.yaml
  # '*' is a valid entry to use all `scalers` given, if a scaler is to be excluded
  # add `!scaler_name`, i.e. ['*', '!scaler_1'], and `scaler_1` will not be added.
  scalers: ['pressure_level', 'general_variable', 'nan_mask_weights', 'node_weights']
  ignore_nans: False

# Validation metrics calculation,
# This may be a list, in which case all metrics will be calculated
# and logged according to their name.
# These metrics are calculated in the output model space, and thus
# have undergone postprocessing.
validation_metrics:
  # loss class to initialise
  mse_inside_lam:
    _target_: anemoi.training.losses.MSELoss
    # Scalers to include in loss calculation
    # Cannot scale over the variable dimension due to possible remappings.
    # Available scalers include:
    # - 'loss_weights_mask': Giving imputed NaNs a zero weight in the loss function
    # Use the `scale_validation_metrics` section to variable scale.
    scalers: ["node_weights"]
    # other kwargs
    ignore_nans: True

# Variable groups definition for scaling
# The variable level scaling methods are defined under training/scalers
# A default group is required and is appended as prefix to the metric of all variables not assigned to a group.
# Variables are assigned to a group by their param if contained in the metadata, else by their name.

# If more complex grouping is required, groups can be defined as a dictionary, such that all
# keys must be evaluate to True.
<<<<<<< HEAD
# .e.g.:
=======
# .e.g. to set the variable group based on if the metadata specifies the variable is a pressure level
# you can write the following:
>>>>>>> 9d064c40
#   variable_groups:
#     default: sfc
#     pl:
#        is_pressure_level: True
# See `anemoi.transform.variables.Variable` for the available metadata.
# Note that the former formulation of
# :
# variable_groups:
#  default: sfc
#  pl: [q, t, u, v, w, z]
#
# still works

variable_groups:
  default: sfc
  pl:
     param: [q, t, u, v, w, z]

metrics:
- z_500
- t_850
- u_850
- v_850

# length of the "rollout" window (see Keisler's paper)
rollout:
  start: 1
  # increase rollout every n epochs
  epoch_increment: 0
  # maximum rollout to use
  max: 1

# Set max_epochs or max_steps. Training stops at the first limit reached.
max_epochs: null
max_steps: 150000

lr:
  warmup: 1000 # number of warmup iterations
  rate: 0.625e-4 #local_lr
  iterations: ${training.max_steps} # NOTE: When max_epochs < max_steps, scheduler will run for max_steps
  min: 3e-7 #Not scaled by #GPU

# Changes in per-gpu batch_size should come with a rescaling of the local_lr
# in order to keep a constant global_lr
# global_lr = local_lr * num_gpus_per_node * num_nodes / gpus_per_model

submodules_to_freeze: []<|MERGE_RESOLUTION|>--- conflicted
+++ resolved
@@ -95,12 +95,8 @@
 
 # If more complex grouping is required, groups can be defined as a dictionary, such that all
 # keys must be evaluate to True.
-<<<<<<< HEAD
-# .e.g.:
-=======
 # .e.g. to set the variable group based on if the metadata specifies the variable is a pressure level
 # you can write the following:
->>>>>>> 9d064c40
 #   variable_groups:
 #     default: sfc
 #     pl:
