<<<<<<< HEAD
task: anemoi.training.train.forecaster.GraphForecaster
=======
---
defaults:
  - scalers: global
>>>>>>> 1f0b8610

# resume or fork a training from a checkpoint last.ckpt or specified in hardware.files.warm_start
run_id: null
fork_run_id: null
transfer_learning: False # activate to perform transfer learning
load_weights_only: False # only load model weights, do not restore optimiser states etc.

# run in deterministic mode ; slows down
deterministic: False

# miscellaneous
precision: 16-mixed

# multistep input
# 1 = single step scheme, X(t-1) used to predict X(t)
# k > 1: multistep scheme, uses [X(t-k), X(t-k+1), ... X(t-1)] to predict X(t)
# Deepmind use k = 2 in their model
multistep_input: 2

# gradient accumulation across K batches, K >= 1 (if K == 1 then no accumulation)
# the effective batch size becomes num-devices * batch_size * k
accum_grad_batches: 1

num_sanity_val_steps: 6

# clipp gradients, 0 : don't clip, default algorithm: norm, alternative: value
gradient_clip:
  val: 32.
  algorithm: value

# stochastic weight averaging
# https://pytorch.org/blog/stochastic-weight-averaging-in-pytorch/
swa:
  enabled: False
  lr: 1.e-4

# Optimizer settings
optimizer:
  zero: False # use ZeroRedundancyOptimizer ; saves memory for larger models
  kwargs:
    betas: [0.9, 0.95]

# select model
model_task: anemoi.training.train.forecaster.GraphForecaster

# select strategy
strategy:
  _target_: anemoi.training.distributed.strategy.DDPGroupStrategy
  num_gpus_per_model: ${hardware.num_gpus_per_model}
  read_group_size: ${dataloader.read_group_size}

# loss functions

# dynamic rescaling of the loss gradient
# see https://arxiv.org/pdf/2306.06079.pdf, section 4.3.2
# don't enable this by default until it's been tested and proven beneficial
loss_gradient_scaling: False

# loss function for the model
training_loss:
  # loss class to initialise
  _target_: anemoi.training.losses.MSELoss
  # Scalers to include in loss calculation
  # A selection of available scalers are listed in training/scalers.
  # '*' is a valid entry to use all `scalers` given, if a scaler is to be excluded
  # add `!scaler_name`, i.e. ['*', '!scaler_1'], and `scaler_1` will not be added.
  scalers: ['pressure_level', 'general_variable', 'nan_mask_weights', 'node_weights']
  ignore_nans: False

# Validation metrics calculation,
# This may be a list, in which case all metrics will be calculated
# and logged according to their name.
# These metrics are calculated in the output model space, and thus
# have undergone postprocessing.
validation_metrics:
  # loss class to initialise
  mse:
    _target_: anemoi.training.losses.MSELoss
    # Scalers to include in loss calculation
    # Cannot scale over the variable dimension due to possible remappings.
    # Available scalers include:
    # - 'loss_weights_mask': Giving imputed NaNs a zero weight in the loss function
    # Use the `scale_validation_metrics` section to variable scale.
    scalers: []
    # other kwargs
    ignore_nans: True

# Variable groups definition for scaling
# The variable level scaling methods are defined under training/scalers
# A default group is required and is appended as prefix to the metric of all variables not assigned to a group.
# Variables are assigned to a group by their param if contained in the metadata, else by their name.

# If more complex grouping is required, groups can be defined as a dictionary, such that all
# keys must be evaluate to True.
# .e.g.:
#   variable_groups:
#     default: sfc
#     pl:
#        is_pressure_level: True
# See `anemoi.transform.variables.Variable` for the available metadata.
# Note that the former formulation of
# :
# variable_groups:
#  default: sfc
#  pl: [q, t, u, v, w, z]
#
# still works

variable_groups:
  default: sfc
  pl:
     param: [q, t, u, v, w, z]

metrics:
- z_500
- t_850
- u_850
- v_850

# length of the "rollout" window (see Keisler's paper)
rollout:
  start: 1
  # increase rollout every n epochs
  epoch_increment: 0
  # maximum rollout to use
  max: 1

# Set max_epochs or max_steps. Training stops at the first limit reached.
max_epochs: null
max_steps: 150000

lr:
  warmup: 1000 # number of warmup iterations
  rate: 0.625e-4 #local_lr
  iterations: ${training.max_steps} # NOTE: When max_epochs < max_steps, scheduler will run for max_steps
  min: 3e-7 #Not scaled by #GPU

# Changes in per-gpu batch_size should come with a rescaling of the local_lr
# in order to keep a constant global_lr
# global_lr = local_lr * num_gpus_per_node * num_nodes / gpus_per_model

submodules_to_freeze: []<|MERGE_RESOLUTION|>--- conflicted
+++ resolved
@@ -1,10 +1,6 @@
-<<<<<<< HEAD
-task: anemoi.training.train.forecaster.GraphForecaster
-=======
 ---
 defaults:
   - scalers: global
->>>>>>> 1f0b8610
 
 # resume or fork a training from a checkpoint last.ckpt or specified in hardware.files.warm_start
 run_id: null
