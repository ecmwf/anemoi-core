--- conflicted
+++ resolved
@@ -64,11 +64,7 @@
   # loss class to initialise
   _target_: anemoi.training.losses.MSELoss
   # Scalers to include in loss calculation
-<<<<<<< HEAD
-  # A selection of available scalers are listed in training/scalers/scalers.yaml
-=======
   # A selection of available scalers are listed in training/scalers.
->>>>>>> 87074709
   # '*' is a valid entry to use all `scalers` given, if a scaler is to be excluded
   # add `!scaler_name`, i.e. ['*', '!scaler_1'], and `scaler_1` will not be added.
   scalers: ['pressure_level', 'general_variable', 'nan_mask_weights', 'node_weights']
@@ -92,12 +88,9 @@
     # other kwargs
     ignore_nans: True
 
-<<<<<<< HEAD
-=======
 # Variable groups definition for scaling by variable level.
 # The variable level scaling methods are defined under training/scalers
 # A default group is required and is appended as prefix to the metric of all variables not assigned to a group.
->>>>>>> 87074709
 variable_groups:
   default: sfc
   pl: [q, t, u, v, w, z]
