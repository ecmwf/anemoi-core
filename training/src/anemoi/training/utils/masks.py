# (C) Copyright 2024 Anemoi contributors.
#
# This software is licensed under the terms of the Apache Licence Version 2.0
# which can be obtained at http://www.apache.org/licenses/LICENSE-2.0.
#
# In applying this licence, ECMWF does not waive the privileges and immunities
# granted to it by virtue of its status as an intergovernmental organisation
# nor does it submit to any jurisdiction.


from abc import abstractmethod

import numpy as np
import torch
from torch_geometric.data import HeteroData

from anemoi.models.data_indices.collection import IndexCollection


class BaseMask:
    """Base class for masking model output."""

    def __init__(self, *_args, **_kwargs) -> None:
        """Initialize base mask."""

    @property
    def supporting_arrays(self) -> dict:
        return {}

    @abstractmethod
    def apply(self, x: torch.Tensor, *args, **kwargs) -> torch.Tensor:
        error_message = "Method `apply` must be implemented in subclass."
        raise NotImplementedError(error_message)

    @abstractmethod
    def rollout_boundary(self, x: torch.Tensor, *args, **kwargs) -> torch.Tensor:
        error_message = "Method `rollout_boundary` must be implemented in subclass."
        raise NotImplementedError(error_message)


class Boolean1DMask(torch.nn.Module, BaseMask):
    """1D Boolean mask."""

    def __init__(self, graph_data: HeteroData, nodes_name: str, attribute_name: str) -> None:
        super().__init__()

        mask = graph_data[nodes_name][attribute_name].bool().squeeze()
        self.register_buffer("mask", mask)

    @property
    def supporting_arrays(self) -> dict:
        return {"output_mask": self.mask.numpy()}

    def broadcast_like(self, x: torch.Tensor, dim: int, grid_shard_slice: slice | None = None) -> torch.Tensor:
        assert x.shape[dim] == len(
            self.mask,
        ), f"Dimension mismatch: dimension {dim} has size {x.shape[dim]}, but mask length is {len(self.mask)}."
        target_shape = [1 for _ in range(x.ndim)]
        target_shape[dim] = len(self.mask)
        mask = self.mask[grid_shard_slice] if grid_shard_slice is not None else self.mask
        return mask.reshape(target_shape)

    @staticmethod
    def _fill_tensor_with_tensor(
        x: torch.Tensor,
        indices: torch.Tensor,
        fill_value: torch.Tensor,
        dim: int,
    ) -> torch.Tensor:
        assert fill_value.ndim == 4, "fill_value has to be shape (bs, ens, latlon, nvar)"
        fill_value = torch.index_select(fill_value, dim, indices)  # The mask is applied over the latlon dim
        return x.index_copy_(dim, indices, fill_value)

    @staticmethod
    def _fill_tensor_with_float(x: torch.Tensor, mask: torch.Tensor, fill_value: float) -> torch.Tensor:
        return x.masked_fill(mask, fill_value)

    def apply(
        self,
        x: torch.Tensor,
        dim: int,
        fill_value: float | torch.Tensor = np.nan,
        grid_shard_slice: slice | None = None,
    ) -> torch.Tensor:
        """Apply the mask to the input tensor.

        Parameters
        ----------
        x : torch.Tensor
            The input tensor to be masked.
        dim : int
            The dimension along which to apply the mask.
        fill_value : float | torch.Tensor, optional
            The value to fill in the masked positions, by default np.nan.

        Returns
        -------
        torch.Tensor
            The masked tensor with fill_value in the positions where the mask is False.
        """
        mask = self.mask[grid_shard_slice] if grid_shard_slice is not None else self.mask

        if isinstance(fill_value, torch.Tensor):
<<<<<<< HEAD
            indices = (~mask).nonzero(as_tuple=True)[0].to(x.device)
            return Boolean1DMask._fill_tensor_with_tensor(x, indices, fill_value, dim)

        # TODO(Jan): also fix this case
        mask = self.broadcast_like(x, dim)
=======
            indices = (~mask).nonzero(as_tuple=True)[0]
            return Boolean1DMask._fill_tensor_with_tensor(x, indices, fill_value, dim)

        mask = self.broadcast_like(x, dim, grid_shard_slice)
>>>>>>> e513c19a
        return Boolean1DMask._fill_tensor_with_float(x, ~mask, fill_value)

    def rollout_boundary(
        self,
        pred_state: torch.Tensor,
        true_state: torch.Tensor,
        data_indices: IndexCollection,
        grid_shard_slice: slice | None = None,
    ) -> torch.Tensor:
        """Rollout the boundary forcing.

        Parameters
        ----------
        pred_state : torch.Tensor
            The predicted state tensor of shape (bs, ens, latlon, nvar)
        true_state : torch.Tensor
            The true state tensor of shape (bs, ens, latlon, nvar)
        data_indices : IndexCollection
            Collection of data indices.

        Returns
        -------
        torch.Tensor
            The updated predicted state tensor with boundary forcing applied.
        """
        pred_state[..., data_indices.model.input.prognostic] = self.apply(
            pred_state[..., data_indices.model.input.prognostic],
            dim=2,
            fill_value=true_state[..., data_indices.data.output.prognostic],
            grid_shard_slice=grid_shard_slice,
        )

        return pred_state


class NoOutputMask(BaseMask):
    """No output mask."""

    def apply(self, x: torch.Tensor, *args, **kwargs) -> torch.Tensor:  # noqa: ARG002
        return x

    def rollout_boundary(self, x: torch.Tensor, *args, **kwargs) -> torch.Tensor:  # noqa: ARG002
        return x<|MERGE_RESOLUTION|>--- conflicted
+++ resolved
@@ -101,18 +101,10 @@
         mask = self.mask[grid_shard_slice] if grid_shard_slice is not None else self.mask
 
         if isinstance(fill_value, torch.Tensor):
-<<<<<<< HEAD
-            indices = (~mask).nonzero(as_tuple=True)[0].to(x.device)
-            return Boolean1DMask._fill_tensor_with_tensor(x, indices, fill_value, dim)
-
-        # TODO(Jan): also fix this case
-        mask = self.broadcast_like(x, dim)
-=======
             indices = (~mask).nonzero(as_tuple=True)[0]
             return Boolean1DMask._fill_tensor_with_tensor(x, indices, fill_value, dim)
 
         mask = self.broadcast_like(x, dim, grid_shard_slice)
->>>>>>> e513c19a
         return Boolean1DMask._fill_tensor_with_float(x, ~mask, fill_value)
 
     def rollout_boundary(
