--- conflicted
+++ resolved
@@ -310,12 +310,8 @@
 class BaseTrainingSchema(BaseModel):
     """Training configuration."""
 
-<<<<<<< HEAD
     "This flag picks a task to train for, examples: forecaster, autoencoder, interpolator.."
     run_id: Union[str, None] = Field(example=None)
-=======
-    run_id: str | None = Field(example=None)
->>>>>>> eb3edc59
     "Run ID: used to resume a run from a checkpoint, either last.ckpt or specified in hardware.files.warm_start."
     fork_run_id: str | None = Field(example=None)
     "Run ID to fork from, either last.ckpt or specified in hardware.files.warm_start."
@@ -407,19 +403,11 @@
 
 
 TrainingSchema = Annotated[
-<<<<<<< HEAD
-    Union[
-        ForecasterSchema,
-        ForecasterEnsSchema,
-        InterpolationSchema,
-        AutoencoderSchema,
-    ],
-=======
     ForecasterSchema
     | ForecasterEnsSchema
     | InterpolationSchema
     | DiffusionForecasterSchema
     | DiffusionTendForecasterSchema,
->>>>>>> eb3edc59
+    AutoencoderSchema,
     Discriminator("model_task"),
 ]