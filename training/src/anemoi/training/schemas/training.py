--- conflicted
+++ resolved
@@ -386,14 +386,20 @@
 
 
 class DiffusionForecasterSchema(BaseTrainingSchema):
-    model_task: Literal["anemoi.training.train.forecaster.GraphDiffusionForecaster"] = Field(..., alias="model_task")
+    model_task: Literal["anemoi.training.train.tasks.GraphDiffusionForecaster"] = Field(..., alias="model_task")
+    "Training objective."
+    rollout: Rollout = Field(default_factory=Rollout)
+    "Rollout configuration."
 
 
 class DiffusionTendForecasterSchema(BaseTrainingSchema):
-    model_task: Literal["anemoi.training.train.forecaster.GraphDiffusionTendForecaster"] = Field(
+    model_task: Literal["anemoi.training.train.tasks.GraphDiffusionTendForecaster"] = Field(
         ...,
         alias="model_task",
     )
+    "Training objective."
+    rollout: Rollout = Field(default_factory=Rollout)
+    "Rollout configuration."
 
 
 class InterpolationSchema(BaseTrainingSchema):
@@ -405,20 +411,13 @@
     "Forcing parameters for target output times."
 
 
-<<<<<<< HEAD
-TrainingSchema = Union[
-    ForecasterSchema,
-    ForecasterEnsSchema,
-    DiffusionForecasterSchema,
-    DiffusionTendForecasterSchema,
-    InterpolationSchema,
-=======
 TrainingSchema = Annotated[
     Union[
         ForecasterSchema,
         ForecasterEnsSchema,
+        DiffusionForecasterSchema,
+        DiffusionTendForecasterSchema,
         InterpolationSchema,
     ],
     Discriminator("model_task"),
->>>>>>> b893abda
 ]