--- conflicted
+++ resolved
@@ -131,7 +131,6 @@
     "Y-axis shift of scaling function."
 
 
-<<<<<<< HEAD
 class GraphNodeAttributeScalerSchema(BaseModel):
     target_: Literal["anemoi.training.losses.scalers.GraphNodeAttributeScaler"] = Field(..., alias="_target_")
     nodes_name: str = Field(example="data")
@@ -179,17 +178,7 @@
     mse = "anemoi.training.losses.MSELoss"
     mae = "anemoi.training.losses.MAELoss"
     logcosh = "anemoi.training.losses.LogCoshLoss"
-=======
-PossibleScalars = Annotated[str, AfterValidator(partial(allowed_values, values=["variable", "loss_weights_mask", "*"]))]
-
-
-class ImplementedLossesUsingBaseLossSchema(str, Enum):
-    rmse = "anemoi.training.losses.rmse.WeightedRMSELoss"
-    mse = "anemoi.training.losses.mse.WeightedMSELoss"
-    mae = "anemoi.training.losses.mae.WeightedMAELoss"
-    logcosh = "anemoi.training.losses.logcosh.WeightedLogCoshLoss"
-    huber = "anemoi.training.losses.huber.WeightedHuberLoss"
->>>>>>> 3a1975d1
+    huber = "anemoi.training.losses.HuberLoss"
 
 
 class BaseLossSchema(BaseModel):
@@ -201,25 +190,13 @@
     "Allow nans in the loss and apply methods ignoring nans for measuring the loss."
 
 
-class HuberLossSchema(BaseModel):
+class HuberLossSchema(BaseLossSchema):
     delta: float = 1.0
     "Threshold for Huber loss."
 
 
-<<<<<<< HEAD
-class CombinedLossSchema(BaseModel):
-    target_: Literal["anemoi.training.losses.CombinedLoss"] = Field(..., alias="_target_")
-=======
-class WeightedMSELossLimitedAreaSchema(BaseLossSchema):
-    inside_lam: bool = True
-    "Whether to compute the MSE inside or outside the limited area."
-    wmse_contribution: bool = False
-    "Whether to compute the contribution to the MSE or not."
-
-
 class CombinedLossSchema(BaseLossSchema):
     target_: Literal["anemoi.training.losses.combined.CombinedLoss"] = Field(..., alias="_target_")
->>>>>>> 3a1975d1
     losses: list[BaseLossSchema] = Field(min_length=1)
     "Losses to combine, can be any of the normal losses."
     loss_weights: Union[list[Union[int, float]], None] = None
