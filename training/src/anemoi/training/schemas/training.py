# (C) Copyright 2024-2025 ECMWF.
#
# This software is licensed under the terms of the Apache Licence Version 2.0
# which can be obtained at http://www.apache.org/licenses/LICENSE-2.0.
# In applying this licence, ECMWF does not waive the privileges and immunities
# granted to it by virtue of its status as an intergovernmental organisation
# nor does it submit to any jurisdiction.


from __future__ import annotations

from enum import Enum
from functools import partial
from typing import Annotated
from typing import Literal

from pydantic import AfterValidator
from pydantic import Field
from pydantic import NonNegativeFloat
from pydantic import NonNegativeInt
from pydantic import PositiveInt
from pydantic import model_validator

from anemoi.training.schemas.utils import allowed_values

from .utils import BaseModel


class GradientClip(BaseModel):
    """Gradient clipping configuration."""

    val: float = 32.0
    "Gradient clipping value."
    algorithm: Annotated[str, AfterValidator(partial(allowed_values, values=["value", "norm"]))] = Field(
        example="value",
    )
    "The gradient clipping algorithm to use"


class SWA(BaseModel):
    """Stochastic weight averaging configuration.

    See https://pytorch.org/blog/stochastic-weight-averaging-in-pytorch/
    """

    enabled: bool = Field(example=False)
    "Enable stochastic weight averaging."
    lr: NonNegativeFloat = Field(example=1.0e-4)
    "Learning rate for SWA."


class Rollout(BaseModel):
    """Rollout configuration."""

    start: PositiveInt = Field(example=1)
    "Number of rollouts to start with."
    epoch_increment: NonNegativeInt = Field(example=0)
    "Number of epochs to increment the rollout."
    max: PositiveInt = Field(example=1)
    "Maximum number of rollouts."


class LR(BaseModel):
    """Learning rate configuration.

    Changes in per-gpu batch_size should come with a rescaling of the local_lr,
    in order to keep a constant global_lr global_lr = local_lr * num_gpus_per_node * num_nodes / gpus_per_model.
    """

    rate: NonNegativeFloat = Field(example=0.625e-4)  # TODO(Helen): Could be computed by pydantic
    "Initial learning rate. Is adjusteed according to the hardware configuration"
    iterations: NonNegativeInt = Field(example=300000)
    "Number of iterations."
    min: NonNegativeFloat = Field(example=3e-7)
    "Minimum learning rate."
    warmup_t: NonNegativeInt = Field(example=1000)
    "Number of warm up iteration. Default to 1000."


class LossScalingSchema(BaseModel):
    default: int = 1
    "Default scaling value applied to the variables loss. Default to 1."
    pl: dict[str, NonNegativeFloat]
    "Scaling value associated to each pressure level variable loss."
    sfc: dict[str, NonNegativeFloat]
    "Scaling value associated to each surface variable loss."


class PressureLevelScalerTargets(str, Enum):

    relu_scaler = "anemoi.training.data.scaling.ReluPressureLevelScaler"
    linear_scaler = "anemoi.training.data.scaling.LinearPressureLevelScaler"
    polynomial_sclaer = "anemoi.training.data.scaling.PolynomialPressureLevelScaler"
    no_scaler = "anemoi.training.data.scaling.NoPressureLevelScaler"


class PressureLevelScalerSchema(BaseModel):
    target_: PressureLevelScalerTargets = Field(
        example="anemoi.training.data.scaling.ReluPressureLevelScaler",
        alias="_target_",
    )
    minimum: float = Field(example=0.2)
    "Minimum value of the scaling function."
    slope: float = 0.001
    "Slope of the scaling function."


PossibleScalars = Annotated[str, AfterValidator(partial(allowed_values, values=["variable", "loss_weights_mask"]))]


class ImplementedLossesUsingBaseLossSchema(str, Enum):
    rmse = "anemoi.training.losses.rmse.WeightedRMSELoss"
    mse = "anemoi.training.losses.mse.WeightedMSELoss"
    mae = "anemoi.training.losses.mae.WeightedMAELoss"
    logcosh = "anemoi.training.losses.logcosh.WeightedLogCoshLoss"


class BaseLossSchema(BaseModel):
    target_: ImplementedLossesUsingBaseLossSchema = Field(..., alias="_target_")
    "Loss function object from anemoi.training.losses."
    scalars: list[PossibleScalars] = Field(example=["variable"])
    "Scalars to include in loss calculation"
    ignore_nans: bool = False
    "Allow nans in the loss and apply methods ignoring nans for measuring the loss."


class HuberLossSchema(BaseLossSchema):
    delta: float = 1.0
    "Threshold for Huber loss."


class WeightedMSELossLimitedAreaSchema(BaseLossSchema):
    inside_lam: bool = True
    wmse_contribution: bool = False


class CombinedLossSchema(PydanticBaseModel):
    target_: Literal["anemoi.training.losses.combined.CombinedLoss"] = Field(..., alias="_target_")
    losses: list[BaseLossSchema] = Field(min_length=1)
    loss_weights: list[int | float] = Field(min_length=1)

    @model_validator(mode="after")
    def check_length_of_weights_and_losses(cls, values):
        losses, loss_weights = values["losses"], values["loss_weights"]
        if len(losses) != len(loss_weights):
            raise ValueError("Number of losses and weights must match")
        return values

<<<<<<< HEAD

=======
>>>>>>> 0f4455c1
LossSchemas = BaseLossSchema | HuberLossSchema | WeightedMSELossLimitedAreaSchema | CombinedLossSchema


class NodeLossWeightsTargets(str, Enum):
    graph_node_attribute = "anemoi.training.losses.nodeweights.GraphNodeAttribute"
    reweighted_graph_node_attributes = "anemoi.training.losses.ReweightedGraphNodeAttribute"


class NodeLossWeightsSchema(BaseModel):
    target_: NodeLossWeightsTargets = Field(..., alias="_target_")
    "Node loss weights object from anemoi.training.losses."
    target_nodes: str = Field(examples=["data"])
    "name of target nodes, key in HeteroData graph object."
    node_attribute: str = Field(examples=["area_weight"])
    "name of node weight attribute, key in HeteroData graph object."


class TrainingSchema(BaseModel):
    """Training configuration."""

    run_id: str | None = Field(example=None)
    "Run ID: used to resume a run from a checkpoint, either last.ckpt or specified in hardware.files.warm_start."
    fork_run_id: str | None = Field(example=None)
    "Run ID to fork from, either last.ckpt or specified in hardware.files.warm_start."
    load_weights_only: bool = Field(example=False)
    "Load only the weights from the checkpoint, not the optimiser state."
    transfer_learning: bool = Field(example=False)
    "Flag to activate transfer learning mode when loading a checkpoint."
    submodules_to_freeze: list[str] = Field(example=["processor"])
    "List of submodules to freeze during transfer learning."
    deterministic: bool = Field(default=False)
    "This flag sets the torch.backends.cudnn.deterministic flag. Might be slower, but ensures reproducibility."
    precision: str = Field(default="16-mixed")
    "Precision"
    multistep_input: PositiveInt = Field(example=2)
    """Number of input steps for the model. E.g. 1 = single step scheme, X(t-1) used to predict X(t),
    k > 1: multistep scheme, uses [X(t-k), X(t-k+1), ... X(t-1)] to predict X(t)."""
    accum_grad_batches: PositiveInt = Field(default=1)
    """Accumulates gradients over k batches before stepping the optimizer.
    K >= 1 (if K == 1 then no accumulation). The effective bacthsize becomes num-device * k."""
    num_sanity_val_steps: PositiveInt = Field(example=6)
    "Sanity check runs n batches of val before starting the training routine."
    gradient_clip: GradientClip
    "Config for gradient clipping."
    swa: SWA = Field(default_factory=SWA)
    "Config for stochastic weight averaging."
    zero_optimizer: bool = Field(example=False)
    "use ZeroRedundancyOptimizer, saves memory for larger models."
    training_loss: LossSchemas
    "Training loss configuration."
    loss_gradient_scaling: bool = False
    "Dynamic rescaling of the loss gradient. Not yet tested."
    validation_metrics: list[LossSchemas]
    "List of validation metrics configurations."
    rollout: Rollout = Field(default_factory=Rollout)
    "Rollout configuration."
    max_epochs: PositiveInt | None = None
    "Maximum number of epochs, stops earlier if max_steps is reached first."
    max_steps: PositiveInt = 150000
    "Maximum number of steps, stops earlier if max_epochs is reached first."
    lr: LR = Field(default_factory=LR)
    "Learning rate configuration."
    variable_loss_scaling: LossScalingSchema
    "Configuration of the variable scaling used in the loss computation."
    pressure_level_scaler: PressureLevelScalerSchema
    "Configuration of the pressure level scaler apllied in the loss computation."
    metrics: list[str]
    "List of metrics"
    node_loss_weights: NodeLossWeightsSchema
    "Node loss weights configuration."<|MERGE_RESOLUTION|>--- conflicted
+++ resolved
@@ -146,10 +146,7 @@
             raise ValueError("Number of losses and weights must match")
         return values
 
-<<<<<<< HEAD
-
-=======
->>>>>>> 0f4455c1
+
 LossSchemas = BaseLossSchema | HuberLossSchema | WeightedMSELossLimitedAreaSchema | CombinedLossSchema
 
 
