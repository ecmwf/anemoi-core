--- conflicted
+++ resolved
@@ -377,23 +377,17 @@
     "Forcing parameters for target output times."
 
 
-<<<<<<< HEAD
 class AutoencoderSchema(BaseTrainingSchema):
     model_task: Literal["anemoi.training.train.tasks.GraphAutoEncoder",] = Field(..., alias="model_task")
     "Training objective."
 
 
-=======
->>>>>>> 9cb6eb37
 TrainingSchema = Annotated[
     Union[
         ForecasterSchema,
         ForecasterEnsSchema,
         InterpolationSchema,
-<<<<<<< HEAD
         AutoencoderSchema,
-=======
->>>>>>> 9cb6eb37
     ],
     Discriminator("model_task"),
 ]