--- conflicted
+++ resolved
@@ -220,11 +220,8 @@
     logcosh = "anemoi.training.losses.LogCoshLoss"
     huber = "anemoi.training.losses.HuberLoss"
     combined = "anemoi.training.losses.combined.CombinedLoss"
-<<<<<<< HEAD
     fcl = "anemoi.training.losses.spectral.FourierCorrelationLoss"
     lsd = "anemoi.training.losses.spectral.LogSpectralDistance"
-=======
->>>>>>> e6b7dbb3
 
 
 class BaseLossSchema(BaseModel):
@@ -283,11 +280,7 @@
 
 
 class CombinedLossSchema(BaseLossSchema):
-<<<<<<< HEAD
     losses: list[BaseLossSchema | SpectralLossSchema] = Field(min_length=1)
-=======
-    losses: list[BaseLossSchema] = Field(min_length=1)
->>>>>>> e6b7dbb3
     "Losses to combine, can be any of the normal losses."
     loss_weights: list[int | float] | None = None
     "Weightings of losses, if not set, all losses are weighted equally."
@@ -315,16 +308,19 @@
 
 
 LossSchemas = (
+    (
     BaseLossSchema
+   
     | HuberLossSchema
+   
     | CombinedLossSchema
+   
     | AlmostFairKernelCRPSSchema
+   
     | KernelCRPSSchema
-<<<<<<< HEAD
+    | MultiScaleLossSchema
+)
     | SpectralLossSchema
-=======
-    | MultiScaleLossSchema
->>>>>>> e6b7dbb3
 )
 
 
