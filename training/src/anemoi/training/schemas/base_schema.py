# (C) Copyright 2024- ECMWF.
#
# This software is licensed under the terms of the Apache Licence Version 2.0
# which can be obtained at http://www.apache.org/licenses/LICENSE-2.0.
# In applying this licence, ECMWF does not waive the privileges and immunities
# granted to it by virtue of its status as an intergovernmental organisation
# nor does it submit to any jurisdiction.
#


import logging
import sys
from typing import Any

from omegaconf import DictConfig
from omegaconf import OmegaConf
from pydantic import BaseModel as PydanticBaseModel
from pydantic import model_validator
from pydantic._internal import _model_construction
from pydantic_core import PydanticCustomError
from pydantic_core import ValidationError
from typing_extensions import Self

from anemoi.graphs.schemas.base_graph import BaseGraphSchema
from anemoi.models.schemas.decoder import GraphTransformerDecoderSchema
from anemoi.models.schemas.models import ModelSchema
from anemoi.utils.schemas import BaseModel
from anemoi.utils.schemas.errors import CUSTOM_MESSAGES
from anemoi.utils.schemas.errors import convert_errors

# to make these available at runtime for pydantic, bug should be resolved in
# future versions (see https://github.com/astral-sh/ruff/issues/7866)
from .data import DataSchema
from .dataloader import DataLoaderSchema
from .diagnostics import DiagnosticsSchema
from .hardware import HardwareSchema
from .training import TrainingSchema

_object_setattr = _model_construction.object_setattr

LOGGER = logging.getLogger(__name__)


class BaseSchema(BaseModel):
    """Top-level schema for the training configuration."""

    data: DataSchema
    """Data configuration."""
    dataloader: DataLoaderSchema
    """Dataloader configuration."""
    diagnostics: DiagnosticsSchema
    """Diagnostics configuration such as logging, plots and metrics."""
    hardware: HardwareSchema
    """Hardware configuration."""
    graph: BaseGraphSchema
    """Graph configuration."""
    model: ModelSchema
    """Model configuration."""
    training: TrainingSchema
    """Training configuration."""
    config_validation: bool = True
    """Flag to disable validation of the configuration"""

    @model_validator(mode="after")
    def set_read_group_size_if_not_provided(self) -> Self:
        if not self.dataloader.read_group_size:
            self.dataloader.read_group_size = self.hardware.num_gpus_per_model
        return self

    @model_validator(mode="after")
    def check_log_paths_available_for_loggers(self) -> Self:
        logger = []
        if self.diagnostics.log.wandb.enabled and (not self.hardware.paths.logs or not self.hardware.paths.logs.wandb):
            logger.append("wandb")
        if self.diagnostics.log.mlflow.enabled and (
            not self.hardware.paths.logs or not self.hardware.paths.logs.mlflow
        ):
            logger.append("mlflow")
<<<<<<< HEAD
=======
        if self.diagnostics.log.mlflow.enabled and (not self.diagnostics.log.mlflow.save_dir):
            self.diagnostics.log.mlflow.save_dir = str(self.hardware.paths.logs.mlflow)
        if self.diagnostics.log.tensorboard.enabled and (
            not self.hardware.paths.logs or not self.hardware.paths.logs.tensorboard
        ):
            logger.append("tensorboard")
>>>>>>> 9fc59231

        if logger:
            msg = ", ".join(logger) + " logging path(s) not provided."
            raise PydanticCustomError("logger_path_missing", msg)  # noqa: EM101
        return self

    @model_validator(mode="after")
    def check_bounding_not_used_with_data_extractor_zero(self) -> Self:
        """Check that bounding is not used with zero data extractor."""
        if (
            isinstance(self.model.decoder, GraphTransformerDecoderSchema)
            and self.model.decoder.initialise_data_extractor_zero
            and self.model.bounding
        ):
            error = "bounding_conflict_with_data_extractor_zero"
            msg = (
                "Boundings cannot be used with zero initialized weights in decoder. "
                "Set initalise_data_extractor_zero to False."
            )
            raise PydanticCustomError(
                error,
                msg,
            )
        return self

    def model_dump(self, by_alias: bool = False) -> dict:
        dumped_model = super().model_dump(by_alias=by_alias)
        return DictConfig(dumped_model)


class UnvalidatedBaseSchema(PydanticBaseModel):
    data: Any
    """Data configuration."""
    dataloader: Any
    """Dataloader configuration."""
    diagnostics: Any
    """Diagnostics configuration such as logging, plots and metrics."""
    hardware: Any
    """Hardware configuration."""
    graph: Any
    """Graph configuration."""
    model: Any
    """Model configuration."""
    training: Any
    """Training configuration."""
    config_validation: bool = False
    """Flag to disable validation of the configuration"""

    def model_dump(self, by_alias: bool = False, **kwargs) -> dict:
        dumped_model = super().model_dump(by_alias=by_alias, **kwargs)
        return DictConfig(dumped_model)


def convert_to_omegaconf(config: BaseSchema) -> dict:
    config = config.model_dump(by_alias=True)
    return OmegaConf.create(config)


def validate_schema(config: DictConfig) -> BaseSchema:
    try:
        config = BaseSchema(**config)
    except ValidationError as e:
        errors = convert_errors(e, CUSTOM_MESSAGES)
        LOGGER.error(errors)  # noqa: TRY400
        sys.exit(0)
    else:
        return config<|MERGE_RESOLUTION|>--- conflicted
+++ resolved
@@ -76,15 +76,8 @@
             not self.hardware.paths.logs or not self.hardware.paths.logs.mlflow
         ):
             logger.append("mlflow")
-<<<<<<< HEAD
-=======
         if self.diagnostics.log.mlflow.enabled and (not self.diagnostics.log.mlflow.save_dir):
             self.diagnostics.log.mlflow.save_dir = str(self.hardware.paths.logs.mlflow)
-        if self.diagnostics.log.tensorboard.enabled and (
-            not self.hardware.paths.logs or not self.hardware.paths.logs.tensorboard
-        ):
-            logger.append("tensorboard")
->>>>>>> 9fc59231
 
         if logger:
             msg = ", ".join(logger) + " logging path(s) not provided."
