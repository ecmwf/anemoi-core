# (C) Copyright 2024-2025 ECMWF.
#
# This software is licensed under the terms of the Apache Licence Version 2.0
# which can be obtained at http://www.apache.org/licenses/LICENSE-2.0.
# In applying this licence, ECMWF does not waive the privileges and immunities
# granted to it by virtue of its status as an intergovernmental organisation
# nor does it submit to any jurisdiction.
#


from functools import partial
from pathlib import Path
from typing import Annotated

from pydantic import AfterValidator
from pydantic import BaseModel as PydanticBaseModel
from pydantic import Field
from pydantic import NonNegativeInt

from anemoi.utils.schemas import BaseModel
from anemoi.utils.schemas.errors import allowed_values


class Checkpoint(BaseModel):
    every_n_epochs: str = "anemoi-by_epoch-epoch_{epoch:03d}-step_{step:06d}"
    "File name pattern for checkpoint files saved by epoch frequency."
    every_n_train_steps: str = "anemoi-by_step-epoch_{epoch:03d}-step_{step:06d}"
    "File name pattern for checkpoint files saved by step frequency."
    every_n_minutes: str = "anemoi-by_time-epoch_{epoch:03d}-step_{step:06d}"
    "File name pattern for checkpoint files saved by time frequency (minutes)."


class FilesSchema(PydanticBaseModel):
    dataset: Path | dict[str, Path] | None = Field(default=None)  # dict option for multiple datasets
    "Path to the dataset file."
    graph: Path | None = None
    "Path to the graph file."
    truncation: Path | None = None
    "Path to the truncation matrix file."
    truncation_inv: Path | None = None
    "Path to the inverse truncation matrix file."
    checkpoint: dict[str, str]
    "Each dictionary key is a checkpoint name, and the value is the path to the checkpoint file."
<<<<<<< HEAD
    warm_start: Union[str, None] = None
    "Name of the checkpoint file to use for warm starting the training"
=======
    warm_start: str | None = None
>>>>>>> 5ce2ef2a


class Logs(PydanticBaseModel):
    wandb: Path | None = None
    "Path to output wandb logs."
    mlflow: Path | None = None
    "Path to output mlflow logs."
    tensorboard: Path | None = None
    "Path to output tensorboard logs."


class PathsSchema(BaseModel):
    data: Path | dict[str, Path] | None = None
    "Path to the data directory."
    graph: Path | None = None
    "Path to the graph directory."
    truncation: Path | None = None
    "Path to the truncation matrix directory."
    output: Path | None = None
    "Path to the output directory."
    logs: Logs | None = None
    "Logging directories."
    checkpoints: Path
    "Path to the checkpoints directory."
    plots: Path | None = None
    "Path to the plots directory."
    profiler: Path | None
    "Path to the profiler directory."
    warm_start: Union[str, None] = None
    "Path to the checkpoint to use for warm starting the training. Default is the checkpoint's path and the fork run_id"


class HardwareSchema(BaseModel):
    accelerator: Annotated[
        str,
        AfterValidator(partial(allowed_values, values=["cpu", "gpu", "auto", "cuda", "tpu"])),
    ] = "auto"
    "Accelerator to use for training."
    num_gpus_per_node: NonNegativeInt = 1
    "Number of GPUs per node."
    num_nodes: NonNegativeInt = 1
    "Number of nodes."
    num_gpus_per_model: NonNegativeInt = 1
    "Number of GPUs per model."
    num_gpus_per_ensemble: NonNegativeInt = 1
    "Number of GPUs per ensemble."
    files: FilesSchema
    "Files schema."
    paths: PathsSchema
    "Paths schema."<|MERGE_RESOLUTION|>--- conflicted
+++ resolved
@@ -41,12 +41,8 @@
     "Path to the inverse truncation matrix file."
     checkpoint: dict[str, str]
     "Each dictionary key is a checkpoint name, and the value is the path to the checkpoint file."
-<<<<<<< HEAD
-    warm_start: Union[str, None] = None
+    warm_start: str | None = None
     "Name of the checkpoint file to use for warm starting the training"
-=======
-    warm_start: str | None = None
->>>>>>> 5ce2ef2a
 
 
 class Logs(PydanticBaseModel):
@@ -75,8 +71,8 @@
     "Path to the plots directory."
     profiler: Path | None
     "Path to the profiler directory."
-    warm_start: Union[str, None] = None
-    "Path to the checkpoint to use for warm starting the training. Default is the checkpoint's path and the fork run_id"
+    warm_start: str | None = None
+    "Path to the checkpoint to use for warm starting the training"
 
 
 class HardwareSchema(BaseModel):
