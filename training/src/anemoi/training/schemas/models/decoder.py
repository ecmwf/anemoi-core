# (C) Copyright 2024- ECMWF.
#
# This software is licensed under the terms of the Apache Licence Version 2.0
# which can be obtained at http://www.apache.org/licenses/LICENSE-2.0.
# In applying this licence, ECMWF does not waive the privileges and immunities
# granted to it by virtue of its status as an intergovernmental organisation
# nor does it submit to any jurisdiction.
#

from typing import Any
from typing import Literal
from typing import Union

from pydantic import Field
from pydantic import NonNegativeFloat
from pydantic import NonNegativeInt
from pydantic import ValidationError
from pydantic import model_validator

from .common_components import GNNModelComponent
from .common_components import TransformerModelComponent


class GNNDecoderSchema(GNNModelComponent):
    target_: Literal["anemoi.models.layers.mapper.GNNBackwardMapper"] = Field(..., alias="_target_")
    "GNN decoder object from anemoi.models.layers.mapper."


class GraphTransformerDecoderSchema(TransformerModelComponent):
    target_: Literal["anemoi.models.layers.mapper.GraphTransformerBackwardMapper"] = Field(..., alias="_target_")
    "Graph Transformer Decoder object from anemoi.models.layers.mapper."
    trainable_size: NonNegativeInt = Field(example=8)
    "Size of trainable parameters vector. Default to 8."
    sub_graph_edge_attributes: list[str] = Field(example=["edge_length", "edge_dirs"])
    "Edge attributes to consider in the decoder features. Default to [edge_length, edge_dirs]"
<<<<<<< HEAD

    @model_validator(mode="after")
    def check_valid_extras(self) -> Any:
        # Check for valid extra fields
        # This is a check to allow backwards compatibilty of the configs, as the extra fields are not required.
        # Please extend as needed.
        allowed_extras = {}  # list of allowed extra fields
        for extra_field in self.__pydantic_extra__:
            if extra_field not in allowed_extras:
                msg = f"Extra field {extra_field} not allowed for TransformerProcessorSchema."
                raise ValidationError(msg)
            if isinstance(extra_field, allowed_extras[extra_field]):
                msg = f"Extra field {extra_field} should be of type {allowed_extras[extra_field]}."
                raise ValidationError(msg)

        return self


class TransformerDecoderSchema(TransformerModelComponent):
    target_: Literal["anemoi.models.layers.mapper.TransformerBackwardMapper"] = Field(..., alias="_target_")
    "Transformer Encoder object from anemoi.models.layers.mapper."
    window_size: Union[NonNegativeInt, None] = Field(example=512)
    "Attention window size along the longitude axis. Default to 512."
    dropout_p: NonNegativeFloat = Field(example=0.0)
    "Dropout probability used for multi-head self attention, default 0.0"
    attention_implementation: str = Field(example="flash_attention")
    "Attention implementation to use. Default to 'flash_attention'."
    softcap: NonNegativeFloat = Field(example=0.0)
    "Softcap value for attention. Default to 0.0."
    use_alibi_slopes: bool = Field(example=False)
    "Use alibi slopes for attention implementation. Default to False."

    @model_validator(mode="after")
    def check_valid_extras(self) -> Any:
        # Check for valid extra fields related to MultiHeadSelfAttention and MultiHeadCrossAttention
        # This is a check to allow backwards compatibilty of the configs, as the extra fields are not required.
        allowed_extras = {"use_qk_norm": bool, "use_rotary_embeddings": bool}
        for extra_field in self.__pydantic_extra__:
            if extra_field not in allowed_extras:
                msg = f"Extra field {extra_field} not allowed for TransformerProcessorSchema."
                raise ValidationError(msg)
            if isinstance(extra_field, allowed_extras[extra_field]):
                msg = f"Extra field {extra_field} should be of type {allowed_extras[extra_field]}."
                raise ValidationError(msg)

        return self
=======
    qk_norm: bool = Field(example=False)
    "Normalize the query and key vectors. Default to False."
    initialise_data_extractor_zero: bool = Field(example=False)
    "Initialise the data extractor with zeros. Default to False."
>>>>>>> 426e8604
<|MERGE_RESOLUTION|>--- conflicted
+++ resolved
@@ -33,7 +33,10 @@
     "Size of trainable parameters vector. Default to 8."
     sub_graph_edge_attributes: list[str] = Field(example=["edge_length", "edge_dirs"])
     "Edge attributes to consider in the decoder features. Default to [edge_length, edge_dirs]"
-<<<<<<< HEAD
+    qk_norm: bool = Field(example=False)
+    "Normalize the query and key vectors. Default to False."
+    initialise_data_extractor_zero: bool = Field(example=False)
+    "Initialise the data extractor with zeros. Default to False."
 
     @model_validator(mode="after")
     def check_valid_extras(self) -> Any:
@@ -79,10 +82,4 @@
                 msg = f"Extra field {extra_field} should be of type {allowed_extras[extra_field]}."
                 raise ValidationError(msg)
 
-        return self
-=======
-    qk_norm: bool = Field(example=False)
-    "Normalize the query and key vectors. Default to False."
-    initialise_data_extractor_zero: bool = Field(example=False)
-    "Initialise the data extractor with zeros. Default to False."
->>>>>>> 426e8604
+        return self