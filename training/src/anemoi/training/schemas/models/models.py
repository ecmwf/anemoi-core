# (C) Copyright 2024 ECMWF.
#
# This software is licensed under the terms of the Apache Licence Version 2.0
# which can be obtained at http://www.apache.org/licenses/LICENSE-2.0.
# In applying this licence, ECMWF does not waive the privileges and immunities
# granted to it by virtue of its status as an intergovernmental organisation
# nor does it submit to any jurisdiction.
#

from __future__ import annotations

import logging
from enum import Enum
from typing import Annotated
from typing import Literal
from typing import Union

from pydantic import BaseModel as PydanticBaseModel
from pydantic import Field
from pydantic import NonNegativeInt
from pydantic import model_validator

from anemoi.training.schemas.utils import BaseModel

from .decoder import GNNDecoderSchema  # noqa: TC001
from .decoder import GraphTransformerDecoderSchema  # noqa: TC001
from .decoder import TransformerDecoderSchema  # noqa: TC001
from .encoder import GNNEncoderSchema  # noqa: TC001
from .encoder import GraphTransformerEncoderSchema  # noqa: TC001
from .encoder import TransformerEncoderSchema  # noqa: TC001
from .processor import GNNProcessorSchema  # noqa: TC001
from .processor import GraphTransformerProcessorSchema  # noqa: TC001
from .processor import TransformerProcessorSchema  # noqa: TC001

LOGGER = logging.getLogger(__name__)


class DefinedModels(str, Enum):
    ANEMOI_MODEL_ENC_PROC_DEC = "anemoi.models.models.encoder_processor_decoder.AnemoiModelEncProcDec"
    ANEMOI_MODEL_ENC_PROC_DEC_SHORT = "anemoi.models.models.AnemoiModelEncProcDec"
    ANEMOI_ENS_MODEL_ENC_PROC_DEC = "anemoi.models.models.ens_encoder_processor_decoder.AnemoiEnsModelEncProcDec"
    ANEMOI_ENS_MODEL_ENC_PROC_DEC_SHORT = "anemoi.models.models.AnemoiEnsModelEncProcDec"
    ANEMOI_MODEL_ENC_HIERPROC_DEC = "anemoi.models.models.hierarchical.AnemoiModelEncProcDecHierarchical"
    ANEMOI_MODEL_ENC_HIERPROC_DEC_SHORT = "anemoi.models.models.AnemoiModelEncProcDecHierarchical"
    ANEMOI_MODEL_INTERPENC_PROC_DEC = "anemoi.models.models.interpolator.AnemoiModelEncProcDecInterpolator"
    ANEMOI_MODEL_INTERPENC_PROC_DEC_SHORT = "anemoi.models.models.AnemoiModelEncProcDecInterpolator"


class Model(BaseModel):
    target_: DefinedModels = Field(..., alias="_target_")
    "Model object defined in anemoi.models.model."
    convert_: str = Field("all", alias="_convert_")
    "The target's parameters to convert to primitive containers. Other parameters will use OmegaConf. Default to all."


class TrainableParameters(PydanticBaseModel):
    data: NonNegativeInt = Field(example=8)
    "Size of the learnable data node tensor. Default to 8."
    hidden: NonNegativeInt = Field(example=8)
    "Size of the learnable hidden node tensor. Default to 8."


class ReluBoundingSchema(BaseModel):
    target_: Literal["anemoi.models.layers.bounding.ReluBounding"] = Field(..., alias="_target_")
    "Relu bounding object defined in anemoi.models.layers.bounding."
    variables: list[str]
    "List of variables to bound using the Relu method."


class LeakyReluBoundingSchema(ReluBoundingSchema):
    target_: Literal["anemoi.models.layers.bounding.LeakyReluBounding"] = Field(..., alias="_target_")
    "Leaky Relu bounding object defined in anemoi.models.layers.bounding."


class FractionBoundingSchema(BaseModel):
    target_: Literal["anemoi.models.layers.bounding.FractionBounding"] = Field(..., alias="_target_")
    "Fraction bounding object defined in anemoi.models.layers.bounding."
    variables: list[str]
    "List of variables to bound using the hard tanh fraction method."
    min_val: float
    "The minimum value for the HardTanh activation. Correspond to the minimum fraction of the total_var."
    max_val: float
    "The maximum value for the HardTanh activation. Correspond to the maximum fraction of the total_var."
    total_var: str
    "Variable from which the secondary variables are derived. \
    For example, convective precipitation should be a fraction of total precipitation."


class LeakyFractionBoundingSchema(FractionBoundingSchema):
    target_: Literal["anemoi.models.layers.bounding.LeakyFractionBounding"] = Field(..., alias="_target_")
    "Leaky fraction bounding object defined in anemoi.models.layers.bounding."


class HardtanhBoundingSchema(BaseModel):
    target_: Literal["anemoi.models.layers.bounding.HardtanhBounding"] = Field(..., alias="_target_")
    "Hard tanh bounding method function from anemoi.models.layers.bounding."
    variables: list[str]
    "List of variables to bound using the hard tanh method."
    min_val: float
    "The minimum value for the HardTanh activation."
    max_val: float
    "The maximum value for the HardTanh activation."


class LeakyHardtanhBoundingSchema(HardtanhBoundingSchema):
    target_: Literal["anemoi.models.layers.bounding.LeakyHardtanhBounding"] = Field(..., alias="_target_")
    "Leaky hard tanh bounding method function from anemoi.models.layers.bounding."


class NormalizedReluBoundingSchema(BaseModel):
    target_: Literal["anemoi.models.layers.bounding.NormalizedReluBounding"] = Field(..., alias="_target_")
    variables: list[str]
    min_val: list[float]
    normalizer: list[str]

    @model_validator(mode="after")
    def check_num_normalizers_and_min_val_matches_num_variables(self) -> NormalizedReluBoundingSchema:
        error_msg = f"""{self.__class__} requires that number of normalizers ({len(self.normalizer)}) or
        match the number of variables ({len(self.variables)})"""
        assert len(self.normalizer) == len(self.variables), error_msg
        error_msg = f"""{self.__class__} requires that number of min_val ({len(self.min_val)}) or  match
        the number of variables ({len(self.variables)})"""
        assert len(self.min_val) == len(self.variables), error_msg
        return self


class LeakyNormalizedReluBoundingSchema(NormalizedReluBoundingSchema):
    target_: Literal["anemoi.models.layers.bounding.LeakyNormalizedReluBounding"] = Field(..., alias="_target_")
    "Leaky normalized Relu bounding object defined in anemoi.models.layers.bounding."


Bounding = Annotated[
    Union[
        ReluBoundingSchema,
        LeakyReluBoundingSchema,
        FractionBoundingSchema,
        LeakyFractionBoundingSchema,
        HardtanhBoundingSchema,
        LeakyHardtanhBoundingSchema,
        NormalizedReluBoundingSchema,
        LeakyNormalizedReluBoundingSchema,
    ],
    Field(discriminator="target_"),
]


class BaseModelSchema(PydanticBaseModel):

    num_channels: NonNegativeInt = Field(example=512)
    "Feature tensor size in the hidden space."
    model: Model = Field(default_factory=Model)
    "Model schema."
    layer_kernels: Union[dict[str, dict], None] = Field(default_factory=dict)
    "Settings related to custom kernels for encoder processor and decoder blocks"
    trainable_parameters: TrainableParameters = Field(default_factory=TrainableParameters)
    "Learnable node and edge parameters."
    bounding: list[Bounding]
    "List of bounding configuration applied in order to the specified variables."
    output_mask: Union[str, None] = Field(example=None)  # !TODO CHECK!
    "Output mask, it must be a node attribute of the output nodes"
    latent_skip: bool = True
    "Add skip connection in latent space before/after processor. Currently only in interpolator."
    grid_skip: Union[int, None] = 0  # !TODO set default to -1 if added to standard forecaster.
    "Index of grid residual connection, or use none. Currently only in interpolator."

    processor: Union[GNNProcessorSchema, GraphTransformerProcessorSchema, TransformerProcessorSchema] = Field(
        ...,
        discriminator="target_",
    )
    "GNN processor schema."
    encoder: Union[GNNEncoderSchema, GraphTransformerEncoderSchema, TransformerEncoderSchema] = Field(
        ...,
        discriminator="target_",
    )
    "GNN encoder schema."
<<<<<<< HEAD
    decoder: Union[GNNDecoderSchema, GraphTransformerDecoderSchema, TransformerDecoderSchema] = Field(
        ...,
        discriminator="target_",
    )
    "GNN decoder schema."
=======
    decoder: Union[GNNDecoderSchema, GraphTransformerDecoderSchema] = Field(..., discriminator="target_")
    "GNN decoder schema."


class NoiseInjectorSchema(BaseModel):
    target_: Literal["anemoi.models.layers.ensemble.NoiseConditioning"] = Field(..., alias="_target_")
    "Noise injection layer class"
    noise_std: NonNegativeInt = Field(example=1)
    "Standard deviation of the noise to be injected."
    noise_channels_dim: NonNegativeInt = Field(example=4)
    "Number of channels in the noise tensor."
    noise_mlp_hidden_dim: NonNegativeInt = Field(example=8)
    "Hidden dimension of the MLP used to process the noise."
    inject_noise: bool = Field(default=True)
    "Whether to inject noise or not."


class EnsModelSchema(BaseModelSchema):
    noise_injector: NoiseInjectorSchema = Field(default_factory=list)
    "Settings related to custom kernels for encoder processor and decoder blocks"


ModelSchema = Union[BaseModelSchema, EnsModelSchema]
>>>>>>> 426e8604
<|MERGE_RESOLUTION|>--- conflicted
+++ resolved
@@ -173,14 +173,10 @@
         discriminator="target_",
     )
     "GNN encoder schema."
-<<<<<<< HEAD
     decoder: Union[GNNDecoderSchema, GraphTransformerDecoderSchema, TransformerDecoderSchema] = Field(
         ...,
         discriminator="target_",
     )
-    "GNN decoder schema."
-=======
-    decoder: Union[GNNDecoderSchema, GraphTransformerDecoderSchema] = Field(..., discriminator="target_")
     "GNN decoder schema."
 
 
@@ -202,5 +198,4 @@
     "Settings related to custom kernels for encoder processor and decoder blocks"
 
 
-ModelSchema = Union[BaseModelSchema, EnsModelSchema]
->>>>>>> 426e8604
+ModelSchema = Union[BaseModelSchema, EnsModelSchema]