# (C) Copyright 2024 ECMWF.
#
# This software is licensed under the terms of the Apache Licence Version 2.0
# which can be obtained at http://www.apache.org/licenses/LICENSE-2.0.
# In applying this licence, ECMWF does not waive the privileges and immunities
# granted to it by virtue of its status as an intergovernmental organisation
# nor does it submit to any jurisdiction.
#

from __future__ import annotations

import logging
from enum import Enum
from typing import Annotated
from typing import Literal
from typing import Union

from pydantic import BaseModel as PydanticBaseModel
from pydantic import Field
from pydantic import NonNegativeInt
from pydantic import model_validator

from anemoi.training.schemas.utils import BaseModel

from .decoder import GNNDecoderSchema  # noqa: TC001
from .decoder import GraphTransformerDecoderSchema  # noqa: TC001
from .encoder import GNNEncoderSchema  # noqa: TC001
from .encoder import GraphTransformerEncoderSchema  # noqa: TC001
from .processor import GNNProcessorSchema  # noqa: TC001
from .processor import GraphTransformerProcessorSchema  # noqa: TC001
from .processor import TransformerProcessorSchema  # noqa: TC001

LOGGER = logging.getLogger(__name__)


class DefinedModels(str, Enum):
    ANEMOI_MODEL_ENC_PROC_DEC = "anemoi.models.models.encoder_processor_decoder.AnemoiModelEncProcDec"
    ANEMOI_MODEL_ENC_HIERPROC_DEC = "anemoi.models.models.hierarchical.AnemoiModelEncProcDecHierarchical"
    ANEMOI_MODEL_INTERPENC_PROC_DEC = "anemoi.models.models.interpolator.AnemoiModelEncProcDecInterpolator"


class Model(BaseModel):
    target_: DefinedModels = Field(..., alias="_target_")
    "Model object defined in anemoi.models.model."
    convert_: str = Field("all", alias="_convert_")
    "The target's parameters to convert to primitive containers. Other parameters will use OmegaConf. Default to all."


class TrainableParameters(PydanticBaseModel):
    data: NonNegativeInt = Field(example=8)
    "Size of the learnable data node tensor. Default to 8."
    hidden: NonNegativeInt = Field(example=8)
    "Size of the learnable hidden node tensor. Default to 8."


class ReluBoundingSchema(BaseModel):
    target_: Literal["anemoi.models.layers.bounding.ReluBounding"] = Field(..., alias="_target_")
    "Relu bounding object defined in anemoi.models.layers.bounding."
    variables: list[str]
    "List of variables to bound using the Relu method."


class FractionBoundingSchema(BaseModel):
    target_: Literal["anemoi.models.layers.bounding.FractionBounding"] = Field(..., alias="_target_")
    "Fraction bounding object defined in anemoi.models.layers.bounding."
    variables: list[str]
    "List of variables to bound using the hard tanh fraction method."
    min_val: float
    "The minimum value for the HardTanh activation. Correspond to the minimum fraction of the total_var."
    max_val: float
    "The maximum value for the HardTanh activation. Correspond to the maximum fraction of the total_var."
    total_var: str
    "Variable from which the secondary variables are derived. \
    For example, convective precipitation should be a fraction of total precipitation."


class HardtanhBoundingSchema(BaseModel):
    target_: Literal["anemoi.models.layers.bounding.HardtanhBounding"] = Field(..., alias="_target_")
    "Hard tanh bounding method function from anemoi.models.layers.bounding."
    variables: list[str]
    "List of variables to bound using the hard tanh method."
    min_val: float
    "The minimum value for the HardTanh activation."
    max_val: float
    "The maximum value for the HardTanh activation."


class NormalizedReluBoundingSchema(BaseModel):
    target_: Literal["anemoi.models.layers.bounding.NormalizedReluBounding"] = Field(..., alias="_target_")
    variables: list[str]
    min_val: list[float]
    normalizer: list[str]

    @model_validator(mode="after")
    def check_num_normalizers_and_min_val_matches_num_variables(self) -> NormalizedReluBoundingSchema:
        error_msg = f"""{self.__class__} requires that number of normalizers ({len(self.normalizer)}) or
        match the number of variables ({len(self.variables)})"""
        assert len(self.normalizer) == len(self.variables), error_msg
        error_msg = f"""{self.__class__} requires that number of min_val ({len(self.min_val)}) or  match
        the number of variables ({len(self.variables)})"""
        assert len(self.min_val) == len(self.variables), error_msg
        return self


Bounding = Annotated[
    Union[ReluBoundingSchema, FractionBoundingSchema, HardtanhBoundingSchema, NormalizedReluBoundingSchema],
    Field(discriminator="target_"),
]


class NoOutputMaskSchema(BaseModel):
    target_: Literal["anemoi.training.utils.masks.NoOutputMask"] = Field(..., alias="_target_")


class Boolean1DSchema(BaseModel):
    target_: Literal["anemoi.training.utils.masks.Boolean1DMask"] = Field(..., alias="_target_")
    nodes_name: str = Field(examples="data")
    attribute_name: str = Field(example="cutout_mask")


OutputMaskSchemas = Union[NoOutputMaskSchema, Boolean1DSchema]


class ModelSchema(PydanticBaseModel):

    num_channels: NonNegativeInt = Field(example=512)
    "Feature tensor size in the hidden space."
    model: Model = Field(default_factory=Model)
    "Model schema."
    trainable_parameters: TrainableParameters = Field(default_factory=TrainableParameters)
    "Learnable node and edge parameters."
    bounding: list[Bounding]
    "List of bounding configuration applied in order to the specified variables."
<<<<<<< HEAD
    output_mask: OutputMaskSchemas  # !TODO CHECK!
    "Output mask"
=======
    output_mask: Union[str, None] = Field(example=None)  # !TODO CHECK!
    "Output mask, it must be a node attribute of the output nodes"
    latent_skip: bool = True
    "Add skip connection in latent space before/after processor. Currently only in interpolator."
    grid_skip: Union[int, None] = 0  # !TODO set default to -1 if added to standard forecaster.
    "Index of grid residual connection, or use none. Currently only in interpolator."
>>>>>>> a3f51deb

    processor: Union[GNNProcessorSchema, GraphTransformerProcessorSchema, TransformerProcessorSchema] = Field(
        ...,
        discriminator="target_",
    )
    "GNN processor schema."
    encoder: Union[GNNEncoderSchema, GraphTransformerEncoderSchema] = Field(..., discriminator="target_")
    "GNN encoder schema."
    decoder: Union[GNNDecoderSchema, GraphTransformerDecoderSchema] = Field(..., discriminator="target_")
    "GNN decoder schema."<|MERGE_RESOLUTION|>--- conflicted
+++ resolved
@@ -131,17 +131,12 @@
     "Learnable node and edge parameters."
     bounding: list[Bounding]
     "List of bounding configuration applied in order to the specified variables."
-<<<<<<< HEAD
     output_mask: OutputMaskSchemas  # !TODO CHECK!
     "Output mask"
-=======
-    output_mask: Union[str, None] = Field(example=None)  # !TODO CHECK!
-    "Output mask, it must be a node attribute of the output nodes"
     latent_skip: bool = True
     "Add skip connection in latent space before/after processor. Currently only in interpolator."
     grid_skip: Union[int, None] = 0  # !TODO set default to -1 if added to standard forecaster.
     "Index of grid residual connection, or use none. Currently only in interpolator."
->>>>>>> a3f51deb
 
     processor: Union[GNNProcessorSchema, GraphTransformerProcessorSchema, TransformerProcessorSchema] = Field(
         ...,
