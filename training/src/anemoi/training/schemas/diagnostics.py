--- conflicted
+++ resolved
@@ -75,14 +75,6 @@
 ]
 
 
-<<<<<<< HEAD
-class FocusAreaSchema(BaseModel):
-    spacial_mask: Optional[str] = Field(default=None)
-    "Name of the node attribute to use as masking. eg. cutout_mask"
-
-    latlon_bounds: Optional[list[list[float]]] = Field(default=None, min_items=2, max_items=2)
-    "Latitude and longitude bounds as [[lat_min, lon_min], [lat_max, lon_max]]."
-=======
 class LongRolloutPlotsSchema(BaseModel):
     target_: Literal["anemoi.training.diagnostics.callbacks.plot.LongRolloutPlots"] = Field(alias="_target_")
     "LongRolloutPlots object from anemoi training diagnostics callbacks."
@@ -106,7 +98,14 @@
     "Delay between frames in the animation in milliseconds, by default 400."
     colormaps: dict[str, ColormapSchema] | None = Field(default=None)
     "List of colormaps to use, by default None."
->>>>>>> eb3edc59
+
+
+class FocusAreaSchema(BaseModel):
+    spacial_mask: Optional[str] = Field(default=None)
+    "Name of the node attribute to use as masking. eg. cutout_mask"
+
+    latlon_bounds: Optional[list[list[float]]] = Field(default=None, min_items=2, max_items=2)
+    "Latitude and longitude bounds as [[lat_min, lon_min], [lat_max, lon_max]]."
 
 
 class PlotSampleSchema(BaseModel):
