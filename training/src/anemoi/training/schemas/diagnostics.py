# (C) Copyright 2024- ECMWF.
#
# This software is licensed under the terms of the Apache Licence Version 2.0
# which can be obtained at http://www.apache.org/licenses/LICENSE-2.0.
# In applying this licence, ECMWF does not waive the privileges and immunities
# granted to it by virtue of its status as an intergovernmental organisation
# nor does it submit to any jurisdiction.
#


import logging
from typing import Annotated
from typing import Any
from typing import Literal

from omegaconf import OmegaConf
from pydantic import Field
from pydantic import NonNegativeInt
from pydantic import PositiveInt
from pydantic import model_validator
from pydantic import root_validator

from anemoi.training.diagnostics.mlflow import MAX_PARAMS_LENGTH
from anemoi.utils.schemas import BaseModel

LOGGER = logging.getLogger(__name__)


class GraphTrainableFeaturesPlotSchema(BaseModel):
    target_: Literal["anemoi.training.diagnostics.callbacks.plot.GraphTrainableFeaturesPlot"] = Field(alias="_target_")
    "GraphTrainableFeaturesPlot object from anemoi training diagnostics callbacks."
    every_n_epochs: int | None
    "Epoch frequency to plot at."


class PlotLossSchema(BaseModel):
    target_: Literal["anemoi.training.diagnostics.callbacks.plot.PlotLoss"] = Field(alias="_target_")
    "PlotLoss object from anemoi training diagnostics callbacks."
    parameter_groups: dict[str, list[str]]
    "Dictionary with parameter groups with parameter names as key."
    every_n_batches: int | None = Field(default=None)
    "Batch frequency to plot at."


class MatplotlibColormapSchema(BaseModel):
    target_: Literal["anemoi.training.utils.custom_colormaps.MatplotlibColormap"] = Field(..., alias="_target_")
    "CustomColormap object from anemoi training utils."
    name: str
    "Name of the Matplotlib colormap."
    variables: list[str] | None = Field(default=None)
    "A list of strings representing the variables for which the colormap is used, by default None."


class MatplotlibColormapClevelsSchema(BaseModel):
    target_: Literal["anemoi.training.utils.custom_colormaps.MatplotlibColormapClevels"] = Field(..., alias="_target_")
    "CustomColormap object from anemoi training utils."
    clevels: list
    "The custom color levels for the colormap."
    variables: list[str] | None = Field(default=None)
    "A list of strings representing the variables for which the colormap is used, by default None."


class DistinctipyColormapSchema(BaseModel):
    target_: Literal["anemoi.training.utils.custom_colormaps.DistinctipyColormap"] = Field(..., alias="_target_")
    "CustomColormap object from anemoi training utils."
    n_colors: int
    "The number of colors in the colormap."
    variables: list[str] | None = Field(default=None)
    "A list of strings representing the variables for which the colormap is used, by default None."
    colorblind_type: str | None = Field(default=None)
    "The type of colorblindness to simulate. If None, the default colorblindness from distinctipy is applied."


ColormapSchema = Annotated[
    MatplotlibColormapSchema | MatplotlibColormapClevelsSchema | DistinctipyColormapSchema,
    Field(discriminator="target_"),
]


class LongRolloutPlotsSchema(BaseModel):
    target_: Literal["anemoi.training.diagnostics.callbacks.plot.LongRolloutPlots"] = Field(alias="_target_")
    "LongRolloutPlots object from anemoi training diagnostics callbacks."
    rollout: list[int]
    "Rollout steps to plot at."
    sample_idx: int
    "Index of sample to plot, must be inside batch size."
    parameters: list[str]
    "List of parameters to plot."
    video_rollout: int = Field(example=0)
    "Number of rollout steps for video, by default 0 (no video)."
    accumulation_levels_plot: list[float] | None = Field(default=None)
    "Accumulation levels to plot, by default None."
    cmap_accumulation: list[str] | None = Field(default=None)
    "Colors of the accumulation levels. Default to None. Kept for backward compatibility."
    per_sample: int | None = Field(default=None)
    "Number of plots per sample, by default 6."
    every_n_epochs: int = Field(example=1)
    "Epoch frequency to plot at, by default 1."
    animation_interval: int | None = Field(default=None)
    "Delay between frames in the animation in milliseconds, by default 400."
    colormaps: dict[str, ColormapSchema] | None = Field(default=None)
    "List of colormaps to use, by default None."


class PlotSampleSchema(BaseModel):
    target_: Literal["anemoi.training.diagnostics.callbacks.plot.PlotSample"] = Field(alias="_target_")
    "PlotSample object from anemoi training diagnostics callbacks."
    sample_idx: int
    "Index of sample to plot, must be inside batch size."
    parameters: list[str]
    "List of parameters to plot."
    accumulation_levels_plot: list[float]
    "Accumulation levels to plot."
    cmap_accumulation: list[str] | None = Field(default=None)
    "Colors of the accumulation levels. Default to None. Kept for backward compatibility."
    precip_and_related_fields: list[str] | None = Field(default=None)
    "List of precipitation related fields, by default None."
    per_sample: int = Field(example=6)
    "Number of plots per sample, by default 6."
    every_n_batches: int | None = Field(default=None)
    "Batch frequency to plot at, by default None."
    colormaps: dict[str, ColormapSchema] | None = Field(default=None)
    "List of colormaps to use, by default None."


class PlotSpectrumSchema(BaseModel):
    target_: Literal["anemoi.training.diagnostics.callbacks.plot.PlotSpectrum"] = Field(alias="_target_")
    "PlotSpectrum object from anemoi training diagnostics callbacks."
    sample_idx: int
    "Index of sample to plot, must be inside batch size."
    parameters: list[str]
    "List of parameters to plot."
    every_n_batches: int | None = Field(default=None)
    "Batch frequency to plot at, by default None."


class PlotHistogramSchema(BaseModel):
    target_: Literal["anemoi.training.diagnostics.callbacks.plot.PlotHistogram"] = Field(alias="_target_")
    "PlotHistogram object from anemoi training diagnostics callbacks."
    sample_idx: int
    "Index of sample to plot, must be inside batch size."
    parameters: list[str]
    "List of parameters to plot."
    precip_and_related_fields: list[str] | None = Field(default=None)
    "List of precipitation related fields, by default None."
    every_n_batches: int | None = Field(default=None)
    "Batch frequency to plot at, by default None."


class PlotEnsSampleSchema(BaseModel):
    target_: Literal["anemoi.training.diagnostics.callbacks.plot_ens.PlotEnsSample"] = Field(alias="_target_")
    "PlotEnsSample object from anemoi training diagnostics callbacks."
    sample_idx: int
    "Index of sample to plot, must be inside batch size."
    parameters: list[str]
    "List of parameters to plot."
    accumulation_levels_plot: list[float]
    "Accumulation levels to plot."
    cmap_accumulation: list[str] | None = Field(default=None)
    "Colors of the accumulation levels. Default to None. Kept for backward compatibility."
    precip_and_related_fields: list[str] | None = Field(default=None)
    "List of precipitation related fields, by default None."
    per_sample: int = Field(example=6)
    "Number of plots per sample, by default 6."
    every_n_batches: int | None = Field(default=None)
    "Batch frequency to plot at, by default None."
    colormaps: dict[str, ColormapSchema] | None = Field(default=None)
    "List of colormaps to use, by default None."
    members: list[int] | None = Field(default=None)
    "List of ensemble members to plot. If None, plots all members."


class PlotEnsLossSchema(BaseModel):
    target_: Literal["anemoi.training.diagnostics.callbacks.plot_ens.PlotLoss"] = Field(alias="_target_")
    "PlotLoss object from anemoi training diagnostics callbacks."
    parameter_groups: dict[str, list[str]]
    "Dictionary with parameter groups with parameter names as key."
    every_n_batches: int | None = Field(default=None)
    "Batch frequency to plot at."


class PlotEnsSpectrumSchema(BaseModel):
    target_: Literal["anemoi.training.diagnostics.callbacks.plot_ens.PlotSpectrum"] = Field(alias="_target_")
    "PlotSpectrum object from anemoi training diagnostics callbacks."
    sample_idx: int
    "Index of sample to plot, must be inside batch size."
    parameters: list[str]
    "List of parameters to plot."
    every_n_batches: int | None = Field(default=None)
    "Batch frequency to plot at, by default None."


class PlotEnsHistogramSchema(BaseModel):
    target_: Literal["anemoi.training.diagnostics.callbacks.plot_ens.PlotHistogram"] = Field(alias="_target_")
    "PlotHistogram object from anemoi training diagnostics callbacks."
    sample_idx: int
    "Index of sample to plot, must be inside batch size."
    parameters: list[str]
    "List of parameters to plot."
    precip_and_related_fields: list[str] | None = Field(default=None)
    "List of precipitation related fields, by default None."
    every_n_batches: int | None = Field(default=None)
    "Batch frequency to plot at, by default None."


class GraphTrainableFeaturesPlotEnsSchema(BaseModel):
    target_: Literal["anemoi.training.diagnostics.callbacks.plot_ens.GraphTrainableFeaturesPlot"] = Field(
        alias="_target_",
    )
    "GraphTrainableFeaturesPlot object from anemoi training diagnostics callbacks."
    every_n_epochs: int | None
    "Epoch frequency to plot at."


PlotCallbacks = Annotated[
    LongRolloutPlotsSchema
    | GraphTrainableFeaturesPlotSchema
    | PlotLossSchema
    | PlotSampleSchema
    | PlotSpectrumSchema
    | PlotHistogramSchema
    | PlotEnsSampleSchema
    | PlotEnsLossSchema
    | PlotEnsSpectrumSchema
    | PlotEnsHistogramSchema
    | GraphTrainableFeaturesPlotEnsSchema,
    Field(discriminator="target_"),
]


class PlottingFrequency(BaseModel):
    batch: PositiveInt = Field(example=750)
    "Frequency of the plotting in number of batches."
    epoch: PositiveInt = Field(example=5)
    "Frequency of the plotting in number of epochs."


class PlotSchema(BaseModel):
    asynchronous: bool
    "Handle plotting tasks without blocking the model training."
    datashader: bool
    "Use Datashader to plot."
    frequency: PlottingFrequency
    "Frequency of the plotting."
    sample_idx: int
    "Index of sample to plot, must be inside batch size."
    parameters: list[str]
    "List of parameters to plot."
    precip_and_related_fields: list[str]
    "List of precipitation related fields from the parameters list."
    colormaps: dict[str, ColormapSchema] = Field(default_factory=dict)
    "List of colormaps to use."
    callbacks: list[PlotCallbacks] = Field(example=[])
    "List of plotting functions to call."


class TimeLimitSchema(BaseModel):
    target_: Literal["anemoi.training.diagnostics.callbacks.stopping.TimeLimit"] = Field(alias="_target_")
    "TimeLimit object from anemoi training diagnostics callbacks."
    limit: int | str
    "Time limit, if int, assumed to be hours, otherwise must be a string with units (e.g. '1h', '30m')."
    record_file: str | None = Field(default=None)
    "File to record the last checkpoint to on exit, if set."


class EarlyStoppingSchema(BaseModel):
    target_: Literal["anemoi.training.diagnostics.callbacks.stopping.EarlyStopping"] = Field(alias="_target_")
    monitor: str = Field(examples=["val_wmse_epoch", "val_wmse/sfc_2t/1"])
    "Metric to monitor"
    min_delta: float = 0.0
    "Minimum change in the monitored quantity to qualify as an improvement."
    patience: int = 3
    "Number of epochs with no improvement after which training will be stopped."
    verbose: bool = False
    "If True, prints a message for each improvement."
    mode: Literal["min", "max"] = "min"
    "One of {'min', 'max'}, changes if minimisation or maximimisation of the metric is 'good'."
    strict: bool = True
    "Whether to crash the training if the monitored quantity is not found."
    check_finite: bool = True
    "Whether to check for NaNs and Infs in the monitored quantity."
    stopping_threshold: float | None = None
    "Stop training immediately once the monitored quantity reaches this threshold."
    divergence_threshold: float | None = None
    "Stop training as soon as the monitored quantity becomes worse than this threshold.."
    check_on_train_epoch_end: bool | None = None
    "Whether to check the stopping criteria at the end of each training epoch."


class Debug(BaseModel):
    anomaly_detection: bool
    "Activate anomaly detection. This will detect and trace back NaNs/Infs, but slow down training."


class CheckpointSchema(BaseModel):
    save_frequency: int | None
    "Frequency at which to save the checkpoints."
    num_models_saved: int
    "Number of model checkpoint to save. Only the last num_models_saved checkpoints will be kept. \
            If set to -1, all checkpoints are kept"


class WandbSchema(BaseModel):
    enabled: bool
    "Use Weights & Biases logger."
    offline: bool
    "Run W&B offline."
    log_model: bool | Literal["all"]
    "Log checkpoints created by ModelCheckpoint as W&B artifacts. \
            If True, checkpoints are logged at the end of training. If 'all', checkpoints are logged during training."
    project: str
    "The name of the project to which this run will belong."
    gradients: bool
    "Whether to log the gradients."
    parameters: bool
    "Whether to log the hyper parameters."
    entity: str | None = None
    "Username or team name where to send runs. This entity must exist before you can send runs there."

    @root_validator(pre=True)
    def clean_entity(cls: type["WandbSchema"], values: dict[str, Any]) -> dict[str, Any]:  # noqa: N805
        if values["enabled"] is False:
            values["entity"] = None
        return values


class MlflowSchema(BaseModel):
    target_: Literal["anemoi.training.diagnostics.mlflow.logger.AnemoiMLflowLogger"] = Field(
        default="anemoi.training.diagnostics.mlflow.logger.AnemoiMLflowLogger",
        alias="_target_",
    )
    enabled: bool
    "Use MLflow logger."
    offline: bool
    "Run MLflow offline. Necessary if no internet access available."
    authentication: bool
    "Whether to authenticate with server or not"
    log_model: bool | Literal["all"] | None = None
    "Log checkpoints created by ModelCheckpoint as MLFlow artifacts. \
            If True, checkpoints are logged at the end of training. If 'all', checkpoints are logged during training."
    tracking_uri: str | None = None
    "Address of local or remote tracking server."
    experiment_name: str
    "Name of experiment."
    project_name: str
    "Name of project."
    system: bool
    "Activate system metrics."
    terminal: bool
    "Log terminal logs to MLflow."
    run_name: str | None
    "Name of run."
    on_resume_create_child: bool
    "Whether to create a child run when resuming a run."
    expand_hyperparams: list[str] = Field(default_factory=lambda: ["config"])
    "Keys to expand within params. Any key being expanded will have lists converted according to `expand_iterables`."
    http_max_retries: PositiveInt = Field(example=35)
    "Specifies the maximum number of retries for MLflow HTTP requests, default 35."
    max_params_length: int = MAX_PARAMS_LENGTH
    "Maximum number of hpParams to be logged with mlflow"
    save_dir: str | None = None
    "Directory to save logs to when offline=True, default=config.hardware.paths.logs.mlflow"

    @root_validator(pre=True)
    def clean_entity(cls: type["MlflowSchema"], values: dict[str, Any]) -> dict[str, Any]:  # noqa: N805
        if values["enabled"] is False:
            values["tracking_uri"] = None
        return values


class AzureMlflowSchema(MlflowSchema):
    target_: Literal["anemoi.training.diagnostics.mlflow.azureml.AnemoiAzureMLflowLogger"] = Field(
        ...,
        alias="_target_",
    )

    # These options are inherited, but either don't't make sense or don't work for Azure
    # so we enforce the required value
    offline: Literal[False]
    terminal: Literal[False]
    # These are specific to Azure
    identity: str | None = None
    "Type of identity to use for logging in with Azure ML."
    resource_group: str | None = None
    "Name of the AzureML resource group"
    workspace_name: str | None = None
    "Name of the AzureML workspace"
    subscription_id: str | None = None
    "AzureML subscription ID"
    azure_log_level: str = "WARNING"
    "Log level for all azure packages (azure-identity, azure-core, etc)"


class TensorboardSchema(BaseModel):
    enabled: bool
    "Use TensorBoard logger."


class LoggingSchema(BaseModel):
    wandb: WandbSchema
    "W&B logging schema."
<<<<<<< HEAD
    mlflow: MlflowSchema
=======
    tensorboard: TensorboardSchema
    "TensorBorad logging schema."
    mlflow: Annotated[MlflowSchema | AzureMlflowSchema, Field(discriminator="target_")]
>>>>>>> 9fc59231
    "MLflow logging schema."
    interval: PositiveInt
    "Logging frequency in batches."

    @model_validator(mode="before")
    def inject_default_target(cls: type["MlflowSchema"], values: dict[str, Any]) -> dict[str, Any]:  # noqa: N805
        mlflow_cfg = OmegaConf.to_container(values.get("mlflow"), resolve=True)
        if mlflow_cfg is not None and isinstance(mlflow_cfg, dict) and "_target_" not in mlflow_cfg:
            mlflow_cfg["_target_"] = "anemoi.training.diagnostics.mlflow.logger.AnemoiMLflowLogger"
            values["mlflow"] = mlflow_cfg
        return values


class MemorySchema(BaseModel):
    enabled: bool = Field(example=False)
    "Enable memory report. Default to false."
    steps: PositiveInt = Field(example=5)
    "Frequency of memory profiling. Default to 5."
    warmup: NonNegativeInt = Field(example=2)
    "Number of step to discard before the profiler starts to record traces. Default to 2."
    extra_plots: bool = Field(example=False)
    "Save plots produced with torch.cuda._memory_viz.profile_plot if available. Default to false."
    trace_rank0_only: bool = Field(example=False)
    "Trace only rank 0 from SLURM_PROC_ID. Default to false."


class Snapshot(BaseModel):
    enabled: bool = Field(example=False)
    "Enable memory snapshot recording. Default to false."
    steps: PositiveInt = Field(example=4)
    "Frequency of snapshot. Default to 4."
    warmup: NonNegativeInt = Field(example=0)
    "Number of step to discard before the profiler starts to record traces. Default to 0."


class Profiling(BaseModel):
    enabled: bool = Field(example=False)
    "Enable component profiler. Default to false."
    verbose: bool | None = None
    "Set to true to include the full list of profiled action or false to keep it concise."


class BenchmarkProfilerSchema(BaseModel):
    memory: MemorySchema = Field(default_factory=lambda: MemorySchema())
    "Schema for memory report containing metrics associated with CPU and GPU memory allocation."
    time: Profiling = Field(default_factory=lambda: Profiling(True))
    "Report with metrics of execution time for certain steps across the code."
    speed: Profiling = Field(default_factory=lambda: Profiling(True))
    "Report with metrics of execution speed at training and validation time."
    system: Profiling = Field(default_factory=lambda: Profiling())
    "Report with metrics of GPU/CPU usage, memory and disk usage and total execution time."
    model_summary: Profiling = Field(default_factory=lambda: Profiling())
    "Table summary of layers and parameters of the model."
    snapshot: Snapshot = Field(default_factory=lambda: Snapshot())
    "Memory snapshot if torch.cuda._record_memory_history is available."


class DiagnosticsSchema(BaseModel):
    plot: PlotSchema | None = None
    "Plot schema."
    callbacks: list = Field(default_factory=list, example=[])
    "Callbacks schema."
    benchmark_profiler: BenchmarkProfilerSchema
    "Benchmark profiler schema for `profile` command."
    debug: Debug
    "Debug schema."
    log: LoggingSchema
    "Log schema."
    enable_progress_bar: bool
    "Activate progress bar."
    print_memory_summary: bool
    "Print the memory summary."
    enable_checkpointing: bool
    "Allow model to save checkpoints."
    checkpoint: dict[str, CheckpointSchema] = Field(default_factory=dict)
    "Checkpoint schema for defined frequency (every_n_minutes, every_n_epochs, ...)."
    check_val_every_n_epoch: PositiveInt = Field(default=1, example=1)
    "Run validation every n epochs."<|MERGE_RESOLUTION|>--- conflicted
+++ resolved
@@ -391,21 +391,10 @@
     "Log level for all azure packages (azure-identity, azure-core, etc)"
 
 
-class TensorboardSchema(BaseModel):
-    enabled: bool
-    "Use TensorBoard logger."
-
-
 class LoggingSchema(BaseModel):
     wandb: WandbSchema
     "W&B logging schema."
-<<<<<<< HEAD
-    mlflow: MlflowSchema
-=======
-    tensorboard: TensorboardSchema
-    "TensorBorad logging schema."
     mlflow: Annotated[MlflowSchema | AzureMlflowSchema, Field(discriminator="target_")]
->>>>>>> 9fc59231
     "MLflow logging schema."
     interval: PositiveInt
     "Logging frequency in batches."
