# (C) Copyright 2024- ECMWF.
#
# This software is licensed under the terms of the Apache Licence Version 2.0
# which can be obtained at http://www.apache.org/licenses/LICENSE-2.0.
# In applying this licence, ECMWF does not waive the privileges and immunities
# granted to it by virtue of its status as an intergovernmental organisation
# nor does it submit to any jurisdiction.
#


import logging
from typing import Annotated
from typing import Any
from typing import Literal

from pydantic import Field
from pydantic import NonNegativeInt
from pydantic import PositiveInt
from pydantic import root_validator

from anemoi.training.diagnostics.mlflow.logger import MAX_PARAMS_LENGTH
from anemoi.utils.schemas import BaseModel

LOGGER = logging.getLogger(__name__)


class GraphTrainableFeaturesPlotSchema(BaseModel):
    target_: Literal["anemoi.training.diagnostics.callbacks.plot.GraphTrainableFeaturesPlot"] = Field(alias="_target_")
    "GraphTrainableFeaturesPlot object from anemoi training diagnostics callbacks."
    every_n_epochs: int | None
    "Epoch frequency to plot at."


class PlotLossSchema(BaseModel):
    target_: Literal["anemoi.training.diagnostics.callbacks.plot.PlotLoss"] = Field(alias="_target_")
    "PlotLoss object from anemoi training diagnostics callbacks."
    parameter_groups: dict[str, list[str]]
    "Dictionary with parameter groups with parameter names as key."
    every_n_batches: int | None = Field(default=None)
    "Batch frequency to plot at."


class MatplotlibColormapSchema(BaseModel):
    target_: Literal["anemoi.training.utils.custom_colormaps.MatplotlibColormap"] = Field(..., alias="_target_")
    "CustomColormap object from anemoi training utils."
    name: str
    "Name of the Matplotlib colormap."
    variables: list[str] | None = Field(default=None)
    "A list of strings representing the variables for which the colormap is used, by default None."


class MatplotlibColormapClevelsSchema(BaseModel):
    target_: Literal["anemoi.training.utils.custom_colormaps.MatplotlibColormapClevels"] = Field(..., alias="_target_")
    "CustomColormap object from anemoi training utils."
    clevels: list
    "The custom color levels for the colormap."
    variables: list[str] | None = Field(default=None)
    "A list of strings representing the variables for which the colormap is used, by default None."


class DistinctipyColormapSchema(BaseModel):
    target_: Literal["anemoi.training.utils.custom_colormaps.DistinctipyColormap"] = Field(..., alias="_target_")
    "CustomColormap object from anemoi training utils."
    n_colors: int
    "The number of colors in the colormap."
    variables: list[str] | None = Field(default=None)
    "A list of strings representing the variables for which the colormap is used, by default None."
    colorblind_type: str | None = Field(default=None)
    "The type of colorblindness to simulate. If None, the default colorblindness from distinctipy is applied."


ColormapSchema = Annotated[
    MatplotlibColormapSchema | MatplotlibColormapClevelsSchema | DistinctipyColormapSchema,
    Field(discriminator="target_"),
]


class LongRolloutPlotsSchema(BaseModel):
    target_: Literal["anemoi.training.diagnostics.callbacks.plot.LongRolloutPlots"] = Field(alias="_target_")
    "LongRolloutPlots object from anemoi training diagnostics callbacks."
    rollout: list[int]
    "Rollout steps to plot at."
    sample_idx: int
    "Index of sample to plot, must be inside batch size."
    parameters: list[str]
    "List of parameters to plot."
    video_rollout: int = Field(example=0)
    "Number of rollout steps for video, by default 0 (no video)."
    accumulation_levels_plot: list[float] | None = Field(default=None)
    "Accumulation levels to plot, by default None."
    cmap_accumulation: list[str] | None = Field(default=None)
    "Colors of the accumulation levels. Default to None. Kept for backward compatibility."
    per_sample: int | None = Field(default=None)
    "Number of plots per sample, by default 6."
    every_n_epochs: int = Field(example=1)
    "Epoch frequency to plot at, by default 1."
    animation_interval: int | None = Field(default=None)
    "Delay between frames in the animation in milliseconds, by default 400."
    colormaps: dict[str, ColormapSchema] | None = Field(default=None)
    "List of colormaps to use, by default None."


class PlotSampleSchema(BaseModel):
    target_: Literal["anemoi.training.diagnostics.callbacks.plot.PlotSample"] = Field(alias="_target_")
    "PlotSample object from anemoi training diagnostics callbacks."
    sample_idx: int
    "Index of sample to plot, must be inside batch size."
    parameters: list[str]
    "List of parameters to plot."
    accumulation_levels_plot: list[float]
    "Accumulation levels to plot."
    cmap_accumulation: list[str] | None = Field(default=None)
    "Colors of the accumulation levels. Default to None. Kept for backward compatibility."
    precip_and_related_fields: list[str] | None = Field(default=None)
    "List of precipitation related fields, by default None."
    per_sample: int = Field(example=6)
    "Number of plots per sample, by default 6."
    every_n_batches: int | None = Field(default=None)
    "Batch frequency to plot at, by default None."
    colormaps: dict[str, ColormapSchema] | None = Field(default=None)
    "List of colormaps to use, by default None."


class PlotSpectrumSchema(BaseModel):
    target_: Literal["anemoi.training.diagnostics.callbacks.plot.PlotSpectrum"] = Field(alias="_target_")
    "PlotSpectrum object from anemoi training diagnostics callbacks."
    sample_idx: int
    "Index of sample to plot, must be inside batch size."
    parameters: list[str]
    "List of parameters to plot."
    every_n_batches: int | None = Field(default=None)
    "Batch frequency to plot at, by default None."


class PlotHistogramSchema(BaseModel):
    target_: Literal["anemoi.training.diagnostics.callbacks.plot.PlotHistogram"] = Field(alias="_target_")
    "PlotHistogram object from anemoi training diagnostics callbacks."
    sample_idx: int
    "Index of sample to plot, must be inside batch size."
    parameters: list[str]
    "List of parameters to plot."
    precip_and_related_fields: list[str] | None = Field(default=None)
    "List of precipitation related fields, by default None."
    every_n_batches: int | None = Field(default=None)
    "Batch frequency to plot at, by default None."


PlotCallbacks = Annotated[
    LongRolloutPlotsSchema
    | GraphTrainableFeaturesPlotSchema
    | PlotLossSchema
    | PlotSampleSchema
    | PlotSpectrumSchema
    | PlotHistogramSchema,
    Field(discriminator="target_"),
]


class PlottingFrequency(BaseModel):
    batch: PositiveInt = Field(example=750)
    "Frequency of the plotting in number of batches."
    epoch: PositiveInt = Field(example=5)
    "Frequency of the plotting in number of epochs."


class PlotSchema(BaseModel):
    asynchronous: bool
    "Handle plotting tasks without blocking the model training."
    datashader: bool
    "Use Datashader to plot."
    frequency: PlottingFrequency
    "Frequency of the plotting."
    sample_idx: int
    "Index of sample to plot, must be inside batch size."
    parameters: list[str]
    "List of parameters to plot."
    precip_and_related_fields: list[str]
    "List of precipitation related fields from the parameters list."
    colormaps: dict[str, ColormapSchema] = Field(default_factory=dict)
    "List of colormaps to use."
    callbacks: list[PlotCallbacks] = Field(example=[])
    "List of plotting functions to call."


class TimeLimitSchema(BaseModel):
    target_: Literal["anemoi.training.diagnostics.callbacks.stopping.TimeLimit"] = Field(alias="_target_")
    "TimeLimit object from anemoi training diagnostics callbacks."
    limit: int | str
    "Time limit, if int, assumed to be hours, otherwise must be a string with units (e.g. '1h', '30m')."
    record_file: str | None = Field(default=None)
    "File to record the last checkpoint to on exit, if set."


class EarlyStoppingSchema(BaseModel):
    target_: Literal["anemoi.training.diagnostics.callbacks.stopping.EarlyStopping"] = Field(alias="_target_")
    monitor: str = Field(examples=["val_wmse_epoch", "val_wmse/sfc_2t/1"])
    "Metric to monitor"
    min_delta: float = 0.0
    "Minimum change in the monitored quantity to qualify as an improvement."
    patience: int = 3
    "Number of epochs with no improvement after which training will be stopped."
    verbose: bool = False
    "If True, prints a message for each improvement."
    mode: Literal["min", "max"] = "min"
    "One of {'min', 'max'}, changes if minimisation or maximimisation of the metric is 'good'."
    strict: bool = True
    "Whether to crash the training if the monitored quantity is not found."
    check_finite: bool = True
    "Whether to check for NaNs and Infs in the monitored quantity."
    stopping_threshold: float | None = None
    "Stop training immediately once the monitored quantity reaches this threshold."
    divergence_threshold: float | None = None
    "Stop training as soon as the monitored quantity becomes worse than this threshold.."
    check_on_train_epoch_end: bool | None = None
    "Whether to check the stopping criteria at the end of each training epoch."


class Debug(BaseModel):
    anomaly_detection: bool
    "Activate anomaly detection. This will detect and trace back NaNs/Infs, but slow down training."


class CheckpointSchema(BaseModel):
    save_frequency: int | None
    "Frequency at which to save the checkpoints."
    num_models_saved: int
    "Number of model checkpoint to save. Only the last num_models_saved checkpoints will be kept. \
            If set to -1, all checkpoints are kept"


class WandbSchema(BaseModel):
    enabled: bool
    "Use Weights & Biases logger."
    offline: bool
    "Run W&B offline."
    log_model: bool | Literal["all"]
    "Log checkpoints created by ModelCheckpoint as W&B artifacts. \
            If True, checkpoints are logged at the end of training. If 'all', checkpoints are logged during training."
    project: str
    "The name of the project to which this run will belong."
    gradients: bool
    "Whether to log the gradients."
    parameters: bool
    "Whether to log the hyper parameters."
    entity: str | None = None
    "Username or team name where to send runs. This entity must exist before you can send runs there."

    @root_validator(pre=True)
    def clean_entity(cls: type["WandbSchema"], values: dict[str, Any]) -> dict[str, Any]:  # noqa: N805
        if values["enabled"] is False:
            values["entity"] = None
        return values


class MlflowSchema(BaseModel):

    enabled: bool
    "Use MLflow logger."
    offline: bool
    "Run MLflow offline. Necessary if no internet access available."
    authentication: bool
    "Whether to authenticate with server or not"
    log_model: bool | Literal["all"] | None = None
    "Log checkpoints created by ModelCheckpoint as MLFlow artifacts. \
            If True, checkpoints are logged at the end of training. If 'all', checkpoints are logged during training."
    tracking_uri: str | None = None
    "Address of local or remote tracking server."
    experiment_name: str
    "Name of experiment."
    project_name: str
    "Name of project."
    system: bool
    "Activate system metrics."
    terminal: bool
    "Log terminal logs to MLflow."
    run_name: str | None
    "Name of run."
    on_resume_create_child: bool
    "Whether to create a child run when resuming a run."
    expand_hyperparams: list[str] = Field(default_factory=lambda: ["config"])
    "Keys to expand within params. Any key being expanded will have lists converted according to `expand_iterables`."
    http_max_retries: PositiveInt = Field(example=35)
    "Specifies the maximum number of retries for MLflow HTTP requests, default 35."
<<<<<<< HEAD
    use_azure: Optional[bool] = False
    "If true, log to azure ml workspace server"
    aml_resource_group: Optional[str] = None
    "If using AML to log with mlflow, name of the resource group"
    aml_workspace_name: Optional[str] = None
    "If using AML to log with mlflow, name of the workspace"
=======
    max_params_length: int = MAX_PARAMS_LENGTH
    "Maximum number of hpParams to be logged with mlflow"

    @root_validator(pre=True)
    def clean_entity(cls: type["MlflowSchema"], values: dict[str, Any]) -> dict[str, Any]:  # noqa: N805
        if values["enabled"] is False:
            values["tracking_uri"] = None
        return values
>>>>>>> b9d77265


class TensorboardSchema(BaseModel):
    enabled: bool
    "Use TensorBoard logger."


class LoggingSchema(BaseModel):
    wandb: WandbSchema
    "W&B logging schema."
    tensorboard: TensorboardSchema
    "TensorBorad logging schema."
    mlflow: MlflowSchema
    "MLflow logging schema."
    interval: PositiveInt
    "Logging frequency in batches."


class MemorySchema(BaseModel):
    enabled: bool = Field(example=False)
    "Enable memory report. Default to false."
    steps: PositiveInt = Field(example=5)
    "Frequency of memory profiling. Default to 5."
    warmup: NonNegativeInt = Field(example=2)
    "Number of step to discard before the profiler starts to record traces. Default to 2."
    extra_plots: bool = Field(example=False)
    "Save plots produced with torch.cuda._memory_viz.profile_plot if available. Default to false."
    trace_rank0_only: bool = Field(example=False)
    "Trace only rank 0 from SLURM_PROC_ID. Default to false."


class Snapshot(BaseModel):
    enabled: bool = Field(example=False)
    "Enable memory snapshot recording. Default to false."
    steps: PositiveInt = Field(example=4)
    "Frequency of snapshot. Default to 4."
    warmup: NonNegativeInt = Field(example=0)
    "Number of step to discard before the profiler starts to record traces. Default to 0."


class Profiling(BaseModel):
    enabled: bool = Field(example=False)
    "Enable component profiler. Default to false."
    verbose: bool | None = None
    "Set to true to include the full list of profiled action or false to keep it concise."


class BenchmarkProfilerSchema(BaseModel):
    memory: MemorySchema = Field(default_factory=lambda: MemorySchema())
    "Schema for memory report containing metrics associated with CPU and GPU memory allocation."
    time: Profiling = Field(default_factory=lambda: Profiling(True))
    "Report with metrics of execution time for certain steps across the code."
    speed: Profiling = Field(default_factory=lambda: Profiling(True))
    "Report with metrics of execution speed at training and validation time."
    system: Profiling = Field(default_factory=lambda: Profiling())
    "Report with metrics of GPU/CPU usage, memory and disk usage and total execution time."
    model_summary: Profiling = Field(default_factory=lambda: Profiling())
    "Table summary of layers and parameters of the model."
    snapshot: Snapshot = Field(default_factory=lambda: Snapshot())
    "Memory snapshot if torch.cuda._record_memory_history is available."


class DiagnosticsSchema(BaseModel):
    plot: PlotSchema | None = None
    "Plot schema."
    callbacks: list = Field(default_factory=list, example=[])
    "Callbacks schema."
    benchmark_profiler: BenchmarkProfilerSchema
    "Benchmark profiler schema for `profile` command."
    debug: Debug
    "Debug schema."
    profiler: bool
    "Activate the pytorch profiler and tensorboard logger."
    log: LoggingSchema
    "Log schema."
    enable_progress_bar: bool
    "Activate progress bar."
    print_memory_summary: bool
    "Print the memory summary."
    enable_checkpointing: bool
    "Allow model to save checkpoints."
    checkpoint: dict[str, CheckpointSchema] = Field(default_factory=dict)
    "Checkpoint schema for defined frequency (every_n_minutes, every_n_epochs, ...)."<|MERGE_RESOLUTION|>--- conflicted
+++ resolved
@@ -281,24 +281,20 @@
     "Keys to expand within params. Any key being expanded will have lists converted according to `expand_iterables`."
     http_max_retries: PositiveInt = Field(example=35)
     "Specifies the maximum number of retries for MLflow HTTP requests, default 35."
-<<<<<<< HEAD
+    max_params_length: int = MAX_PARAMS_LENGTH
+    "Maximum number of hpParams to be logged with mlflow"
     use_azure: Optional[bool] = False
     "If true, log to azure ml workspace server"
     aml_resource_group: Optional[str] = None
     "If using AML to log with mlflow, name of the resource group"
     aml_workspace_name: Optional[str] = None
     "If using AML to log with mlflow, name of the workspace"
-=======
-    max_params_length: int = MAX_PARAMS_LENGTH
-    "Maximum number of hpParams to be logged with mlflow"
 
     @root_validator(pre=True)
     def clean_entity(cls: type["MlflowSchema"], values: dict[str, Any]) -> dict[str, Any]:  # noqa: N805
         if values["enabled"] is False:
             values["tracking_uri"] = None
         return values
->>>>>>> b9d77265
-
 
 class TensorboardSchema(BaseModel):
     enabled: bool
