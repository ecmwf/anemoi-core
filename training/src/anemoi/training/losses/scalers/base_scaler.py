# (C) Copyright 2024 Anemoi contributors.
#
# This software is licensed under the terms of the Apache Licence Version 2.0
# which can be obtained at http://www.apache.org/licenses/LICENSE-2.0.
#
# In applying this licence, ECMWF does not waive the privileges and immunities
# granted to it by virtue of its status as an intergovernmental organisation
# nor does it submit to any jurisdiction.

from __future__ import annotations

import logging
import sys
from abc import ABC
from abc import abstractmethod
from typing import TYPE_CHECKING
from typing import Optional

import torch

from anemoi.training.utils.enums import TensorDim

if TYPE_CHECKING:
    from anemoi.models.interface import AnemoiModelInterface
    from anemoi.training.losses.scaler_tensor import TENSOR_SPEC

if sys.version_info < (3, 11):
    from enum import Enum

    class StrEnum(str, Enum):
        pass

else:
    from enum import StrEnum

LOGGER = logging.getLogger(__name__)


class BaseScaler(ABC):
    """Base class for all loss scalers."""

    scale_dims: tuple[TensorDim, ...]

    def __init__(self, norm: str | None = None) -> None:
        """Initialise BaseScaler.

        Parameters
        ----------
        norm : str, optional
            Type of normalization to apply. Options are None, unit-sum, unit-mean and l1.
        """
        self.norm = norm
        assert norm in [
            None,
            "unit-sum",
            "l1",
            "unit-mean",
        ], f"{self.__class__.__name__}.norm must be one of: None, unit-sum, l1, unit-mean"
        assert self.scale_dims is not None, f"Class {self.__class__.__name__} must define 'scale_dims'"
        if isinstance(self.scale_dims, TensorDim):
            self.scale_dims = (self.scale_dims,)

    @abstractmethod
    def get_scaling_values(self, **kwargs) -> torch.Tensor:
        """Abstract method to get loss scaling."""
        ...

    def normalise(self, values: torch.Tensor) -> torch.Tensor:
        """Normalise the scaler values."""
        if self.norm is None:
            return values

        if self.norm.lower() in ["l1", "unit-sum"]:
            return values / torch.sum(values)

        if self.norm.lower() == "unit-mean":
            return values / torch.mean(values)

        error_msg = f"{self.norm} must be one of: None, unit-sum, l1, unit-mean."
        raise ValueError(error_msg)

    def get_scaling(self) -> TENSOR_SPEC:
        """Get scaler.

        Returns
        -------
        scale_dims : tuple[int, ...]
            Dimensions over which the scalers are applied.
        scaler_values : np.ndarray
            Scaler values
        """
        scaler_values = self.get_scaling_values()
        scaler_values = self.normalise(scaler_values)
        scale_dims = tuple(x.value for x in self.scale_dims)
        return scale_dims, scaler_values


class AvailableCallbacks(StrEnum):
    ON_TRAINING_START = "on_training_start"
    ON_BATCH_START = "on_batch_start"


class BaseUpdatingScaler(BaseScaler):
    """Base class for updating scalers.

    The updating scalers have a variety of callback methods associated with them,
    which are called during the training loop. These methods allow the scalers to
    update their values based on the current state of the model and the training data.

    The callback methods are expected to return a np.ndarray of scaling values,
    which will be normalised. If they return None, the scaler will not update its values.

    Override `get_scaling_values` to provide initial scaling values if needed.
    The default implementation returns an array of ones.
    """

<<<<<<< HEAD
    def initial_scaling_values(self) -> Optional[torch.Tensor]:
        """Get initial scaling values.

        Returns
        -------
        torch.Tensor
            Initial scaling values, default is an array of ones.
        """
        return torch.ones(tuple([1] * len(self.scale_dims)))

=======
>>>>>>> 233928c2
    def on_training_start(self, model: AnemoiModelInterface) -> Optional[torch.Tensor]:  # noqa: ARG002
        """Callback method called at the start of training."""
        LOGGER.debug("%s.on_training_start called.", self.__class__.__name__)

    def on_batch_start(self, model: AnemoiModelInterface) -> Optional[torch.Tensor]:  # noqa: ARG002
        """Callback method called at the start of each batch."""
        LOGGER.debug("%s.on_train_batch_start called.", self.__class__.__name__)

    def get_scaling_values(self, **_kwargs) -> torch.Tensor:
        """Get scaling values based on the initial scaling values callback.

        Returns
        -------
        torch.Tensor
            Scaling values as a torch tensor.
        """
        return torch.ones(tuple([1] * len(self.scale_dims)))

    def get_scaling(self) -> TENSOR_SPEC:
        """Get scaling values based on the initial scaling values callback."""
        scalar_values = self.get_scaling_values()

        scale_dims = tuple(x.value for x in self.scale_dims)
        return scale_dims, scalar_values

    def update_scaling_values(self, callback: AvailableCallbacks, **kwargs) -> TENSOR_SPEC | None:
        """Get scaling values based on the callback.

        Can return None if no scaling updates are available.
        In that case, the scaler should not update its values.

        Parameters
        ----------
        callback : AvailableCallbacks
            The callback method to use for getting the scaling values.
        **kwargs : dict
            Additional keyword arguments to pass to the callback method.

        Returns
        -------
        TENSOR_SPEC | None
            A tuple containing the scale dimensions and the scaler values.
        """
        if not hasattr(self, callback):
            error_msg = f"{self.__class__.__name__} does not have a method {callback}."
            raise ValueError(error_msg)

        scalar_values = getattr(self, callback)(**kwargs)
        if scalar_values is None:
            return None

        scalar_values = self.normalise(scalar_values)
        scale_dims = tuple(x.value for x in self.scale_dims)
        return scale_dims, scalar_values<|MERGE_RESOLUTION|>--- conflicted
+++ resolved
@@ -114,19 +114,6 @@
     The default implementation returns an array of ones.
     """
 
-<<<<<<< HEAD
-    def initial_scaling_values(self) -> Optional[torch.Tensor]:
-        """Get initial scaling values.
-
-        Returns
-        -------
-        torch.Tensor
-            Initial scaling values, default is an array of ones.
-        """
-        return torch.ones(tuple([1] * len(self.scale_dims)))
-
-=======
->>>>>>> 233928c2
     def on_training_start(self, model: AnemoiModelInterface) -> Optional[torch.Tensor]:  # noqa: ARG002
         """Callback method called at the start of training."""
         LOGGER.debug("%s.on_training_start called.", self.__class__.__name__)
