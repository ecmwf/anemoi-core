# (C) Copyright 2024 Anemoi contributors.
#
# This software is licensed under the terms of the Apache Licence Version 2.0
# which can be obtained at http://www.apache.org/licenses/LICENSE-2.0.
#
# In applying this licence, ECMWF does not waive the privileges and immunities
# granted to it by virtue of its status as an intergovernmental organisation
# nor does it submit to any jurisdiction.

from __future__ import annotations

import logging
import sys
from abc import ABC
from abc import abstractmethod
from typing import TYPE_CHECKING
from typing import Optional

import torch

from anemoi.training.utils.enums import TensorDim

if TYPE_CHECKING:
    from anemoi.models.interface import AnemoiModelInterface
    from anemoi.training.losses.scaler_tensor import TENSOR_SPEC

if sys.version_info < (3, 11):
    from enum import Enum

    class StrEnum(str, Enum):
        pass

else:
    from enum import StrEnum

LOGGER = logging.getLogger(__name__)


class BaseScaler(ABC):
    """Base class for all loss scalers."""

    scale_dims: tuple[TensorDim, ...]

    def __init__(self, norm: str | None = None) -> None:
        """Initialise BaseScaler.

        Parameters
        ----------
        norm : str, optional
            Type of normalization to apply. Options are None, unit-sum, unit-mean and l1.
        """
        self.norm = norm
        assert norm in [
            None,
            "unit-sum",
            "l1",
            "unit-mean",
        ], f"{self.__class__.__name__}.norm must be one of: None, unit-sum, l1, unit-mean"
        assert self.scale_dims is not None, f"Class {self.__class__.__name__} must define 'scale_dims'"
        if isinstance(self.scale_dims, TensorDim):
            self.scale_dims = (self.scale_dims,)

    @abstractmethod
    def get_scaling_values(self, **kwargs) -> torch.Tensor:
        """Abstract method to get loss scaling."""
        ...

    def normalise(self, values: torch.Tensor) -> torch.Tensor:
        """Normalise the scaler values."""
        if self.norm is None:
            return values

        if self.norm.lower() in ["l1", "unit-sum"]:
            return values / torch.sum(values)

        if self.norm.lower() == "unit-mean":
            return values / torch.mean(values)

        error_msg = f"{self.norm} must be one of: None, unit-sum, l1, unit-mean."
        raise ValueError(error_msg)

    def get_scaling(self) -> TENSOR_SPEC:
        """Get scaler.

        Returns
        -------
        scale_dims : tuple[int, ...]
            Dimensions over which the scalers are applied.
        scaler_values : np.ndarray
            Scaler values
        """
        scaler_values = self.get_scaling_values()
        scaler_values = self.normalise(scaler_values)
        scale_dims = tuple(x.value for x in self.scale_dims)
        return scale_dims, scaler_values


class AvailableCallbacks(StrEnum):
    ON_TRAINING_START = "on_training_start"
    ON_BATCH_START = "on_batch_start"


class BaseUpdatingScaler(BaseScaler):
    """Base class for updating scalers.

    The updating scalers have a variety of callback methods associated with them,
    which are called during the training loop. These methods allow the scalers to
    update their values based on the current state of the model and the training data.

    The callback methods are expected to return a np.ndarray of scaling values,
    which will be normalised. If they return None, the scaler will not update its values.

    Override `get_scaling_values` to provide initial scaling values if needed.
    The default implementation returns an array of ones.
    """

<<<<<<< HEAD
    def on_training_start(self, model: AnemoiModelInterface) -> np.ndarray | None:  # noqa: ARG002
=======
    def initial_scaling_values(self) -> Optional[torch.Tensor]:
        """Get initial scaling values.

        Returns
        -------
        torch.Tensor
            Initial scaling values, default is an array of ones.
        """
        return torch.ones(tuple([1] * len(self.scale_dims)))

    def on_training_start(self, model: AnemoiModelInterface) -> Optional[torch.Tensor]:  # noqa: ARG002
>>>>>>> 3db8a6d8
        """Callback method called at the start of training."""
        LOGGER.debug("%s.on_training_start called.", self.__class__.__name__)

    def on_batch_start(self, model: AnemoiModelInterface) -> Optional[torch.Tensor]:  # noqa: ARG002
        """Callback method called at the start of each batch."""
        LOGGER.debug("%s.on_train_batch_start called.", self.__class__.__name__)

    def get_scaling_values(self, **_kwargs) -> torch.Tensor:
        """Get scaling values based on the initial scaling values callback.

        Returns
        -------
        torch.Tensor
            Scaling values as a torch tensor.
        """
        return np.ones(tuple([1] * len(self.scale_dims)))

    def get_scaling(self) -> TENSOR_SPEC:
        """Get scaling values based on the initial scaling values callback."""
        scalar_values = self.get_scaling_values()

        scale_dims = tuple(x.value for x in self.scale_dims)
        return scale_dims, scalar_values

    def update_scaling_values(self, callback: AvailableCallbacks, **kwargs) -> TENSOR_SPEC | None:
        """Get scaling values based on the callback.

        Can return None if no scaling updates are available.
        In that case, the scaler should not update its values.

        Parameters
        ----------
        callback : AvailableCallbacks
            The callback method to use for getting the scaling values.
        **kwargs : dict
            Additional keyword arguments to pass to the callback method.

        Returns
        -------
        TENSOR_SPEC | None
            A tuple containing the scale dimensions and the scaler values.
        """
        if not hasattr(self, callback):
            error_msg = f"{self.__class__.__name__} does not have a method {callback}."
            raise ValueError(error_msg)

        scalar_values = getattr(self, callback)(**kwargs)
        if scalar_values is None:
            return None

        scalar_values = self.normalise(scalar_values)
        scale_dims = tuple(x.value for x in self.scale_dims)
        return scale_dims, scalar_values<|MERGE_RESOLUTION|>--- conflicted
+++ resolved
@@ -114,21 +114,7 @@
     The default implementation returns an array of ones.
     """
 
-<<<<<<< HEAD
-    def on_training_start(self, model: AnemoiModelInterface) -> np.ndarray | None:  # noqa: ARG002
-=======
-    def initial_scaling_values(self) -> Optional[torch.Tensor]:
-        """Get initial scaling values.
-
-        Returns
-        -------
-        torch.Tensor
-            Initial scaling values, default is an array of ones.
-        """
-        return torch.ones(tuple([1] * len(self.scale_dims)))
-
     def on_training_start(self, model: AnemoiModelInterface) -> Optional[torch.Tensor]:  # noqa: ARG002
->>>>>>> 3db8a6d8
         """Callback method called at the start of training."""
         LOGGER.debug("%s.on_training_start called.", self.__class__.__name__)
 
@@ -144,7 +130,7 @@
         torch.Tensor
             Scaling values as a torch tensor.
         """
-        return np.ones(tuple([1] * len(self.scale_dims)))
+        return torch.ones(tuple([1] * len(self.scale_dims)))
 
     def get_scaling(self) -> TENSOR_SPEC:
         """Get scaling values based on the initial scaling values callback."""
