--- conflicted
+++ resolved
@@ -10,12 +10,8 @@
 
 import logging
 
-<<<<<<< HEAD
 import torch
-=======
-import numpy as np
 from torch_geometric.data import HeteroData
->>>>>>> f6c0214a
 
 from anemoi.training.losses.scalers.base_scaler import BaseScaler
 from anemoi.training.utils.enums import TensorDim
