--- conflicted
+++ resolved
@@ -38,13 +38,8 @@
         super().__init__(norm=norm)
         del kwargs
 
-<<<<<<< HEAD
-    def on_train_batch_start(self, model: AnemoiModelInterface) -> torch.Tensor | None:
+    def on_batch_start(self, model: AnemoiModelInterface) -> torch.Tensor | None:
         """Update loss scaling.
-=======
-    def on_training_start(self, model: AnemoiModelInterface) -> None | torch.Tensor:
-        """Get loss scaling.
->>>>>>> 233928c2
 
         Get  mask multiplying NaN locations with zero.
         At this stage, returns a loss slicing mask with all values set to 1.
@@ -60,13 +55,5 @@
                 else:
                     # multiply the masks together
                     loss_weights_mask = loss_weights_mask * pre_processor.loss_mask_training
-<<<<<<< HEAD
 
-        return loss_weights_mask
-
-    def on_valid_batch_start(self, model: AnemoiModelInterface) -> torch.Tensor | None:
-        """Update loss scaling for validation batch."""
-        return self.on_train_batch_start(model)
-=======
-        return loss_weights_mask
->>>>>>> 233928c2
+        return loss_weights_mask