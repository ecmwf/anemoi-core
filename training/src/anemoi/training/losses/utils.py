# (C) Copyright 2024- Anemoi contributors.
#
# This software is licensed under the terms of the Apache Licence Version 2.0
# which can be obtained at http://www.apache.org/licenses/LICENSE-2.0.
#
# In applying this licence, ECMWF does not waive the privileges and immunities
# granted to it by virtue of its status as an intergovernmental organisation
# nor does it submit to any jurisdiction.


from __future__ import annotations

import logging
from typing import TYPE_CHECKING

from anemoi.training.utils.enums import TensorDim

if TYPE_CHECKING:
    from anemoi.models.data_indices.collection import IndexCollection
    from anemoi.training.losses.base import BaseLoss

LOGGER = logging.getLogger(__name__)


<<<<<<< HEAD
def print_variable_scaling(loss: BaseLoss, data_indices: IndexCollection) -> dict[str, float]:
    """
    Log the final variable scaling for each variable in the model and return the scaling values.
=======
def print_variable_scaling(loss: BaseLoss, data_indices: IndexCollection) -> None:
    """Log the final variable scaling for each variable in the model.
>>>>>>> 45f6e151

    Parameters
    ----------
    loss : BaseLoss
        Loss function to get the variable scaling from.
    data_indices : IndexCollection
        Index collection to get the variable names from.

    Returns
    -------
    Dict[str, float]
        Dictionary mapping variable names to their scaling values.
    """
    variable_scaling = loss.scaler.subset_by_dim(TensorDim.VARIABLE.value).get_scaler(len(TensorDim)).squeeze()
    log_text = "Final Variable Scaling: "
    scaling_values = {}

    for idx, name in enumerate(data_indices.internal_model.output.name_to_index.keys()):
        value = float(variable_scaling[idx])
        log_text += f"{name}: {value:.4g}, "
        scaling_values[name] = value

    LOGGER.debug(log_text)
    return scaling_values<|MERGE_RESOLUTION|>--- conflicted
+++ resolved
@@ -22,14 +22,8 @@
 LOGGER = logging.getLogger(__name__)
 
 
-<<<<<<< HEAD
-def print_variable_scaling(loss: BaseLoss, data_indices: IndexCollection) -> dict[str, float]:
-    """
-    Log the final variable scaling for each variable in the model and return the scaling values.
-=======
 def print_variable_scaling(loss: BaseLoss, data_indices: IndexCollection) -> None:
     """Log the final variable scaling for each variable in the model.
->>>>>>> 45f6e151
 
     Parameters
     ----------
