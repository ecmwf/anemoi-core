# (C) Copyright 2024 Anemoi contributors.
#
# This software is licensed under the terms of the Apache Licence Version 2.0
# which can be obtained at http://www.apache.org/licenses/LICENSE-2.0.
#
# In applying this licence, ECMWF does not waive the privileges and immunities
# granted to it by virtue of its status as an intergovernmental organisation
# nor does it submit to any jurisdiction.


from __future__ import annotations

import logging
from typing import TYPE_CHECKING

import torch

from anemoi.training.losses.base import FunctionalLoss

if TYPE_CHECKING:
    from torch.distributed.distributed_c10d import ProcessGroup

LOGGER = logging.getLogger(__name__)


class MAELoss(FunctionalLoss):
    """MAE loss."""

    name: str = "mae"

<<<<<<< HEAD
    def __init__(
        self,
        node_weights: torch.Tensor,
        ignore_nans: bool = False,
        **kwargs,
    ) -> None:
        """Node- and feature weighted MAE Loss.

        Also known as the Weighted L1 loss.

        Parameters
        ----------
        node_weights : torch.Tensor of shape (N, )
            Weight of each node in the loss function
        ignore_nans : bool, optional
            Allow nans in the loss and apply methods ignoring nans for measuring the loss, by default False

        """
        super().__init__(
            node_weights=node_weights,
            ignore_nans=ignore_nans,
            **kwargs,
        )

    def forward(
        self,
        pred: torch.Tensor,
        target: torch.Tensor,
        squash: bool = True,
        scalar_indices: tuple[int, ...] | None = None,
        without_scalars: list[str] | list[int] | None = None,
        grid_shard_slice: slice | None = None,
        group: ProcessGroup | None = None,
    ) -> torch.Tensor:
        """Calculates the lat-weighted MAE loss.
=======
    def calculate_difference(self, pred: torch.Tensor, target: torch.Tensor) -> torch.Tensor:
        """Calculate the MAE loss.
>>>>>>> 8c4c9931

        Parameters
        ----------
        pred : torch.Tensor
            Prediction tensor, shape (bs, ensemble, lat*lon, n_outputs)
        target : torch.Tensor
            Target tensor, shape (bs, ensemble, lat*lon, n_outputs)
<<<<<<< HEAD
        squash : bool, optional
            Average last dimension, by default True
        scalar_indices: tuple[int,...], optional
            Indices to subset the calculated scalar with, by default None
        without_scalars: list[str] | list[int] | None, optional
            list of scalars to exclude from scaling. Can be list of names or dimensions to exclude.
            By default None
        grid_shard_slice: slice, optional
            Slice of this gpus grid shard if sharded, by default None
        group: ProcessGroup, optional
            Distributed group, by default None

=======
>>>>>>> 8c4c9931

        Returns
        -------
        torch.Tensor
            MAE loss
        """
<<<<<<< HEAD
        out = torch.abs(pred - target)
        out = self.scale(out, scalar_indices, without_scalars=without_scalars)
        return self.scale_by_node_weights(out, squash, grid_shard_slice, group)
=======
        return torch.abs(pred - target)
>>>>>>> 8c4c9931
<|MERGE_RESOLUTION|>--- conflicted
+++ resolved
@@ -11,14 +11,10 @@
 from __future__ import annotations
 
 import logging
-from typing import TYPE_CHECKING
 
 import torch
 
 from anemoi.training.losses.base import FunctionalLoss
-
-if TYPE_CHECKING:
-    from torch.distributed.distributed_c10d import ProcessGroup
 
 LOGGER = logging.getLogger(__name__)
 
@@ -28,46 +24,8 @@
 
     name: str = "mae"
 
-<<<<<<< HEAD
-    def __init__(
-        self,
-        node_weights: torch.Tensor,
-        ignore_nans: bool = False,
-        **kwargs,
-    ) -> None:
-        """Node- and feature weighted MAE Loss.
-
-        Also known as the Weighted L1 loss.
-
-        Parameters
-        ----------
-        node_weights : torch.Tensor of shape (N, )
-            Weight of each node in the loss function
-        ignore_nans : bool, optional
-            Allow nans in the loss and apply methods ignoring nans for measuring the loss, by default False
-
-        """
-        super().__init__(
-            node_weights=node_weights,
-            ignore_nans=ignore_nans,
-            **kwargs,
-        )
-
-    def forward(
-        self,
-        pred: torch.Tensor,
-        target: torch.Tensor,
-        squash: bool = True,
-        scalar_indices: tuple[int, ...] | None = None,
-        without_scalars: list[str] | list[int] | None = None,
-        grid_shard_slice: slice | None = None,
-        group: ProcessGroup | None = None,
-    ) -> torch.Tensor:
-        """Calculates the lat-weighted MAE loss.
-=======
     def calculate_difference(self, pred: torch.Tensor, target: torch.Tensor) -> torch.Tensor:
         """Calculate the MAE loss.
->>>>>>> 8c4c9931
 
         Parameters
         ----------
@@ -75,31 +33,10 @@
             Prediction tensor, shape (bs, ensemble, lat*lon, n_outputs)
         target : torch.Tensor
             Target tensor, shape (bs, ensemble, lat*lon, n_outputs)
-<<<<<<< HEAD
-        squash : bool, optional
-            Average last dimension, by default True
-        scalar_indices: tuple[int,...], optional
-            Indices to subset the calculated scalar with, by default None
-        without_scalars: list[str] | list[int] | None, optional
-            list of scalars to exclude from scaling. Can be list of names or dimensions to exclude.
-            By default None
-        grid_shard_slice: slice, optional
-            Slice of this gpus grid shard if sharded, by default None
-        group: ProcessGroup, optional
-            Distributed group, by default None
-
-=======
->>>>>>> 8c4c9931
 
         Returns
         -------
         torch.Tensor
             MAE loss
         """
-<<<<<<< HEAD
-        out = torch.abs(pred - target)
-        out = self.scale(out, scalar_indices, without_scalars=without_scalars)
-        return self.scale_by_node_weights(out, squash, grid_shard_slice, group)
-=======
-        return torch.abs(pred - target)
->>>>>>> 8c4c9931
+        return torch.abs(pred - target)