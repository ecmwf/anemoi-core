# (C) Copyright 2024 Anemoi contributors.
#
# This software is licensed under the terms of the Apache Licence Version 2.0
# which can be obtained at http://www.apache.org/licenses/LICENSE-2.0.
#
# In applying this licence, ECMWF does not waive the privileges and immunities
# granted to it by virtue of its status as an intergovernmental organisation
# nor does it submit to any jurisdiction.

from __future__ import annotations

import functools
from typing import TYPE_CHECKING
from typing import Any

from omegaconf import DictConfig

from anemoi.training.losses.utils import ScaleTensor
from anemoi.training.losses.weightedloss import BaseWeightedLoss
from anemoi.training.train.forecaster import GraphForecaster

if TYPE_CHECKING:
<<<<<<< HEAD
    import torch
=======
    from collections.abc import Callable

>>>>>>> 2732877c


class CombinedLoss(BaseWeightedLoss):
    """Combined Loss function."""

    _initial_set_scalar: bool = False

    def __init__(
        self,
        *extra_losses: dict[str, Any] | Callable,
        loss_weights: tuple[int, ...] | None = None,
        losses: tuple[dict[str, Any] | Callable] | None = None,
        **kwargs,
    ):
        """Combined loss function.

        Allows multiple losses to be combined into a single loss function,
        and the components weighted.

        If a sub loss function requires additional weightings or code created tensors,
        that must be `included_` for this function, and then controlled by the underlying
        loss function configuration.

        Parameters
        ----------
        losses: tuple[dict[str, Any]| Callable]
            Tuple of losses to initialise with `GraphForecaster.get_loss_function`.
            Allows for kwargs to be passed, and weighings controlled.
            If a loss should only have some of the scalars, set `scalars` in the loss config.
            If no scalars are set, all scalars will be included.
        *extra_losses: dict[str, Any] | Callable
            Additional arg form of losses to include in the combined loss.
        loss_weights : optional, tuple[int, ...] | None
            Weights of each loss function in the combined loss.
            Must be the same length as the number of losses.
            If None, all losses are weighted equally.
            by default None.
        kwargs: Any
            Additional arguments to pass to the loss functions

        Examples
        --------
        >>> CombinedLoss(
                {"_target_": "anemoi.training.losses.mse.WeightedMSELoss"},
                loss_weights=(1.0,),
                node_weights=node_weights
            )
        --------
        >>> CombinedLoss(
                losses = [anemoi.training.losses.mse.WeightedMSELoss],
                loss_weights=(1.0,),
                node_weights=node_weights
            )
        Or from the config,

        ```
        training_loss:
            _target_: anemoi.training.losses.combined.CombinedLoss
            losses:
                - _target_: anemoi.training.losses.mse.WeightedMSELoss
                - _target_: anemoi.training.losses.mae.WeightedMAELoss
            scalars: ['*']
            loss_weights: [1.0, 0.6]
        ```

        ```
        training_loss:
            _target_: anemoi.training.losses.combined.CombinedLoss
            losses:
                - _target_: anemoi.training.losses.mse.WeightedMSELoss
                  scalars: ['ocean']
                - _target_: anemoi.training.losses.mae.WeightedMAELoss
                  scalars: ['atmosphere']
            scalars: ['*']
            loss_weights: [1.0, 1.0]
        ```
        """
        super().__init__(node_weights=None)

        self.losses: list[BaseWeightedLoss] = []
        self._loss_scalar_specification: dict[int, list[str]] = {}

        losses = (*(losses or []), *extra_losses)
        if loss_weights is None:
            loss_weights = (1.0,) * len(losses)

        assert len(losses) == len(loss_weights), "Number of losses and weights must match"
        assert len(losses) > 0, "At least one loss must be provided"

        for i, loss in enumerate(losses):
            self._loss_scalar_specification[i] = loss.pop("scalars", ["*"])

            self.losses.append(
                (
                    GraphForecaster.get_loss_function(loss, scalars={}, **dict(kwargs))
                    if isinstance(loss, (DictConfig, dict))
                    else loss(**kwargs)
                ),
            )
            self.add_module(self.losses[-1].name + str(i), self.losses[-1])
        self.loss_weights = loss_weights

    def forward(
        self,
        pred: torch.Tensor,
        target: torch.Tensor,
        **kwargs,
    ) -> torch.Tensor:
        """Calculates the combined loss.

        Parameters
        ----------
        pred : torch.Tensor
            Prediction tensor, shape (bs, ensemble, lat*lon, n_outputs)
        target : torch.Tensor
            Target tensor, shape (bs, ensemble, lat*lon, n_outputs)
        kwargs: Any
            Additional arguments to pass to the loss functions
            Will be passed to all loss functions

        Returns
        -------
        torch.Tensor
            Combined loss
        """
        loss = None
        for i, loss_fn in enumerate(self.losses):
            if loss is not None:
                loss += self.loss_weights[i] * loss_fn(pred, target, **kwargs)
            else:
                loss = self.loss_weights[i] * loss_fn(pred, target, **kwargs)
        return loss

    @property
    def name(self) -> str:
        return "combined_" + "_".join(getattr(loss, "name", loss.__class__.__name__.lower()) for loss in self.losses)

    @property
    def scalar(self) -> ScaleTensor:
        """Get union of underlying scalars."""
        scalars = {}
        for loss in self.losses:
            scalars.update(loss.scalar.tensors)
        return ScaleTensor(scalars)

    @scalar.setter
    def scalar(self, _: Any) -> None:
        """Set underlying loss scalars."""
        if not self._initial_set_scalar:  # Allow parent class to 'initialise' the scalar
            self._initial_set_scalar = True
            return
        excep_msg = "Cannot set `CombinedLoss` scalar directly, use `add_scalar` or `update_scalar`."
        raise AttributeError(excep_msg)

    @functools.wraps(ScaleTensor.add_scalar, assigned=("__doc__", "__annotations__"))
    def add_scalar(self, dimension: int | tuple[int], scalar: torch.Tensor, *, name: str | None = None) -> None:
        for i, spec in self._loss_scalar_specification.items():
            if "*" in spec or name in spec:
                self.losses[i].scalar.add_scalar(dimension, scalar, name=name)

    @functools.wraps(ScaleTensor.update_scalar, assigned=("__doc__", "__annotations__"))
    def update_scalar(self, name: str, scalar: torch.Tensor, *, override: bool = False) -> None:
        for i, spec in self._loss_scalar_specification.items():
            if "*" in spec or name in spec:
                self.losses[i].scalar.update_scalar(name, scalar=scalar, override=override)<|MERGE_RESOLUTION|>--- conflicted
+++ resolved
@@ -20,12 +20,9 @@
 from anemoi.training.train.forecaster import GraphForecaster
 
 if TYPE_CHECKING:
-<<<<<<< HEAD
-    import torch
-=======
     from collections.abc import Callable
 
->>>>>>> 2732877c
+    import torch
 
 
 class CombinedLoss(BaseWeightedLoss):
@@ -51,12 +48,12 @@
 
         Parameters
         ----------
-        losses: tuple[dict[str, Any]| Callable]
+        losses: tuple[dict[str, Any]]
             Tuple of losses to initialise with `GraphForecaster.get_loss_function`.
             Allows for kwargs to be passed, and weighings controlled.
             If a loss should only have some of the scalars, set `scalars` in the loss config.
             If no scalars are set, all scalars will be included.
-        *extra_losses: dict[str, Any] | Callable
+        *extra_losses: dict[str, Any]
             Additional arg form of losses to include in the combined loss.
         loss_weights : optional, tuple[int, ...] | None
             Weights of each loss function in the combined loss.
