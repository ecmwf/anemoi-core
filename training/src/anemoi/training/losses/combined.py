# (C) Copyright 2024 Anemoi contributors.
#
# This software is licensed under the terms of the Apache Licence Version 2.0
# which can be obtained at http://www.apache.org/licenses/LICENSE-2.0.
#
# In applying this licence, ECMWF does not waive the privileges and immunities
# granted to it by virtue of its status as an intergovernmental organisation
# nor does it submit to any jurisdiction.

from __future__ import annotations

<<<<<<< HEAD
=======
import functools
from collections.abc import Callable
>>>>>>> 3a1975d1
from typing import TYPE_CHECKING
from typing import Any

from omegaconf import DictConfig

<<<<<<< HEAD
from anemoi.training.losses.loss import get_loss_function
=======
from anemoi.training.losses.utils import ScaleTensor
from anemoi.training.losses.weightedloss import BaseWeightedLoss
from anemoi.training.train.forecaster import GraphForecaster
>>>>>>> 3a1975d1

if TYPE_CHECKING:
    import torch


class CombinedLoss(BaseWeightedLoss):
    """Combined Loss function."""

    _initial_set_scalar: bool = False

    def __init__(
        self,
        *extra_losses: dict[str, Any] | Callable | BaseWeightedLoss,
        loss_weights: tuple[int, ...] | None = None,
        losses: tuple[dict[str, Any] | Callable | BaseWeightedLoss] | None = None,
        **kwargs,
    ):
        """Combined loss function.

        Allows multiple losses to be combined into a single loss function,
        and the components weighted.

        As the losses are designed for use within the context of the
        anemoi-training configuration, `losses` work best as a dictionary.

        If `losses` is a `tuple[dict]`, the `scalars` key will be extracted
        before being passed to `get_loss_function`, and the `scalars` defined
        in each loss only applied to the respective loss. Thereby `scalars`
        added to this class will be routed correctly.
        If `losses` is a `tuple[Callable]`, all `scalars` added to this class
        will be added to all underlying losses.
        And if `losses` is a `tuple[WeightedLoss]`, no scalars added to
        this class will be added to the underlying losses, as it is
        assumed that will be done by the parent function.

        Parameters
        ----------
<<<<<<< HEAD
        losses: tuple[dict[str, Any]| Callable]
            Tuple of losses to initialise with `get_loss_function`.
            Allows for kwargs to be passed, and weighings controlled.
        *extra_losses: dict[str, Any] | Callable
=======
        losses: tuple[dict[str, Any] | Callable | BaseWeightedLoss],
            if a `tuple[dict]`:
                Tuple of losses to initialise with `GraphForecaster.get_loss_function`.
                Allows for kwargs to be passed, and weighings controlled.
                If a loss should only have some of the scalars, set `scalars` in the loss config.
                If no scalars are set, all scalars added to this class will be included.
            if a `tuple[Callable]`:
                Will be called with `kwargs`, and all scalars added to this class added.
            if a `tuple[BaseWeightedLoss]`:
                Added to the loss function, and no scalars passed through.
        *extra_losses: dict[str, Any]  | Callable | BaseWeightedLoss],
>>>>>>> 3a1975d1
            Additional arg form of losses to include in the combined loss.
        loss_weights : optional, tuple[int, ...] | None
            Weights of each loss function in the combined loss.
            Must be the same length as the number of losses.
            If None, all losses are weighted equally.
            by default None.
        kwargs: Any
            Additional arguments to pass to the loss functions, if not Loss.

        Examples
        --------
        >>> CombinedLoss(
<<<<<<< HEAD
                {"__target__": "anemoi.training.losses.mse.MSELoss"},
=======
                {"_target_": "anemoi.training.losses.mse.WeightedMSELoss"},
                loss_weights=(1.0,),
                node_weights=node_weights
            )
        >>> CombinedLoss(
                {"_target_": "anemoi.training.losses.mse.WeightedMSELoss", "scalars":['scalar_1']},
>>>>>>> 3a1975d1
                loss_weights=(1.0,),
            )
            CombinedLoss.add_scalar(name = 'scalar_1', ...)
            # Only added to the `WeightedMSELoss` if specified in it's `scalars`.
        --------
        >>> CombinedLoss(
                losses = [anemoi.training.losses.mse.MSELoss],
                loss_weights=(1.0,),
            )
        Or from the config,

        ```
        training_loss:
            _target_: anemoi.training.losses.combined.CombinedLoss
            losses:
<<<<<<< HEAD
                - __target__: anemoi.training.losses.mse.MSELoss
                - __target__: anemoi.training.losses.mae.MAELoss
            scalers: ['variable']
            loss_weights: [1.0,0.5]
=======
                - _target_: anemoi.training.losses.mse.WeightedMSELoss
                - _target_: anemoi.training.losses.mae.WeightedMAELoss
            scalars: ['*']
            loss_weights: [1.0, 0.6]
            # All scalars passed to this class will be added to each underlying loss
        ```

        ```
        training_loss:
            _target_: anemoi.training.losses.combined.CombinedLoss
            losses:
                - _target_: anemoi.training.losses.mse.WeightedMSELoss
                  scalers: ['variable']
                - _target_: anemoi.training.losses.mae.WeightedMAELoss
                  scalers: ['loss_weights_mask']
            scalers: ['*']
            loss_weights: [1.0, 1.0]
            # Only the specified scalers will be added to each loss
>>>>>>> 3a1975d1
        ```
        """
        super().__init__(node_weights=None)

        self.losses: list[BaseWeightedLoss] = []
        self._loss_scalar_specification: dict[int, list[str]] = {}

        losses = (*(losses or []), *extra_losses)
        if loss_weights is None:
            loss_weights = (1.0,) * len(losses)

        assert len(losses) == len(loss_weights), "Number of losses and weights must match"
        assert len(losses) > 0, "At least one loss must be provided"

<<<<<<< HEAD
        self.losses = [
            get_loss_function(loss, **kwargs) if isinstance(loss, dict) else loss(**kwargs) for loss in losses
        ]
=======
        for i, loss in enumerate(losses):

            if isinstance(loss, (DictConfig, dict)):
                self._loss_scalar_specification[i] = loss.pop("scalars", ["*"])
                self.losses.append(GraphForecaster.get_loss_function(loss, scalars={}, **dict(kwargs)))
            elif isinstance(loss, Callable):
                self._loss_scalar_specification[i] = ["*"]
                self.losses.append(loss(**kwargs))
            else:
                self._loss_scalar_specification[i] = []
                self.losses.append(loss)

            self.add_module(self.losses[-1].name + str(i), self.losses[-1])
>>>>>>> 3a1975d1
        self.loss_weights = loss_weights

    def forward(
        self,
        pred: torch.Tensor,
        target: torch.Tensor,
        **kwargs,
    ) -> torch.Tensor:
        """Calculates the combined loss.

        Parameters
        ----------
        pred : torch.Tensor
            Prediction tensor, shape (bs, ensemble, lat*lon, n_outputs)
        target : torch.Tensor
            Target tensor, shape (bs, ensemble, lat*lon, n_outputs)
        kwargs: Any
            Additional arguments to pass to the loss functions
            Will be passed to all loss functions

        Returns
        -------
        torch.Tensor
            Combined loss
        """
        loss = None
        for i, loss_fn in enumerate(self.losses):
            if loss is not None:
                loss += self.loss_weights[i] * loss_fn(pred, target, **kwargs)
            else:
                loss = self.loss_weights[i] * loss_fn(pred, target, **kwargs)
<<<<<<< HEAD
        return loss
=======
        return loss

    @property
    def name(self) -> str:
        return "combined_" + "_".join(getattr(loss, "name", loss.__class__.__name__.lower()) for loss in self.losses)

    @property
    def scalar(self) -> ScaleTensor:
        """Get union of underlying scalars."""
        scalars = {}
        for loss in self.losses:
            scalars.update(loss.scalar.tensors)
        return ScaleTensor(scalars)

    @scalar.setter
    def scalar(self, _: Any) -> None:
        """Set underlying loss scalars."""
        if not self._initial_set_scalar:  # Allow parent class to 'initialise' the scalar
            self._initial_set_scalar = True
            return
        excep_msg = "Cannot set `CombinedLoss` scalar directly, use `add_scalar` or `update_scalar`."
        raise AttributeError(excep_msg)

    @functools.wraps(ScaleTensor.add_scalar, assigned=("__doc__", "__annotations__"))
    def add_scalar(self, dimension: int | tuple[int], scalar: torch.Tensor, *, name: str | None = None) -> None:
        for i, spec in self._loss_scalar_specification.items():
            if "*" in spec or name in spec:
                self.losses[i].scalar.add_scalar(dimension, scalar, name=name)

    @functools.wraps(ScaleTensor.update_scalar, assigned=("__doc__", "__annotations__"))
    def update_scalar(self, name: str, scalar: torch.Tensor, *, override: bool = False) -> None:
        for i, spec in self._loss_scalar_specification.items():
            if "*" in spec or name in spec:
                self.losses[i].scalar.update_scalar(name, scalar=scalar, override=override)
>>>>>>> 3a1975d1
<|MERGE_RESOLUTION|>--- conflicted
+++ resolved
@@ -9,23 +9,15 @@
 
 from __future__ import annotations
 
-<<<<<<< HEAD
-=======
-import functools
 from collections.abc import Callable
->>>>>>> 3a1975d1
 from typing import TYPE_CHECKING
 from typing import Any
 
 from omegaconf import DictConfig
 
-<<<<<<< HEAD
-from anemoi.training.losses.loss import get_loss_function
-=======
 from anemoi.training.losses.utils import ScaleTensor
 from anemoi.training.losses.weightedloss import BaseWeightedLoss
 from anemoi.training.train.forecaster import GraphForecaster
->>>>>>> 3a1975d1
 
 if TYPE_CHECKING:
     import torch
@@ -63,24 +55,17 @@
 
         Parameters
         ----------
-<<<<<<< HEAD
-        losses: tuple[dict[str, Any]| Callable]
-            Tuple of losses to initialise with `get_loss_function`.
-            Allows for kwargs to be passed, and weighings controlled.
-        *extra_losses: dict[str, Any] | Callable
-=======
-        losses: tuple[dict[str, Any] | Callable | BaseWeightedLoss],
+        losses: tuple[dict[str, Any] | Callable | BaseLoss],
             if a `tuple[dict]`:
-                Tuple of losses to initialise with `GraphForecaster.get_loss_function`.
+                Tuple of losses to initialise with `get_loss_function`.
                 Allows for kwargs to be passed, and weighings controlled.
                 If a loss should only have some of the scalars, set `scalars` in the loss config.
                 If no scalars are set, all scalars added to this class will be included.
             if a `tuple[Callable]`:
                 Will be called with `kwargs`, and all scalars added to this class added.
-            if a `tuple[BaseWeightedLoss]`:
+            if a `tuple[BaseLoss]`:
                 Added to the loss function, and no scalars passed through.
-        *extra_losses: dict[str, Any]  | Callable | BaseWeightedLoss],
->>>>>>> 3a1975d1
+        *extra_losses: dict[str, Any]  | Callable | BaseLoss],
             Additional arg form of losses to include in the combined loss.
         loss_weights : optional, tuple[int, ...] | None
             Weights of each loss function in the combined loss.
@@ -93,23 +78,14 @@
         Examples
         --------
         >>> CombinedLoss(
-<<<<<<< HEAD
-                {"__target__": "anemoi.training.losses.mse.MSELoss"},
-=======
-                {"_target_": "anemoi.training.losses.mse.WeightedMSELoss"},
-                loss_weights=(1.0,),
-                node_weights=node_weights
-            )
-        >>> CombinedLoss(
-                {"_target_": "anemoi.training.losses.mse.WeightedMSELoss", "scalars":['scalar_1']},
->>>>>>> 3a1975d1
+                {"__target__": "anemoi.training.losses.MSELoss"},
                 loss_weights=(1.0,),
             )
-            CombinedLoss.add_scalar(name = 'scalar_1', ...)
-            # Only added to the `WeightedMSELoss` if specified in it's `scalars`.
+            CombinedLoss.add_scaler(name = 'scalar_1', ...)
+            # Only added to the `MSELoss` if specified in it's `scalars`.
         --------
         >>> CombinedLoss(
-                losses = [anemoi.training.losses.mse.MSELoss],
+                losses = [anemoi.training.losses.MSELoss],
                 loss_weights=(1.0,),
             )
         Or from the config,
@@ -118,12 +94,6 @@
         training_loss:
             _target_: anemoi.training.losses.combined.CombinedLoss
             losses:
-<<<<<<< HEAD
-                - __target__: anemoi.training.losses.mse.MSELoss
-                - __target__: anemoi.training.losses.mae.MAELoss
-            scalers: ['variable']
-            loss_weights: [1.0,0.5]
-=======
                 - _target_: anemoi.training.losses.mse.WeightedMSELoss
                 - _target_: anemoi.training.losses.mae.WeightedMAELoss
             scalars: ['*']
@@ -135,14 +105,12 @@
         training_loss:
             _target_: anemoi.training.losses.combined.CombinedLoss
             losses:
-                - _target_: anemoi.training.losses.mse.WeightedMSELoss
+                - _target_: anemoi.training.losses.MSELoss
                   scalers: ['variable']
-                - _target_: anemoi.training.losses.mae.WeightedMAELoss
+                - _target_: anemoi.training.losses.MAELoss
                   scalers: ['loss_weights_mask']
             scalers: ['*']
-            loss_weights: [1.0, 1.0]
             # Only the specified scalers will be added to each loss
->>>>>>> 3a1975d1
         ```
         """
         super().__init__(node_weights=None)
@@ -157,11 +125,6 @@
         assert len(losses) == len(loss_weights), "Number of losses and weights must match"
         assert len(losses) > 0, "At least one loss must be provided"
 
-<<<<<<< HEAD
-        self.losses = [
-            get_loss_function(loss, **kwargs) if isinstance(loss, dict) else loss(**kwargs) for loss in losses
-        ]
-=======
         for i, loss in enumerate(losses):
 
             if isinstance(loss, (DictConfig, dict)):
@@ -175,7 +138,6 @@
                 self.losses.append(loss)
 
             self.add_module(self.losses[-1].name + str(i), self.losses[-1])
->>>>>>> 3a1975d1
         self.loss_weights = loss_weights
 
     def forward(
@@ -207,9 +169,6 @@
                 loss += self.loss_weights[i] * loss_fn(pred, target, **kwargs)
             else:
                 loss = self.loss_weights[i] * loss_fn(pred, target, **kwargs)
-<<<<<<< HEAD
-        return loss
-=======
         return loss
 
     @property
@@ -243,5 +202,4 @@
     def update_scalar(self, name: str, scalar: torch.Tensor, *, override: bool = False) -> None:
         for i, spec in self._loss_scalar_specification.items():
             if "*" in spec or name in spec:
-                self.losses[i].scalar.update_scalar(name, scalar=scalar, override=override)
->>>>>>> 3a1975d1
+                self.losses[i].scalar.update_scalar(name, scalar=scalar, override=override)