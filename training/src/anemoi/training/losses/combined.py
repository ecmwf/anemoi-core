# (C) Copyright 2024 Anemoi contributors.
#
# This software is licensed under the terms of the Apache Licence Version 2.0
# which can be obtained at http://www.apache.org/licenses/LICENSE-2.0.
#
# In applying this licence, ECMWF does not waive the privileges and immunities
# granted to it by virtue of its status as an intergovernmental organisation
# nor does it submit to any jurisdiction.

from __future__ import annotations

<<<<<<< HEAD
=======
import functools
from typing import TYPE_CHECKING
>>>>>>> 19e841f6
from typing import Any

import torch

from anemoi.training.losses.loss import get_loss_function

if TYPE_CHECKING:
    from collections.abc import Callable


class CombinedLoss(torch.nn.Module):
    """Combined Loss function."""

    def __init__(
        self,
        *extra_losses: dict[str, Any] | Callable,
        losses: tuple[dict[str, Any] | Callable] | None = None,
        loss_weights: tuple[int, ...],
        **kwargs,
    ):
        """Combined loss function.

        Allows multiple losses to be combined into a single loss function,
        and the components weighted.

        If a sub loss function requires additional weightings or code created tensors,
        that must be `included_` for this function, and then controlled by the underlying
        loss function configuration.

        Parameters
        ----------
        losses: tuple[dict[str, Any]| Callable]
            Tuple of losses to initialise with `get_loss_function`.
            Allows for kwargs to be passed, and weighings controlled.
        *extra_losses: dict[str, Any] | Callable
            Additional arg form of losses to include in the combined loss.
        loss_weights : tuple[int, ...]
            Weights of each loss function in the combined loss.
        kwargs: Any
            Additional arguments to pass to the loss functions

        Examples
        --------
        >>> CombinedLoss(
                {"__target__": "anemoi.training.losses.mse.MSELoss"},
                loss_weights=(1.0,),
            )
        --------
        >>> CombinedLoss(
                losses = [anemoi.training.losses.mse.MSELoss],
                loss_weights=(1.0,),
            )
        Or from the config,

        ```
        training_loss:
            __target__: anemoi.training.losses.combined.CombinedLoss
            losses:
                - __target__: anemoi.training.losses.mse.MSELoss
                - __target__: anemoi.training.losses.mae.MAELoss
            scalers: ['variable']
            loss_weights: [1.0,0.5]
        ```
        """
        super().__init__()

        losses = (*(losses or []), *extra_losses)

        assert len(losses) == len(loss_weights), "Number of losses and weights must match"
        assert len(losses) > 0, "At least one loss must be provided"

        self.losses = [
            get_loss_function(loss, **kwargs) if isinstance(loss, dict) else loss(**kwargs) for loss in losses
        ]
        self.loss_weights = loss_weights

    def forward(
        self,
        pred: torch.Tensor,
        target: torch.Tensor,
        **kwargs,
    ) -> torch.Tensor:
        """Calculates the combined loss.

        Parameters
        ----------
        pred : torch.Tensor
            Prediction tensor, shape (bs, ensemble, lat*lon, n_outputs)
        target : torch.Tensor
            Target tensor, shape (bs, ensemble, lat*lon, n_outputs)
        kwargs: Any
            Additional arguments to pass to the loss functions
            Will be passed to all loss functions

        Returns
        -------
        torch.Tensor
            Combined loss
        """
        loss = None
        for i, loss_fn in enumerate(self.losses):
            if loss is not None:
                loss += self.loss_weights[i] * loss_fn(pred, target, **kwargs)
            else:
                loss = self.loss_weights[i] * loss_fn(pred, target, **kwargs)
        return loss<|MERGE_RESOLUTION|>--- conflicted
+++ resolved
@@ -9,16 +9,16 @@
 
 from __future__ import annotations
 
-<<<<<<< HEAD
-=======
-import functools
+
 from typing import TYPE_CHECKING
->>>>>>> 19e841f6
 from typing import Any
 
 import torch
 
 from anemoi.training.losses.loss import get_loss_function
+
+if TYPE_CHECKING:
+    from collections.abc import Callable
 
 if TYPE_CHECKING:
     from collections.abc import Callable
