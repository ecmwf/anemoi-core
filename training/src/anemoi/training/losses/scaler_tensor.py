--- conflicted
+++ resolved
@@ -58,18 +58,13 @@
     return new_grad_in, grad_in[1]
 
 
-<<<<<<< HEAD
-TENSOR_SPEC = tuple[Union[int, tuple[int, ...]], torch.Tensor]
+TENSOR_SPEC = tuple[int | tuple[int, ...], torch.Tensor]
 """Scale Tensor specification type.
 
 A tuple of (dimension, tensor) where:
 - dimension can be a single int or a tuple of ints specifying the dimensions the tensor should be applied to.
 - tensor is a torch.Tensor that will be applied to the specified dimensions.
 """
-=======
-TENSOR_SPEC = tuple[int | tuple[int], torch.Tensor]
->>>>>>> f6c0214a
-
 
 class Shape:
     """Shape resolving object."""
