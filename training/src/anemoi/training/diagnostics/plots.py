--- conflicted
+++ resolved
@@ -385,11 +385,8 @@
         ax[plot_idx].set_title(variable_name)
         ax[plot_idx].set_xlabel(variable_name)
         ax[plot_idx].set_ylabel("Density")
-<<<<<<< HEAD
         if log_scale:
             ax[plot_idx].set_yscale("log")
-=======
->>>>>>> fa3fd858
         ax[plot_idx].legend()
         ax[plot_idx].set_aspect("auto", adjustable=None)
 
