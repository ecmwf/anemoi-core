# (C) Copyright 2024 Anemoi contributors.
#
# This software is licensed under the terms of the Apache Licence Version 2.0
# which can be obtained at http://www.apache.org/licenses/LICENSE-2.0.
#
# In applying this licence, ECMWF does not waive the privileges and immunities
# granted to it by virtue of its status as an intergovernmental organisation
# nor does it submit to any jurisdiction.


import io
import logging
import os
import re
import sys
import time
from abc import ABC
from abc import abstractmethod
from argparse import Namespace
from collections.abc import Mapping
from pathlib import Path
from threading import Thread
from typing import Any
from typing import Literal
from weakref import WeakValueDictionary

import mlflow
from mlflow.exceptions import RestException
from mlflow.tracking import MlflowClient
from pytorch_lightning.callbacks import Checkpoint
from pytorch_lightning.loggers.mlflow import MLFlowLogger
from pytorch_lightning.loggers.mlflow import _convert_params
from pytorch_lightning.loggers.mlflow import _flatten_dict
from pytorch_lightning.utilities.rank_zero import rank_zero_only
from typing_extensions import override

from anemoi.training.diagnostics.mlflow import LOG_MODEL
from anemoi.training.diagnostics.mlflow import MAX_PARAMS_LENGTH
from anemoi.training.diagnostics.mlflow.utils import FixedLengthSet
from anemoi.training.diagnostics.mlflow.utils import clean_config_params
from anemoi.training.diagnostics.mlflow.utils import expand_iterables
from anemoi.utils.mlflow.auth import TokenAuth
from anemoi.utils.mlflow.utils import health_check

LOGGER = logging.getLogger(__name__)


class LogsMonitor:
    """Class for logging terminal output.

    Inspired by the class for logging terminal output in aim.
    Aim-Code: https://github.com/aimhubio/aim/blob/94646d2d317ec7a43303a16530f7963e4e652921/aim/ext/resource/tracker.py#L20

    Note: If there is an error, the terminal output logging ends before the error message is printed into the log file.
    In order for the user to see the error message, the user must look at the slurm output file.
    We provide the SLURM job id in the very beginning of the log file and print the final status of the run in the end.

    Parameters
    ----------
    artifact_save_dir : str
        Directory to save the terminal logs.
    experiment : MLflow experiment object.
        MLflow experiment object.
    run_id: str
        MLflow run ID.
    log_time_interval : int
        Interval (in seconds) at which to write buffered terminal outputs, default 30

    """

    _buffer_registry = WeakValueDictionary()
    _old_out_write = None
    _old_err_write = None

    def __init__(
        self,
        artifact_save_dir: str | Path,
        experiment: MLFlowLogger.experiment,
        run_id: str,
        log_time_interval: float = 30.0,
    ) -> None:
        """Initialize the LogsMonitor.

        Parameters
        ----------
        artifact_save_dir : str | Path
            Directory for artifact saves.
        experiment : MLFlowLogger.experiment
            Experiment from MLFlow
        run_id : str
            Run ID
        log_time_interval : float, optional
            Logging time interval in seconds, by default 30.0

        """
        # active run
        self.experiment = experiment
        self.run_id = run_id

        # terminal log capturing
        self._log_capture_interval = 1
        self._log_time_interval = log_time_interval
        self._old_out = None
        self._old_err = None
        self._io_buffer = io.BytesIO()

        # Start thread to collect stats and logs at intervals
        self._th_collector = Thread(target=self._log_collector, daemon=True)
        self._shutdown = False
        self._started = False

        # open your files here
        self.artifact_save_dir = artifact_save_dir
        self.file_save_path = Path(artifact_save_dir, "terminal_log.txt")
        self.file_save_path.parent.mkdir(parents=True, exist_ok=True)

    @classmethod
    def _install_stream_patches(cls) -> None:
        cls._old_out_write = sys.stdout.write
        cls._old_err_write = sys.stderr.write

        def new_out_write(data: str | bytes) -> None:
            # out to buffer
            cls._old_out_write(data)
            if isinstance(data, str):
                data = data.encode()
            for buffer in cls._buffer_registry.values():
                buffer.write(data)

        def new_err_write(data: str | bytes) -> None:
            # err to buffer
            cls._old_err_write(data)
            if isinstance(data, str):
                data = data.encode()
            for buffer in cls._buffer_registry.values():
                buffer.write(data)

        sys.stdout.write = new_out_write
        sys.stderr.write = new_err_write

    @classmethod
    def _uninstall_stream_patches(cls) -> None:
        sys.stdout.write = cls._old_out_write
        sys.stderr.write = cls._old_err_write

    def start(self) -> None:
        """Start collection."""
        if self._started:
            return
        self._started = True
        # install the stream patches if not done yet
        if not self._buffer_registry:
            self._install_stream_patches()
        self._buffer_registry[id(self)] = self._io_buffer
        # Start thread to asynchronously collect logs
        self._th_collector.start()
        LOGGER.info("Terminal Log Path: %s", self.file_save_path)
        if os.getenv("SLURM_JOB_ID"):
            LOGGER.info("SLURM job id: %s", os.getenv("SLURM_JOB_ID"))

    def finish(self, status: str) -> None:
        """Stop the monitoring and close the log file."""
        if not self._started:
            return
        LOGGER.info(
            ("Stopping terminal log monitoring and saving buffered terminal outputs. Final status: %s"),
            status.upper(),
        )
        self._shutdown = True
        # read and store remaining buffered logs
        self._store_buffered_logs()
        # unregister the buffer
        del self._buffer_registry[id(self)]
        # uninstall stream patching if no buffer is left in the registry
        if not self._buffer_registry:
            self._uninstall_stream_patches()

        with self.file_save_path.open("a") as logfile:
            logfile.write("\n\n")
            logfile.flush()
            logfile.close()

    def _log_collector(self) -> None:
        """Log collecting thread body.

        Main monitoring loop, which consistently collect and log outputs.
        """
        log_capture_time_counter = 0

        while True:
            if self._shutdown:
                break

            time.sleep(self._log_time_interval)  # in seconds
            log_capture_time_counter += self._log_time_interval

            if log_capture_time_counter > self._log_capture_interval:
                self._store_buffered_logs()
                log_capture_time_counter = 0

    def _store_buffered_logs(self) -> None:
        _buffer_size = self._io_buffer.tell()
        if not _buffer_size:
            return
        self._io_buffer.seek(0)
        # read and reset the buffer
        data = self._io_buffer.read(_buffer_size)
        self._io_buffer.seek(0)
        # handle the buffered data and store
        # split lines and keep \n at the end of each line
        lines = [e + b"\n" for e in data.split(b"\n") if e]

        ansi_csi_re = re.compile(b"\001?\033\\[((?:\\d|;)*)([a-dA-D])\002?")

        def _handle_csi(line: bytes) -> bytes:
            # removes the cursor up and down symbols from the line
            # skip tqdm status bar updates ending with "curser up" but the last one in buffer to save space
            def _remove_csi(line: bytes) -> bytes:
                # replacing the leftmost non-overlapping occurrences of
                # pattern ansi_csi_re in string line by the replacement ""
                return re.sub(ansi_csi_re, b"", line)

            for match in ansi_csi_re.finditer(line):
                arg, command = match.groups()
                arg = int(arg.decode()) if arg else 1
                if command == b"A" and (
                    b"0%" not in line and not self._shutdown and b"[INFO]" not in line and b"[DEBUG]" not in line
                ):  # cursor up
                    # only keep x*10% status updates from tqmd status bars that end with a cursor up
                    # always keep shutdown commands
                    # always keep logger info and debug prints
                    line = b""
            return _remove_csi(line)

        line = None
        with self.file_save_path.open("a") as logfile:
            for line in lines:
                # handle cursor up and down symbols
                cleaned_line = _handle_csi(line)
                # handle each line for carriage returns
                cleaned_line = cleaned_line.rsplit(b"\r")[-1]
                logfile.write(cleaned_line.decode())

            logfile.flush()
        self.experiment.log_artifact(self.run_id, str(self.file_save_path))


class BaseAnemoiMLflowLogger(MLFlowLogger, ABC):
    """A custom MLflow logger that logs terminal output."""

    def __init__(
        self,
        experiment_name: str = "lightning_logs",
        project_name: str = "anemoi",
        run_name: str | None = None,
        tracking_uri: str | None = os.getenv("MLFLOW_TRACKING_URI"),
        save_dir: str | None = "./mlruns",
        log_model: Literal["all"] | bool = LOG_MODEL,
        prefix: str = "",
        run_id: str | None = None,
        fork_run_id: str | None = None,
        offline: bool | None = False,
        authentication: bool | None = None,
        system: bool | None = True,
        terminal: bool | None = True,
        log_hyperparams: bool | None = True,
        expand_hyperparams: list[str] | None = None,
        on_resume_create_child: bool | None = True,
        max_params_length: int | None = MAX_PARAMS_LENGTH,
<<<<<<< HEAD
        expand_keys: list[str] | None = None,
=======
        http_max_retries: int | None = 35,
>>>>>>> 9fc59231
    ) -> None:
        """Initialize the AnemoiMLflowLogger.

        Parameters
        ----------
        experiment_name : str, optional
            Name of experiment, by default "lightning_logs"
        project_name : str, optional
            Name of the project, by default "anemoi"
        run_name : str | None, optional
            Name of run, by default None
        tracking_uri : str | None, optional
            Tracking URI of server, by default os.getenv("MLFLOW_TRACKING_URI")
        save_dir : str | None, optional
            Directory to save logs to, by default "./mlruns"
        log_model : Literal[True, False, "all"], optional
            Log model checkpoints to server (expensive), by default False
        prefix : str, optional
            Prefix for experiments, by default ""
        run_id : str | None, optional
            Run id of current run, by default None
        fork_run_id : str | None, optional
            Fork Run id from parent run, by default None
        offline : bool | None, optional
            Whether to run offline or not, by default False
        authentication : bool | None, optional
            Whether to authenticate with server or not, by default None
        system: bool | None, optional
            If True, log system metrics, by default True
        terminal: bool | None, optional
            If True, log terminal output to mlflow, by default True
        log_hyperparams : bool | None, optional
            Whether to log hyperparameters, by default True
        expand_hyperparams: list[str] | None, optional
            keys to expand within params. Any key being expanded will have lists converted
            according to `expand_iterables`. By default ['config']
        on_resume_create_child: bool | None, optional
            Whether to create a child run when resuming a run, by default False
        max_params_length: int | None, optional
            Maximum number of params to be logged to Mlflow
<<<<<<< HEAD
        expand_keys : list[str] | None, optional
            keys to expand within params. Any key being expanded will
            have lists converted according to `expand_iterables`,
            by default None.
=======
        http_max_retries: int | None, optional
            Maximum number of retries for MLflow HTTP requests, default 35
>>>>>>> 9fc59231
        """
        self.authentication = authentication
        self.offline = offline
        self.log_system = system
        self.log_terminal = terminal
        self.expand_hyperparams = expand_hyperparams if expand_hyperparams else ["config"]
        self._resumed = run_id is not None
        self._forked = fork_run_id is not None
        self._flag_log_hparams = log_hyperparams
<<<<<<< HEAD
        self._expand_keys = expand_keys
=======
        if self._resumed and not on_resume_create_child:
            LOGGER.info(
                (
                    "Resuming run without creating child run - MLFlow logs will not update the"
                    "initial runs hyperparameters with those of the resumed run."
                    "To update the initial run's hyperparameters, set "
                    "`diagnostics.log.mlflow.on_resume_create_child: True`."
                ),
            )
            self._flag_log_hparams = False
>>>>>>> 9fc59231

        self._fork_run_server2server = None
        self._parent_run_server2server = None
        self._parent_dry_run = False
        self._max_params_length = max_params_length

        # max http retries
        os.environ["MLFLOW_HTTP_REQUEST_MAX_RETRIES"] = str(http_max_retries)
        os.environ["_MLFLOW_HTTP_REQUEST_MAX_RETRIES_LIMIT"] = str(http_max_retries + 1)

        # these are the default values, but set them explicitly in case they change
        os.environ["MLFLOW_HTTP_REQUEST_BACKOFF_FACTOR"] = "2"
        os.environ["MLFLOW_HTTP_REQUEST_BACKOFF_JITTER"] = "1"

        # Report max parameters length
        LOGGER.info("Maximum number of params allowed to be logged is: %s", max_params_length)

        self.tracking_uri = tracking_uri
        # Before creating the run we need to overwrite the tracking_uri and save_dir if offline
        if self.offline:
            if self._resumed or self._forked:
                self.tracking_uri = save_dir
            else:
                # OFFLINE - When we run offline we can pass a save_dir pointing to a local path
                self.tracking_uri = None
                if save_dir is None:
                    # otherwise, by default we create a dir called "None"... not ideal
                    save_dir = "./mlruns"

        else:
            # ONLINE - When we pass a tracking_uri to mlflow then it will ignore the
            # saving dir and save all artifacts/metrics to the remote server database
            LOGGER.info("AnemoiMLFlow logging to %s", self.tracking_uri)
            save_dir = None

        if save_dir is not None:
            Path(save_dir).mkdir(parents=True, exist_ok=True)

        self._init_authentication()
        run_id, run_name, tags = self._get_mlflow_run_params(
            project_name=project_name,
            run_name=run_name,
            config_run_id=run_id,
            fork_run_id=fork_run_id,
            on_resume_create_child=on_resume_create_child,
        )

        super().__init__(
            experiment_name=experiment_name,
            run_name=run_name,
            tracking_uri=self.tracking_uri,
            tags=tags,
            save_dir=save_dir,
            log_model=log_model,
            prefix=prefix,
            run_id=run_id,
        )

        # Track logged metrics to prevent duplicate logs
        # 2000 has been chosen as this should contain metrics form many steps
        self._logged_metrics = FixedLengthSet(maxlen=2000)  # Track (key, step)

    @abstractmethod
    def _init_authentication(self) -> None:
        """Initialize authentication specific to each logger."""

    def _check_dry_run(self, run: mlflow.entities.Run) -> None:
        """Check if the parent run is a dry run.

        A dry run is a run that is used as template base run
        but do not contain any checkpoints.
        """
        dry_run = run.data.tags.get("dry_run", "False") == "True"
        LOGGER.info("Parent run is a Dry Run: %s", dry_run)
        self._parent_dry_run = dry_run

    def _check_server2server_lineage(self, run: mlflow.entities.Run) -> bool:
        """Address lineage and metadata for server2server runs.

        Those are runs that have been sync from one remote server to another
        """
        server2server = run.data.tags.get("server2server", "False") == "True"
        LOGGER.info("Server2Server: %s", server2server)
        if server2server:
            parent_run_across_servers = run.data.params.get(
                "metadata.offline_run_id",
                run.data.params.get("metadata.server2server_run_id"),
            )
            if self._forked:
                # if we want to fork a resume run we need to set the parent_run_across_servers
                # but just to restore the checkpoint
                self._fork_run_server2server = parent_run_across_servers
            else:
                self._parent_run_server2server = parent_run_across_servers

    def _get_mlflow_run_params(
        self,
        project_name: str,
        run_name: str,
        config_run_id: str,
        fork_run_id: str,
        on_resume_create_child: bool,
    ) -> tuple[str | None, str, dict[str, Any]]:
        run_id = None
        tags = {"projectName": project_name}

        # create a tag with the command used to run the script
        command = os.environ.get("ANEMOI_TRAINING_CMD", sys.argv[0])
        tags["command"] = command.split("/")[-1]  # get the python script name
        tags["mlflow.source.name"] = command
        if len(sys.argv) > 1:
            # add the arguments to the command tag
            tags["command"] = tags["command"] + " " + " ".join(sys.argv[1:])

        if config_run_id or fork_run_id:
            "Either run_id or fork_run_id must be provided to resume a run."
            import mlflow

            self.auth.authenticate()
            mlflow_client = mlflow.MlflowClient(self.tracking_uri)

            # This block is used when a run ID is specified with child runs option activated
            if config_run_id and on_resume_create_child and not fork_run_id:
                parent_run_id = config_run_id  # parent_run_id
                parent_run = mlflow_client.get_run(parent_run_id)
                run_name = parent_run.info.run_name
                self._check_server2server_lineage(parent_run)
                self._check_dry_run(parent_run)
                tags["mlflow.parentRunId"] = parent_run_id
                tags["resumedRun"] = "True"  # tags can't take boolean values
            # This block is used when a run ID is specified without child runs option activated
            elif config_run_id and not on_resume_create_child and not fork_run_id:
                run_id = config_run_id
                run = mlflow_client.get_run(run_id)
                run_name = run.info.run_name
                self._check_server2server_lineage(run)
                self._check_dry_run(run)
                mlflow_client.update_run(run_id=run_id, status="RUNNING")
                tags["resumedRun"] = "True"
            # This block is used when a run is forked and an existing run ID is specified
            # Child run option is activated
            elif config_run_id and fork_run_id:
                parent_run_id = config_run_id  # parent_run_id which is the main run ID
                parent_run = mlflow_client.get_run(parent_run_id)
                run_name = parent_run.info.run_name
                self._check_server2server_lineage(parent_run)
                self._check_dry_run(parent_run)
                tags["mlflow.parentRunId"] = config_run_id  # We want to be linked to the main run ID
                tags["resumedRun"] = "True"  # We want to be linked to the main run ID
                tags["forkedRun"] = "True"  # This is a forked run
                tags["forkedRunId"] = fork_run_id  # This is a forked run
            # This block is used when a run is forked without no child runs
            else:
                parent_run_id = fork_run_id
                tags["forkedRun"] = "True"
                tags["forkedRunId"] = parent_run_id
                run = mlflow_client.get_run(parent_run_id)
                self._check_server2server_lineage(run)
                self._check_dry_run(run)

        if not run_name:
            import uuid

            run_name = f"{uuid.uuid4()!s}"

        if os.getenv("SLURM_JOB_ID"):
            tags["SLURM_JOB_ID"] = os.getenv("SLURM_JOB_ID")

        return run_id, run_name, tags

    @override
    @property
    def experiment(self) -> MLFlowLogger.experiment:
        if rank_zero_only.rank == 0:
            self.auth.authenticate()
        return super().experiment

    @override
    @rank_zero_only
    def log_metrics(self, metrics: Mapping[str, float], step: int | None = None) -> None:
        cleaned_metrics = metrics.copy()
        for k in metrics:
            metric_id = (k, step or 0)
            if metric_id in self._logged_metrics:
                cleaned_metrics.pop(k)
                continue
            self._logged_metrics.add(metric_id)
        try:
            return super().log_metrics(metrics=cleaned_metrics, step=step)
        except RestException as e:
            # Handle duplicate metric key issue gracefully
            if "duplicate key value violates unique constraint" in str(e):
                LOGGER.warning("Duplicate metric detected %s", e)
                # Optionally: return None or continue silently
            else:
                # Re-raise if it's a different kind of error
                raise

    @rank_zero_only
    def log_system_metrics(self) -> None:
        """Log system metrics (CPU, GPU, etc)."""
        import mlflow
        from mlflow.system_metrics.metrics.disk_monitor import DiskMonitor
        from mlflow.system_metrics.metrics.network_monitor import NetworkMonitor
        from mlflow.system_metrics.system_metrics_monitor import SystemMetricsMonitor

        from anemoi.training.diagnostics.mlflow.system_metrics.cpu_monitor import CPUMonitor
        from anemoi.training.diagnostics.mlflow.system_metrics.gpu_monitor import GreenGPUMonitor
        from anemoi.training.diagnostics.mlflow.system_metrics.gpu_monitor import RedGPUMonitor

        class CustomSystemMetricsMonitor(SystemMetricsMonitor):
            def __init__(self, run_id: str, resume_logging: bool = False):
                super().__init__(run_id, resume_logging=resume_logging)

                self.monitors = [CPUMonitor(), DiskMonitor(), NetworkMonitor()]

                # Try init both and catch the error when one init fails
                try:
                    gpu_monitor = GreenGPUMonitor()
                    self.monitors.append(gpu_monitor)
                except (ImportError, RuntimeError) as e:
                    LOGGER.warning("Failed to init Nvidia GPU Monitor: %s", e)
                try:
                    gpu_monitor = RedGPUMonitor()
                    self.monitors.append(gpu_monitor)
                except (ImportError, RuntimeError) as e:
                    LOGGER.warning("Failed to init AMD GPU Monitor: %s", e)

        mlflow.enable_system_metrics_logging()
        # https://mlflow.org/docs/latest/system-metrics/
        # By default, system metrics are sampled every 10 seconds
        # we choose to update this to 100 - system metrics are logged every 1 min 30 seconds
        mlflow.set_system_metrics_sampling_interval(interval=100)
        system_monitor = CustomSystemMetricsMonitor(
            self.run_id,
            resume_logging=self.run_id is not None,
        )
        self.run_id_to_system_metrics_monitor = {}
        self.run_id_to_system_metrics_monitor[self.run_id] = system_monitor
        system_monitor.start()

    @rank_zero_only
    def log_terminal_output(self, artifact_save_dir: str | Path = "") -> None:
        """Log terminal logs to MLflow."""
        # path for logging terminal logs
        # for now the 'terminal_logs' file is kept in the same folder as the plots
        artifact_save_dir = Path(artifact_save_dir, self.run_id, "plots")

        log_monitor = LogsMonitor(
            artifact_save_dir,
            self.experiment,
            self.run_id,
        )
        self.run_id_to_log_monitor = {}
        self.run_id_to_log_monitor[self.run_id] = log_monitor
        log_monitor.start()

    @rank_zero_only
    def log_hyperparams(
        self,
        params: dict[str, Any] | Namespace,
    ) -> None:
        """Overwrite the log_hyperparams method.

        - flatten config params using '.'.
        - expand keys within params to avoid truncation.
        - log hyperparameters as an artifact.

        Parameters
        ----------
        params : dict[str, Any] | Namespace
            params to log
        """
<<<<<<< HEAD
        AnemoiMLflowLogger.log_hyperparams_in_mlflow(
            self.experiment,
            self.run_id,
            params,
            expand_keys=self._expand_keys,
            log_hyperparams=self._flag_log_hparams,
            max_params_length=self._max_params_length,
        )
=======
        if self._flag_log_hparams:
            params = _convert_params(params)

            # this is needed to resolve optional missing config values to a string, instead of raising a missing error
            if config := params.get("config"):
                params["config"] = config.model_dump(by_alias=True)

            self.log_hyperparams_as_mlflow_artifact(
                client=self.experiment,
                run_id=self.run_id,
                params=params,
            )
            self.log_hyperparams_in_mlflow(
                self.experiment,
                self.run_id,
                params,
                expand_keys=self.expand_hyperparams,
                max_params_length=self._max_params_length,
            )
>>>>>>> 9fc59231

    @rank_zero_only
    def finalize(self, status: str = "success") -> None:
        # save the last obtained refresh token to disk
        self.auth.save()

        # finalize logging and system metrics monitor
        if getattr(self, "run_id_to_system_metrics_monitor", None):
            self.run_id_to_system_metrics_monitor[self.run_id].finish()
        if getattr(self, "run_id_to_log_monitor", None):
            self.run_id_to_log_monitor[self.run_id].finish(status)

        super().finalize(status)

    @classmethod
    def log_hyperparams_in_mlflow(
        cls,
        client: MlflowClient,
        run_id: str,
        params: dict[str, Any] | Namespace,
        *,
        expand_keys: list[str] | None = None,
        clean_params: bool = True,
        max_params_length: int | None = MAX_PARAMS_LENGTH,
    ) -> None:
        """Log hyperparameters to MLflow server.

        - flatten config params using '.'.
        - expand keys within params to avoid truncation.
        - log hyperparameters as an artifact.

        Parameters
        ----------
        client : MlflowClient
            MLflow client.
        run_id : str
            Run ID.
        params : dict[str, Any] | Namespace
            params to log.
        expand_keys : list[str] | None, optional
            keys to expand within params. Any key being expanded will
            have lists converted according to `expand_iterables`,
            by default None.
        max_params_length: int | None, optional
            Maximum number of params to be logged to Mlflow
        """
        import mlflow
        from mlflow.entities import Param

        try:  # Check maximum param value length is available and use it
            truncation_length = mlflow.utils.validation.MAX_PARAM_VAL_LENGTH
        except AttributeError:  # Fallback (in case of MAX_PARAM_VAL_LENGTH not available)
            truncation_length = 250  # Historical default value

        cls.log_hyperparams_as_mlflow_artifact(client=client, run_id=run_id, params=params)

        expanded_params = {}
        params = params.copy()
        for key in expand_keys or []:
            if key in params:
                expanded_params.update(
                    expand_iterables(params, size_threshold=None, delimiter="."),
                )
        expanded_params.update(params)

        expanded_params = _flatten_dict(
            expanded_params,
            delimiter=".",
        )  # Flatten dict with '.' to not break API queries

        if clean_params:
            expanded_params = clean_config_params(expanded_params)

        LOGGER.info("Logging %s parameters", len(expanded_params))
        if len(expanded_params) > max_params_length:
            msg = (
                f"Too many params: {len(expanded_params)} > {max_params_length}",
                "Please revisit the fields being logged and add redundant or irrelevant "
                "ones to the clean_config_params function.",
            )
            raise ValueError(msg)

        # Truncate parameter values.
        params_list = [Param(key=k, value=str(v)[:truncation_length]) for k, v in expanded_params.items()]
        for idx in range(0, len(params_list), 100):
            client.log_batch(run_id=run_id, params=params_list[idx : idx + 100])

    @staticmethod
    def log_hyperparams_as_mlflow_artifact(
        client: MlflowClient,
        run_id: str,
        params: dict[str, Any] | Namespace,
    ) -> None:
        """Log hyperparameters as an artifact."""
        import json
        import tempfile
        from json import JSONEncoder

        class StrEncoder(JSONEncoder):
            def default(self, o: Any) -> str:
                return str(o)

        with tempfile.TemporaryDirectory() as tmp_dir:
            path = Path(tmp_dir) / "config.json"
            with Path.open(path, "w") as f:
                json.dump(params, f, cls=StrEncoder)
            client.log_artifact(run_id=run_id, local_path=path)

    @override
    @rank_zero_only
    def after_save_checkpoint(self, checkpoint_callback: Checkpoint) -> None:
        """Logs model checkpoint as an artifact, sanitizing the path correctly."""
        if not self._log_model:
            return

        import shutil
        import tempfile

        # Get the path to the checkpoint file saved by the callback
        model_path = checkpoint_callback.last_model_path or checkpoint_callback.best_model_path
        if not model_path or not Path(model_path).exists():
            LOGGER.warning("after_save_checkpoint failed: Checkpoint path not found.")
            return

        # Use a temporary directory to handle the sanitized file
        with tempfile.TemporaryDirectory() as tmpdir:
            # 1. Create a safe filename by replacing the colon
            safe_filename = Path(Path(model_path).name.replace(":", "-"))

            # 2. Create the full path for the temporary, sanitized file
            tmp_model_path = Path(tmpdir) / safe_filename

            # 3. Copy the original checkpoint to this new temporary path
            shutil.copy2(model_path, tmp_model_path)

            # 4. Define ONLY the destination directory for MLflow
            artifact_subdir = "checkpoints"

            # 5. Log the sanitized temporary file into the 'checkpoints' directory
            msg = f"Logging checkpoint '{model_path}' to MLflow artifact path '{artifact_subdir}/{safe_filename}'"
            LOGGER.info(msg)
            try:
                self.experiment.log_artifact(self.run_id, tmp_model_path, artifact_subdir)
            except Exception:
                LOGGER.exception()
                raise


class AnemoiMLflowLogger(BaseAnemoiMLflowLogger):
    def _init_authentication(self) -> None:
        """Authentication for a standard MLFlow server."""
        enabled = self.authentication and not self.offline
        self.auth = TokenAuth(self.tracking_uri, enabled=enabled)

        if rank_zero_only.rank == 0:
            if self.offline:
                LOGGER.info("MLflow is logging offline.")
            else:
                LOGGER.info(
                    "MLflow token authentication %s for %s",
                    "enabled" if enabled else "disabled",
                    self.tracking_uri,
                )
                self.auth.authenticate()
                health_check(self.tracking_uri)<|MERGE_RESOLUTION|>--- conflicted
+++ resolved
@@ -267,11 +267,7 @@
         expand_hyperparams: list[str] | None = None,
         on_resume_create_child: bool | None = True,
         max_params_length: int | None = MAX_PARAMS_LENGTH,
-<<<<<<< HEAD
-        expand_keys: list[str] | None = None,
-=======
         http_max_retries: int | None = 35,
->>>>>>> 9fc59231
     ) -> None:
         """Initialize the AnemoiMLflowLogger.
 
@@ -312,15 +308,8 @@
             Whether to create a child run when resuming a run, by default False
         max_params_length: int | None, optional
             Maximum number of params to be logged to Mlflow
-<<<<<<< HEAD
-        expand_keys : list[str] | None, optional
-            keys to expand within params. Any key being expanded will
-            have lists converted according to `expand_iterables`,
-            by default None.
-=======
         http_max_retries: int | None, optional
             Maximum number of retries for MLflow HTTP requests, default 35
->>>>>>> 9fc59231
         """
         self.authentication = authentication
         self.offline = offline
@@ -330,27 +319,16 @@
         self._resumed = run_id is not None
         self._forked = fork_run_id is not None
         self._flag_log_hparams = log_hyperparams
-<<<<<<< HEAD
-        self._expand_keys = expand_keys
-=======
         if self._resumed and not on_resume_create_child:
             LOGGER.info(
-                (
-                    "Resuming run without creating child run - MLFlow logs will not update the"
-                    "initial runs hyperparameters with those of the resumed run."
-                    "To update the initial run's hyperparameters, set "
-                    "`diagnostics.log.mlflow.on_resume_create_child: True`."
-                ),
+                ("Resuming run without creating child run - MLFlow logs will not update the"),
             )
             self._flag_log_hparams = False
->>>>>>> 9fc59231
 
         self._fork_run_server2server = None
-        self._parent_run_server2server = None
         self._parent_dry_run = False
         self._max_params_length = max_params_length
 
-        # max http retries
         os.environ["MLFLOW_HTTP_REQUEST_MAX_RETRIES"] = str(http_max_retries)
         os.environ["_MLFLOW_HTTP_REQUEST_MAX_RETRIES_LIMIT"] = str(http_max_retries + 1)
 
@@ -617,16 +595,6 @@
         params : dict[str, Any] | Namespace
             params to log
         """
-<<<<<<< HEAD
-        AnemoiMLflowLogger.log_hyperparams_in_mlflow(
-            self.experiment,
-            self.run_id,
-            params,
-            expand_keys=self._expand_keys,
-            log_hyperparams=self._flag_log_hparams,
-            max_params_length=self._max_params_length,
-        )
-=======
         if self._flag_log_hparams:
             params = _convert_params(params)
 
@@ -646,7 +614,6 @@
                 expand_keys=self.expand_hyperparams,
                 max_params_length=self._max_params_length,
             )
->>>>>>> 9fc59231
 
     @rank_zero_only
     def finalize(self, status: str = "success") -> None:
