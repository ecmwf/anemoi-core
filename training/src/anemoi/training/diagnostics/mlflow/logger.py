--- conflicted
+++ resolved
@@ -33,10 +33,7 @@
 from anemoi.training.diagnostics.mlflow.utils import FixedLengthSet
 from anemoi.training.diagnostics.mlflow.utils import clean_config_params
 from anemoi.training.diagnostics.mlflow.utils import expand_iterables
-<<<<<<< HEAD
-=======
-from anemoi.utils.mlflow.auth import NoAuth
->>>>>>> e7a8d8de
+
 from anemoi.utils.mlflow.auth import TokenAuth
 from anemoi.utils.mlflow.utils import health_check
 
@@ -688,261 +685,4 @@
             path = Path(tmp_dir) / "config.json"
             with Path.open(path, "w") as f:
                 json.dump(params, f, cls=StrEncoder)
-<<<<<<< HEAD
-=======
-            client.log_artifact(run_id=run_id, local_path=path)
-
-
-class AnemoiAzureMLflowLogger(AnemoiMLflowLogger):
-    """A custom MLflow logger that logs terminal output."""
-
-    # By default, Azure sets a different 16 character (or so) run_id as the display name
-    # we may as well set this to the run_id that mlflow/anemoi creates so we don't have two
-    # of these to deal with
-    # However, it has to be done after we've already logged an artifact, otherwise we may get an error
-    _display_name_is_run_id = False
-
-    def __init__(
-        self,
-        aml_resource_group: str,
-        aml_workspace_name: str,
-        experiment_name: str = "lightning_logs",
-        project_name: str = "anemoi",
-        run_name: str | None = None,
-        tracking_uri: str | None = os.getenv("MLFLOW_TRACKING_URI"),
-        save_dir: str | None = "./mlruns",
-        log_model: Literal["all"] | bool = False,
-        prefix: str = "",
-        resumed: bool | None = False,
-        forked: bool | None = False,
-        run_id: str | None = None,
-        fork_run_id: str | None = None,
-        offline: bool | None = False,
-        authentication: bool | None = None,
-        log_hyperparams: bool | None = True,
-        on_resume_create_child: bool | None = True,
-        max_params_length: int | None = MAX_PARAMS_LENGTH,
-    ) -> None:
-        """Initialize the AnemoiMLflowLogger.
-
-        Parameters
-        ----------
-        aml_resource_group: str
-            Name of the Azure ML resource group
-        aml_workspace: str
-            Name of the Azure ML workspace
-        experiment_name : str, optional
-            Name of experiment, by default "lightning_logs"
-        project_name : str, optional
-            Name of the project, by default "anemoi"
-        run_name : str | None, optional
-            Name of run, by default None
-        tracking_uri : str | None, optional
-            Tracking URI of server, by default os.getenv("MLFLOW_TRACKING_URI")
-        save_dir : str | None, optional
-            Directory to save logs to, by default "./mlruns"
-        log_model : Literal[True, False, "all"], optional
-            Log model checkpoints to server (expensive), by default False
-        prefix : str, optional
-            Prefix for experiments, by default ""
-        resumed : bool | None, optional
-            Whether the run was resumed or not, by default False
-        forked : bool | None, optional
-            Whether the run was forked or not, by default False
-        run_id : str | None, optional
-            Run id of current run, by default None
-        fork_run_id : str | None, optional
-            Fork Run id from parent run, by default None
-        offline : bool | None, optional
-            Whether to run offline or not, by default False
-        authentication : bool | None, optional
-            Whether to authenticate with server or not, by default None
-        log_hyperparams : bool | None, optional
-            Whether to log hyperparameters, by default True
-        on_resume_create_child: bool | None, optional
-            Whether to create a child run when resuming a run, by default False
-        max_params_length: int | None, optional
-            Maximum number of params to be logged to Mlflow
-        """
-        import mlflow
-        from azureml.core import Workspace
-        from azureml.core.authentication import ServicePrincipalAuthentication
-
-        self._resumed = resumed
-        self._forked = forked
-        self._flag_log_hparams = log_hyperparams
-        self._max_params_length = max_params_length
-
-        self._fork_run_server2server = None
-        self._parent_run_server2server = None
-        self._parent_dry_run = False
-        self.aml_resource_group = aml_resource_group
-        self.aml_workspace_name = aml_workspace_name
-
-        enabled = authentication and not offline
-
-        # Azure specific stuff
-        # we don't need authenticate, this just lets us easily subclass the logger
-        self.auth = NoAuth()
-
-        # Check if the user has set the following required environment variables
-        azure_env_vars = ["AZURE_TENANT_ID", "AZURE_CLIENT_ID", "AZURE_CLIENT_SECRET", "AZURE_SUBSCRIPTION_ID"]
-        missing = [v for v in azure_env_vars if v not in os.environ]
-        if len(missing) > 0:
-            raise OSError(
-                f"AnemoiAzureMLflowLogger: Could not find the following required Environment Variables: {missing}",
-            )
-
-        sp_auth = ServicePrincipalAuthentication(
-            tenant_id=os.environ["AZURE_TENANT_ID"],
-            service_principal_id=os.environ["AZURE_CLIENT_ID"],
-            service_principal_password=os.environ["AZURE_CLIENT_SECRET"],
-        )
-        ws = Workspace(
-            subscription_id=os.environ["AZURE_SUBSCRIPTION_ID"],
-            resource_group=aml_resource_group,
-            workspace_name=aml_workspace_name,
-            auth=sp_auth,
-        )
-
-        tracking_uri = ws.get_mlflow_tracking_uri()
-        mlflow.set_tracking_uri(tracking_uri)
-
-        # Back to our regularly scheduled programming
-        if rank_zero_only.rank == 0:
-            if offline:
-                LOGGER.info("MLflow is logging offline.")
-
-        run_id, run_name, tags = self._get_mlflow_run_params(
-            project_name=project_name,
-            run_name=run_name,
-            config_run_id=run_id,
-            fork_run_id=fork_run_id,
-            tracking_uri=tracking_uri,
-            on_resume_create_child=on_resume_create_child,
-        )
-        # Before creating the run we need to overwrite the tracking_uri and save_dir if offline
-        if offline:
-            # OFFLINE - When we run offline we can pass a save_dir pointing to a local path
-            tracking_uri = None
-
-        else:
-            # ONLINE - When we pass a tracking_uri to mlflow then it will ignore the
-            # saving dir and save all artifacts/metrics to the remote server database
-            save_dir = None
-
-        # Track logged metrics to prevent duplicate logs
-        # 2000 has been chosen as this should contain metrics form many steps
-        self._logged_metrics = FixedLengthSet(maxlen=2000)  # Track (key, step)
-
-        MLFlowLogger.__init__(
-            self,
-            experiment_name=experiment_name,
-            run_name=run_name,
-            tracking_uri=tracking_uri,
-            tags=tags,
-            save_dir=save_dir,
-            log_model=log_model,
-            prefix=prefix,
-            run_id=run_id,
-        )
-
-    @rank_zero_only
-    def log_hyperparams(self, params: dict[str, Any] | Namespace, *, expand_keys: list[str] | None = None) -> None:
-        super().log_hyperparams(params=params, expand_keys=expand_keys)
-        if not self._display_name_is_run_id:
-            # now set Azure display name to be equal to the run name anemoi sees
-            # this apparently should happen after the logger is initialized
-            from azureml.core import Run as AzureMLRun
-            from azureml.core import Workspace
-            from azureml.core.authentication import ServicePrincipalAuthentication
-
-            sp_auth = ServicePrincipalAuthentication(
-                tenant_id=os.environ["AZURE_TENANT_ID"],
-                service_principal_id=os.environ["AZURE_CLIENT_ID"],
-                service_principal_password=os.environ["AZURE_CLIENT_SECRET"],
-            )
-            ws = Workspace(
-                subscription_id=os.environ["AZURE_SUBSCRIPTION_ID"],
-                resource_group=self.aml_resource_group,
-                workspace_name=self.aml_workspace_name,
-                auth=sp_auth,
-            )
-            aml_run = AzureMLRun.get(ws, run_id=self.run_id)
-            aml_run.display_name = self.run_id
-            aml_run.flush()
-            self._display_name_is_run_id = True
-
-    @staticmethod
-    def log_hyperparams_in_mlflow(
-        client: MlflowClient,
-        run_id: str,
-        params: dict[str, Any] | Namespace,
-        *,
-        expand_keys: list[str] | None = None,
-        log_hyperparams: bool | None = True,
-        clean_params: bool = True,
-        max_params_length: int | None = MAX_PARAMS_LENGTH,
-    ) -> None:
-        """Log hyperparameters to MLflow server.
-
-        - flatten config params using '.'.
-        - expand keys within params to avoid truncation.
-        - log hyperparameters as an artifact.
-
-        Parameters
-        ----------
-        client : MlflowClient
-            MLflow client.
-        run_id : str
-            Run ID.
-        params : dict[str, Any] | Namespace
-            params to log.
-        expand_keys : list[str] | None, optional
-            keys to expand within params. Any key being expanded will
-            have lists converted according to `expand_iterables`,
-            by default None.
-        log_hyperparams : bool | None, optional
-            Whether to log hyperparameters, by default True.
-        max_params_length: int | None, optional
-            Maximum number of params to be logged to Mlflow
-        """
-        if log_hyperparams:
-            params = _convert_params(params)
-
-            # this is needed to resolve optional missing config values to a string, instead of raising a missing error
-            if config := params.get("config"):
-                params["config"] = config.model_dump(by_alias=True)
-
-            import mlflow
-
-            try:  # Check maximum param value length is available and use it
-                truncation_length = mlflow.utils.validation.MAX_PARAM_VAL_LENGTH
-            except AttributeError:  # Fallback (in case of MAX_PARAM_VAL_LENGTH not available)
-                truncation_length = 250  # Historical default value
-
-            AnemoiAzureMLflowLogger.log_hyperparams_as_mlflow_artifact(client=client, run_id=run_id, params=params)
-
-    @staticmethod
-    def log_hyperparams_as_mlflow_artifact(
-        client: MlflowClient,
-        run_id: str,
-        params: dict[str, Any] | Namespace,
-    ) -> None:
-        """Log hyperparameters as an artifact."""
-        import datetime
-        import json
-        import tempfile
-        from json import JSONEncoder
-
-        class StrEncoder(JSONEncoder):
-            def default(self, o: Any) -> str:
-                return str(o)
-
-        now = str(datetime.datetime.now()).replace(" ", "T")
-        with tempfile.TemporaryDirectory() as tmp_dir:
-            path = Path(tmp_dir) / f"config.{now}.json"
-            with Path.open(path, "w") as f:
-                json.dump(params, f, cls=StrEncoder)
->>>>>>> e7a8d8de
             client.log_artifact(run_id=run_id, local_path=path)