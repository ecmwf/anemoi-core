# (C) Copyright 2024 Anemoi contributors.
#
# This software is licensed under the terms of the Apache Licence Version 2.0
# which can be obtained at http://www.apache.org/licenses/LICENSE-2.0.
#
# In applying this licence, ECMWF does not waive the privileges and immunities
# granted to it by virtue of its status as an intergovernmental organisation
# nor does it submit to any jurisdiction.


import io
import logging
import os
import re
import sys
import time
from argparse import Namespace
from collections.abc import Mapping
from pathlib import Path
from threading import Thread
from typing import Any
from typing import Literal
from weakref import WeakValueDictionary

import mlflow
from mlflow.tracking import MlflowClient
from pytorch_lightning.loggers.mlflow import MLFlowLogger
from pytorch_lightning.loggers.mlflow import _convert_params
from pytorch_lightning.loggers.mlflow import _flatten_dict
from pytorch_lightning.utilities.rank_zero import rank_zero_only
from typing_extensions import override

<<<<<<< HEAD
from anemoi.utils.mlflow.auth import TokenAuth, PassiveAuth
from anemoi.utils.mlflow.utils import clean_config_params
from anemoi.utils.mlflow.utils import expand_iterables
=======
from anemoi.training.diagnostics.mlflow.utils import FixedLengthSet
from anemoi.training.diagnostics.mlflow.utils import clean_config_params
from anemoi.training.diagnostics.mlflow.utils import expand_iterables
from anemoi.utils.mlflow.auth import TokenAuth
>>>>>>> b9d77265
from anemoi.utils.mlflow.utils import health_check

LOGGER = logging.getLogger(__name__)

MAX_PARAMS_LENGTH = 2000
LOG_MODEL = False


class LogsMonitor:
    """Class for logging terminal output.

    Inspired by the class for logging terminal output in aim.
    Aim-Code: https://github.com/aimhubio/aim/blob/94646d2d317ec7a43303a16530f7963e4e652921/aim/ext/resource/tracker.py#L20

    Note: If there is an error, the terminal output logging ends before the error message is printed into the log file.
    In order for the user to see the error message, the user must look at the slurm output file.
    We provide the SLURM job id in the very beginning of the log file and print the final status of the run in the end.

    Parameters
    ----------
    artifact_save_dir : str
        Directory to save the terminal logs.
    experiment : MLflow experiment object.
        MLflow experiment object.
    run_id: str
        MLflow run ID.
    log_time_interval : int
        Interval (in seconds) at which to write buffered terminal outputs, default 30

    """

    _buffer_registry = WeakValueDictionary()
    _old_out_write = None
    _old_err_write = None

    def __init__(
        self,
        artifact_save_dir: str | Path,
        experiment: MLFlowLogger.experiment,
        run_id: str,
        log_time_interval: float = 30.0,
    ) -> None:
        """Initialize the LogsMonitor.

        Parameters
        ----------
        artifact_save_dir : str | Path
            Directory for artifact saves.
        experiment : MLFlowLogger.experiment
            Experiment from MLFlow
        run_id : str
            Run ID
        log_time_interval : float, optional
            Logging time interval in seconds, by default 30.0

        """
        # active run
        self.experiment = experiment
        self.run_id = run_id

        # terminal log capturing
        self._log_capture_interval = 1
        self._log_time_interval = log_time_interval
        self._old_out = None
        self._old_err = None
        self._io_buffer = io.BytesIO()

        # Start thread to collect stats and logs at intervals
        self._th_collector = Thread(target=self._log_collector, daemon=True)
        self._shutdown = False
        self._started = False

        # open your files here
        self.artifact_save_dir = artifact_save_dir
        self.file_save_path = Path(artifact_save_dir, "terminal_log.txt")
        self.file_save_path.parent.mkdir(parents=True, exist_ok=True)

    @classmethod
    def _install_stream_patches(cls) -> None:
        cls._old_out_write = sys.stdout.write
        cls._old_err_write = sys.stderr.write

        def new_out_write(data: str | bytes) -> None:
            # out to buffer
            cls._old_out_write(data)
            if isinstance(data, str):
                data = data.encode()
            for buffer in cls._buffer_registry.values():
                buffer.write(data)

        def new_err_write(data: str | bytes) -> None:
            # err to buffer
            cls._old_err_write(data)
            if isinstance(data, str):
                data = data.encode()
            for buffer in cls._buffer_registry.values():
                buffer.write(data)

        sys.stdout.write = new_out_write
        sys.stderr.write = new_err_write

    @classmethod
    def _uninstall_stream_patches(cls) -> None:
        sys.stdout.write = cls._old_out_write
        sys.stderr.write = cls._old_err_write

    def start(self) -> None:
        """Start collection."""
        if self._started:
            return
        self._started = True
        # install the stream patches if not done yet
        if not self._buffer_registry:
            self._install_stream_patches()
        self._buffer_registry[id(self)] = self._io_buffer
        # Start thread to asynchronously collect logs
        self._th_collector.start()
        LOGGER.info("Terminal Log Path: %s", self.file_save_path)
        if os.getenv("SLURM_JOB_ID"):
            LOGGER.info("SLURM job id: %s", os.getenv("SLURM_JOB_ID"))

    def finish(self, status: str) -> None:
        """Stop the monitoring and close the log file."""
        if not self._started:
            return
        LOGGER.info(
            ("Stopping terminal log monitoring and saving buffered terminal outputs. Final status: %s"),
            status.upper(),
        )
        self._shutdown = True
        # read and store remaining buffered logs
        self._store_buffered_logs()
        # unregister the buffer
        del self._buffer_registry[id(self)]
        # uninstall stream patching if no buffer is left in the registry
        if not self._buffer_registry:
            self._uninstall_stream_patches()

        with self.file_save_path.open("a") as logfile:
            logfile.write("\n\n")
            logfile.flush()
            logfile.close()

    def _log_collector(self) -> None:
        """Log collecting thread body.

        Main monitoring loop, which consistently collect and log outputs.
        """
        log_capture_time_counter = 0

        while True:
            if self._shutdown:
                break

            time.sleep(self._log_time_interval)  # in seconds
            log_capture_time_counter += self._log_time_interval

            if log_capture_time_counter > self._log_capture_interval:
                self._store_buffered_logs()
                log_capture_time_counter = 0

    def _store_buffered_logs(self) -> None:
        _buffer_size = self._io_buffer.tell()
        if not _buffer_size:
            return
        self._io_buffer.seek(0)
        # read and reset the buffer
        data = self._io_buffer.read(_buffer_size)
        self._io_buffer.seek(0)
        # handle the buffered data and store
        # split lines and keep \n at the end of each line
        lines = [e + b"\n" for e in data.split(b"\n") if e]

        ansi_csi_re = re.compile(b"\001?\033\\[((?:\\d|;)*)([a-dA-D])\002?")

        def _handle_csi(line: bytes) -> bytes:
            # removes the cursor up and down symbols from the line
            # skip tqdm status bar updates ending with "curser up" but the last one in buffer to save space
            def _remove_csi(line: bytes) -> bytes:
                # replacing the leftmost non-overlapping occurrences of
                # pattern ansi_csi_re in string line by the replacement ""
                return re.sub(ansi_csi_re, b"", line)

            for match in ansi_csi_re.finditer(line):
                arg, command = match.groups()
                arg = int(arg.decode()) if arg else 1
                if command == b"A" and (
                    b"0%" not in line and not self._shutdown and b"[INFO]" not in line and b"[DEBUG]" not in line
                ):  # cursor up
                    # only keep x*10% status updates from tqmd status bars that end with a cursor up
                    # always keep shutdown commands
                    # always keep logger info and debug prints
                    line = b""
            return _remove_csi(line)

        line = None
        with self.file_save_path.open("a") as logfile:
            for line in lines:
                # handle cursor up and down symbols
                cleaned_line = _handle_csi(line)
                # handle each line for carriage returns
                cleaned_line = cleaned_line.rsplit(b"\r")[-1]
                logfile.write(cleaned_line.decode())

            logfile.flush()

        # NOTE TO SELF:
        # this is hopefully the last one
        # we can't just throw in a "now" to the txt file, because this relies on opening and rewriting it.
        # So, skip it for now
        #import datetime
        #now = str(datetime.datetime.now()).replace(' ','T')
        #path = str(self.file_save_path).replace(".txt", f"{now}.txt")
        try:
            self.experiment.log_artifact(self.run_id, str(self.file_save_path))
        except:
            pass
            #LOGGER.warning(f"could not log_artifact {str(self.file_save_path)}")


class AnemoiMLflowLogger(MLFlowLogger):
    """A custom MLflow logger that logs terminal output."""

    def __init__(
        self,
        experiment_name: str = "lightning_logs",
        project_name: str = "anemoi",
        run_name: str | None = None,
        tracking_uri: str | None = os.getenv("MLFLOW_TRACKING_URI"),
        save_dir: str | None = "./mlruns",
        log_model: Literal["all"] | bool = False,
        prefix: str = "",
        resumed: bool | None = False,
        forked: bool | None = False,
        run_id: str | None = None,
        fork_run_id: str | None = None,
        offline: bool | None = False,
        authentication: bool | None = None,
        log_hyperparams: bool | None = True,
        on_resume_create_child: bool | None = True,
        max_params_length: int | None = MAX_PARAMS_LENGTH,
    ) -> None:
        """Initialize the AnemoiMLflowLogger.

        Parameters
        ----------
        experiment_name : str, optional
            Name of experiment, by default "lightning_logs"
        project_name : str, optional
            Name of the project, by default "anemoi"
        run_name : str | None, optional
            Name of run, by default None
        tracking_uri : str | None, optional
            Tracking URI of server, by default os.getenv("MLFLOW_TRACKING_URI")
        save_dir : str | None, optional
            Directory to save logs to, by default "./mlruns"
        log_model : Literal[True, False, "all"], optional
            Log model checkpoints to server (expensive), by default False
        prefix : str, optional
            Prefix for experiments, by default ""
        resumed : bool | None, optional
            Whether the run was resumed or not, by default False
        forked : bool | None, optional
            Whether the run was forked or not, by default False
        run_id : str | None, optional
            Run id of current run, by default None
        fork_run_id : str | None, optional
            Fork Run id from parent run, by default None
        offline : bool | None, optional
            Whether to run offline or not, by default False
        authentication : bool | None, optional
            Whether to authenticate with server or not, by default None
        log_hyperparams : bool | None, optional
            Whether to log hyperparameters, by default True
        on_resume_create_child: bool | None, optional
            Whether to create a child run when resuming a run, by default False
        max_params_length: int | None, optional
            Maximum number of params to be logged to Mlflow
        """
        self._resumed = resumed
        self._forked = forked
        self._flag_log_hparams = log_hyperparams

        self._fork_run_server2server = None
        self._parent_run_server2server = None
        self._parent_dry_run = False
        self._max_params_length = max_params_length

        enabled = authentication and not offline
        self.auth = TokenAuth(tracking_uri, enabled=enabled)

        if rank_zero_only.rank == 0:
            if offline:
                LOGGER.info("MLflow is logging offline.")
            else:
                LOGGER.info("MLflow token authentication %s for %s", "enabled" if enabled else "disabled", tracking_uri)
                self.auth.authenticate()
                health_check(tracking_uri)

        run_id, run_name, tags = self._get_mlflow_run_params(
            project_name=project_name,
            run_name=run_name,
            config_run_id=run_id,
            fork_run_id=fork_run_id,
            tracking_uri=tracking_uri,
            on_resume_create_child=on_resume_create_child,
        )
        # Before creating the run we need to overwrite the tracking_uri and save_dir if offline
        if offline:
            # OFFLINE - When we run offline we can pass a save_dir pointing to a local path
            tracking_uri = None

        else:
            # ONLINE - When we pass a tracking_uri to mlflow then it will ignore the
            # saving dir and save all artifacts/metrics to the remote server database
            save_dir = None

        super().__init__(
            experiment_name=experiment_name,
            run_name=run_name,
            tracking_uri=tracking_uri,
            tags=tags,
            save_dir=save_dir,
            log_model=log_model,
            prefix=prefix,
            run_id=run_id,
        )

        # Track logged metrics to prevent duplicate logs
        # 2000 has been chosen as this should contain metrics form many steps
        self._logged_metrics = FixedLengthSet(maxlen=2000)  # Track (key, step)

    def _check_dry_run(self, run: mlflow.entities.Run) -> None:
        """Check if the parent run is a dry run.

        A dry run is a run that is used as template base run
        but do not contain any checkpoints.
        """
        dry_run = run.data.tags.get("dry_run", "False") == "True"
        LOGGER.info("Parent run is a Dry Run: %s", dry_run)
        self._parent_dry_run = dry_run

    def _check_server2server_lineage(self, run: mlflow.entities.Run) -> bool:
        """Address lineage and metadata for server2server runs.

        Those are runs that have been sync from one remote server to another
        """
        server2server = run.data.tags.get("server2server", "False") == "True"
        LOGGER.info("Server2Server: %s", server2server)
        if server2server:
            parent_run_across_servers = run.data.params.get(
                "metadata.offline_run_id",
                run.data.params.get("metadata.server2server_run_id"),
            )
            if self._forked:
                # if we want to fork a resume run we need to set the parent_run_across_servers
                # but just to restore the checkpoint
                self._fork_run_server2server = parent_run_across_servers
            else:
                self._parent_run_server2server = parent_run_across_servers

    def _get_mlflow_run_params(
        self,
        project_name: str,
        run_name: str,
        config_run_id: str,
        fork_run_id: str,
        tracking_uri: str,
        on_resume_create_child: bool,
    ) -> tuple[str | None, str, dict[str, Any]]:
        run_id = None
        tags = {"projectName": project_name}

        # create a tag with the command used to run the script
        command = os.environ.get("ANEMOI_TRAINING_CMD", sys.argv[0])
        tags["command"] = command.split("/")[-1]  # get the python script name
        tags["mlflow.source.name"] = command

        if len(sys.argv) > 1:
            # add the arguments to the command tag
            tags["command"] = tags["command"] + " " + " ".join(sys.argv[1:])

        if config_run_id or fork_run_id:
            "Either run_id or fork_run_id must be provided to resume a run."
            import mlflow

            self.auth.authenticate()
            mlflow_client = mlflow.MlflowClient(tracking_uri)

            # This block is used when a run ID is specified with child runs option activated
            if config_run_id and on_resume_create_child and not fork_run_id:
                parent_run_id = config_run_id  # parent_run_id
                parent_run = mlflow_client.get_run(parent_run_id)
                run_name = parent_run.info.run_name
                self._check_server2server_lineage(parent_run)
                self._check_dry_run(parent_run)
                tags["mlflow.parentRunId"] = parent_run_id
                tags["resumedRun"] = "True"  # tags can't take boolean values
            # This block is used when a run ID is specified without child runs option activated
            elif config_run_id and not on_resume_create_child and not fork_run_id:
                run_id = config_run_id
                run = mlflow_client.get_run(run_id)
                run_name = run.info.run_name
                self._check_server2server_lineage(run)
                self._check_dry_run(parent_run)
                mlflow_client.update_run(run_id=run_id, status="RUNNING")
                tags["resumedRun"] = "True"
            # This block is used when a run is forked and an existing run ID is specified
            # Child run option is activated
            elif config_run_id and fork_run_id:
                parent_run_id = config_run_id  # parent_run_id which is the main run ID
                parent_run = mlflow_client.get_run(parent_run_id)
                run_name = parent_run.info.run_name
                self._check_server2server_lineage(parent_run)
                self._check_dry_run(parent_run)
                tags["mlflow.parentRunId"] = config_run_id  # We want to be linked to the main run ID
                tags["resumedRun"] = "True"  # We want to be linked to the main run ID
                tags["forkedRun"] = "True"  # This is a forked run
                tags["forkedRunId"] = fork_run_id  # This is a forked run
            # This block is used when a run is forked without no child runs
            else:
                parent_run_id = fork_run_id
                tags["forkedRun"] = "True"
                tags["forkedRunId"] = parent_run_id
                run = mlflow_client.get_run(parent_run_id)
                self._check_server2server_lineage(run)
                self._check_dry_run(run)

        if not run_name:
            import uuid

            run_name = f"{uuid.uuid4()!s}"

        if os.getenv("SLURM_JOB_ID"):
            tags["SLURM_JOB_ID"] = os.getenv("SLURM_JOB_ID")

        return run_id, run_name, tags

    @override
    @property
    def experiment(self) -> MLFlowLogger.experiment:
        if rank_zero_only.rank == 0:
            self.auth.authenticate()
        return super().experiment

    @override
    @rank_zero_only
    def log_metrics(self, metrics: Mapping[str, float], step: int | None = None) -> None:
        cleaned_metrics = metrics.copy()
        for k in metrics:
            metric_id = (k, step or 0)
            if metric_id in self._logged_metrics:
                cleaned_metrics.pop(k)
                continue
            self._logged_metrics.add(metric_id)
        return super().log_metrics(metrics=cleaned_metrics, step=step)

    @rank_zero_only
    def log_system_metrics(self) -> None:
        """Log system metrics (CPU, GPU, etc)."""
        import mlflow
        from mlflow.system_metrics.metrics.disk_monitor import DiskMonitor
        from mlflow.system_metrics.metrics.network_monitor import NetworkMonitor
        from mlflow.system_metrics.system_metrics_monitor import SystemMetricsMonitor

        from anemoi.training.diagnostics.mlflow.system_metrics.cpu_monitor import CPUMonitor
        from anemoi.training.diagnostics.mlflow.system_metrics.gpu_monitor import GreenGPUMonitor
        from anemoi.training.diagnostics.mlflow.system_metrics.gpu_monitor import RedGPUMonitor

        class CustomSystemMetricsMonitor(SystemMetricsMonitor):
            def __init__(self, run_id: str, resume_logging: bool = False):
                super().__init__(run_id, resume_logging=resume_logging)

                self.monitors = [CPUMonitor(), DiskMonitor(), NetworkMonitor()]

                # Try init both and catch the error when one init fails
                try:
                    gpu_monitor = GreenGPUMonitor()
                    self.monitors.append(gpu_monitor)
                except (ImportError, RuntimeError) as e:
                    LOGGER.warning("Failed to init Nvidia GPU Monitor: %s", e)
                try:
                    gpu_monitor = RedGPUMonitor()
                    self.monitors.append(gpu_monitor)
                except (ImportError, RuntimeError) as e:
                    LOGGER.warning("Failed to init AMD GPU Monitor: %s", e)

        mlflow.enable_system_metrics_logging()
        # https://mlflow.org/docs/latest/system-metrics/
        # By default, system metrics are sampled every 10 seconds
        # we choose to update this to 100 - system metrics are logged every 1 min 30 seconds
        mlflow.set_system_metrics_sampling_interval(interval=100)
        system_monitor = CustomSystemMetricsMonitor(
            self.run_id,
            resume_logging=self.run_id is not None,
        )
        self.run_id_to_system_metrics_monitor = {}
        self.run_id_to_system_metrics_monitor[self.run_id] = system_monitor
        system_monitor.start()

    @rank_zero_only
    def log_terminal_output(self, artifact_save_dir: str | Path = "") -> None:
        """Log terminal logs to MLflow."""
        # path for logging terminal logs
        # for now the 'terminal_logs' file is kept in the same folder as the plots
        artifact_save_dir = Path(artifact_save_dir, self.run_id, "plots")

        log_monitor = LogsMonitor(
            artifact_save_dir,
            self.experiment,
            self.run_id,
        )
        self.run_id_to_log_monitor = {}
        self.run_id_to_log_monitor[self.run_id] = log_monitor
        log_monitor.start()

    @rank_zero_only
    def log_hyperparams(self, params: dict[str, Any] | Namespace, *, expand_keys: list[str] | None = None) -> None:
        """Overwrite the log_hyperparams method.

        - flatten config params using '.'.
        - expand keys within params to avoid truncation.
        - log hyperparameters as an artifact.

        Parameters
        ----------
        params : dict[str, Any] | Namespace
            params to log
        expand_keys : list[str] | None, optional
            keys to expand within params. Any key being expanded will
            have lists converted according to `expand_iterables`,
            by default None.
        """
        AnemoiMLflowLogger.log_hyperparams_in_mlflow(
            self.experiment,
            self.run_id,
            params,
            expand_keys=expand_keys,
            log_hyperparams=self._flag_log_hparams,
            max_params_length=self._max_params_length,
        )

    @rank_zero_only
    def finalize(self, status: str = "success") -> None:
        # save the last obtained refresh token to disk
        self.auth.save()

        # finalize logging and system metrics monitor
        if getattr(self, "run_id_to_system_metrics_monitor", None):
            self.run_id_to_system_metrics_monitor[self.run_id].finish()
        if getattr(self, "run_id_to_log_monitor", None):
            self.run_id_to_log_monitor[self.run_id].finish(status)

        super().finalize(status)

    @staticmethod
    def log_hyperparams_in_mlflow(
        client: MlflowClient,
        run_id: str,
        params: dict[str, Any] | Namespace,
        *,
        expand_keys: list[str] | None = None,
        log_hyperparams: bool | None = True,
        clean_params: bool = True,
        max_params_length: int | None = MAX_PARAMS_LENGTH,
    ) -> None:
        """Log hyperparameters to MLflow server.

        - flatten config params using '.'.
        - expand keys within params to avoid truncation.
        - log hyperparameters as an artifact.

        Parameters
        ----------
        client : MlflowClient
            MLflow client.
        run_id : str
            Run ID.
        params : dict[str, Any] | Namespace
            params to log.
        expand_keys : list[str] | None, optional
            keys to expand within params. Any key being expanded will
            have lists converted according to `expand_iterables`,
            by default None.
        log_hyperparams : bool | None, optional
            Whether to log hyperparameters, by default True.
        max_params_length: int | None, optional
            Maximum number of params to be logged to Mlflow
        """
        if log_hyperparams:
            params = _convert_params(params)

            # this is needed to resolve optional missing config values to a string, instead of raising a missing error
            if config := params.get("config"):
                params["config"] = config.model_dump(by_alias=True)

            import mlflow
            from mlflow.entities import Param

<<<<<<< HEAD
            truncation_length = 200
=======
            try:  # Check maximum param value length is available and use it
                truncation_length = mlflow.utils.validation.MAX_PARAM_VAL_LENGTH
            except AttributeError:  # Fallback (in case of MAX_PARAM_VAL_LENGTH not available)
                truncation_length = 250  # Historical default value
>>>>>>> b9d77265

            AnemoiMLflowLogger.log_hyperparams_as_mlflow_artifact(client=client, run_id=run_id, params=params)

            expanded_params = {}
            params = params.copy()

            for key in expand_keys or []:
                if key in params:
                    expanded_params.update(
                        expand_iterables(params.pop(key), size_threshold=None, delimiter="."),
                    )
            expanded_params.update(params)

            expanded_params = _flatten_dict(
                expanded_params,
                delimiter=".",
            )  # Flatten dict with '.' to not break API queries
            if clean_params:
                expanded_params = clean_config_params(expanded_params)

            LOGGER.info("Logging %s parameters", len(expanded_params))
            if len(expanded_params) > max_params_length:
                msg = (
                    f"Too many params: {len(expanded_params)} > {max_params_length}",
                    "Please revisit the fields being logged and add redundant or irrelevant "
                    "ones to the clean_config_params function.",
                )
                raise ValueError(msg)

            # Truncate parameter values.
            params_list = []
            for k, v in expanded_params.items():
                k_trunc, v_trunc = truncate_mlflow_param(k, v, max_bytes=100)
                if k_trunc is not None:
                    params_list.append(Param(key=k_trunc, value=v_trunc))

            #for idx in range(0, len(params_list), 2):
            #    client.log_batch(run_id=run_id, params=params_list[idx:idx+2])



    @staticmethod
    def log_hyperparams_as_mlflow_artifact(
        client: MlflowClient,
        run_id: str,
        params: dict[str, Any] | Namespace,
    ) -> None:
        """Log hyperparameters as an artifact."""
        import json
        import tempfile
        from json import JSONEncoder
        import datetime

        class StrEncoder(JSONEncoder):
            def default(self, o: Any) -> str:
                return str(o)

        now = str(datetime.datetime.now()).replace(' ','T')
        with tempfile.TemporaryDirectory() as tmp_dir:
            path = Path(tmp_dir) / f"config.{now}.json"
            with Path.open(path, "w") as f:
                json.dump(params, f, cls=StrEncoder)
            client.log_artifact(run_id=run_id, local_path=path)


class AnemoiAzureMLflowLogger(AnemoiMLflowLogger):
    """A custom MLflow logger that logs terminal output."""

    # By default, Azure sets a different 16 character (or so) run_id as the display name
    # we may as well set this to the run_id that mlflow/anemoi creates so we don't have two
    # of these to deal with
    # However, it has to be done after we've already logged an artifact, otherwise we may get an error
    _display_name_is_run_id = False
    def __init__(
        self,
        aml_resource_group: str,
        aml_workspace_name: str,
        experiment_name: str = "lightning_logs",
        project_name: str = "anemoi",
        run_name: str | None = None,
        tracking_uri: str | None = os.getenv("MLFLOW_TRACKING_URI"),
        save_dir: str | None = "./mlruns",
        log_model: Literal["all"] | bool = False,
        prefix: str = "",
        resumed: bool | None = False,
        forked: bool | None = False,
        run_id: str | None = None,
        fork_run_id: str | None = None,
        offline: bool | None = False,
        authentication: bool | None = None,
        log_hyperparams: bool | None = True,
        on_resume_create_child: bool | None = True,
    ) -> None:
        """Initialize the AnemoiMLflowLogger.

        Parameters
        ----------
        aml_resource_group: str
            Name of the Azure ML resource group
        aml_workspace: str
            Name of the Azure ML workspace
        experiment_name : str, optional
            Name of experiment, by default "lightning_logs"
        project_name : str, optional
            Name of the project, by default "anemoi"
        run_name : str | None, optional
            Name of run, by default None
        tracking_uri : str | None, optional
            Tracking URI of server, by default os.getenv("MLFLOW_TRACKING_URI")
        save_dir : str | None, optional
            Directory to save logs to, by default "./mlruns"
        log_model : Literal[True, False, "all"], optional
            Log model checkpoints to server (expensive), by default False
        prefix : str, optional
            Prefix for experiments, by default ""
        resumed : bool | None, optional
            Whether the run was resumed or not, by default False
        forked : bool | None, optional
            Whether the run was forked or not, by default False
        run_id : str | None, optional
            Run id of current run, by default None
        fork_run_id : str | None, optional
            Fork Run id from parent run, by default None
        offline : bool | None, optional
            Whether to run offline or not, by default False
        authentication : bool | None, optional
            Whether to authenticate with server or not, by default None
        log_hyperparams : bool | None, optional
            Whether to log hyperparameters, by default True
        on_resume_create_child: bool | None, optional
            Whether to create a child run when resuming a run, by default False
        """
        import mlflow
        from azureml.core.authentication import ServicePrincipalAuthentication
        from azureml.core import Workspace, Run as AzureMLRun

        self._resumed = resumed
        self._forked = forked
        self._flag_log_hparams = log_hyperparams

        self._fork_run_server2server = None
        self._parent_run_server2server = None
        self._parent_dry_run = False
        self.aml_resource_group = aml_resource_group
        self.aml_workspace_name = aml_workspace_name

        enabled = authentication and not offline

        # Azure specific stuff
        # we don't need authenticate, this just lets us easily subclass the logger
        self.auth = PassiveAuth()

        # Check if the user has set the following required environment variables
        azure_env_vars = ["AZURE_TENANT_ID", "AZURE_CLIENT_ID", "AZURE_CLIENT_SECRET", "AZURE_SUBSCRIPTION_ID"]
        missing = [v for v in azure_env_vars if v not in os.environ]
        if len(missing) > 0:
            raise OSError(f"AnemoiAzureMLflowLogger: Could not find the following required Environment Variables: {missing}")

        # OK now we're good to go
        #credential = ClientSecretCredential(
        sp_auth = ServicePrincipalAuthentication(
            tenant_id=os.environ["AZURE_TENANT_ID"],
            service_principal_id=os.environ["AZURE_CLIENT_ID"],
            service_principal_password=os.environ["AZURE_CLIENT_SECRET"],
        )
        ws = Workspace(
            subscription_id=os.environ["AZURE_SUBSCRIPTION_ID"],
            resource_group=aml_resource_group,
            workspace_name=aml_workspace_name,
            auth=sp_auth,
        )

        tracking_uri = ws.get_mlflow_tracking_uri()
        mlflow.set_tracking_uri(tracking_uri)

        # Back to our regularly scheduled programming
        if rank_zero_only.rank == 0:
            if offline:
                LOGGER.info("MLflow is logging offline.")

        run_id, run_name, tags = self._get_mlflow_run_params(
            project_name=project_name,
            run_name=run_name,
            config_run_id=run_id,
            fork_run_id=fork_run_id,
            tracking_uri=tracking_uri,
            on_resume_create_child=on_resume_create_child,
        )
        # Before creating the run we need to overwrite the tracking_uri and save_dir if offline
        if offline:
            # OFFLINE - When we run offline we can pass a save_dir pointing to a local path
            tracking_uri = None

        else:
            # ONLINE - When we pass a tracking_uri to mlflow then it will ignore the
            # saving dir and save all artifacts/metrics to the remote server database
            save_dir = None

        MLFlowLogger.__init__(
            self,
            experiment_name=experiment_name,
            run_name=run_name,
            tracking_uri=tracking_uri,
            tags=tags,
            save_dir=save_dir,
            log_model=log_model,
            prefix=prefix,
            run_id=run_id,
        )

    @rank_zero_only
    def log_hyperparams(self, params: dict[str, Any] | Namespace, *, expand_keys: list[str] | None = None) -> None:
        super().log_hyperparams(params=params, expand_keys=expand_keys)
        if not self._display_name_is_run_id:
            # now set Azure display name to be equal to the run name anemoi sees
            # this apparently should happen after the logger is initialized
            from azureml.core.authentication import ServicePrincipalAuthentication
            from azureml.core import Workspace, Run as AzureMLRun
            sp_auth = ServicePrincipalAuthentication(
                tenant_id=os.environ["AZURE_TENANT_ID"],
                service_principal_id=os.environ["AZURE_CLIENT_ID"],
                service_principal_password=os.environ["AZURE_CLIENT_SECRET"],
            )
            ws = Workspace(
                subscription_id=os.environ["AZURE_SUBSCRIPTION_ID"],
                resource_group=self.aml_resource_group,
                workspace_name=self.aml_workspace_name,
                auth=sp_auth,
            )
            aml_run = AzureMLRun.get(ws, run_id=self.run_id)
            aml_run.display_name = self.run_id
            aml_run.flush()
            self._display_name_is_run_id = True


def truncate_mlflow_param(key, value, max_bytes=200):
    key_bytes = str(key).encode('utf-8')
    value_str = str(value)
    available = max_bytes - len(key_bytes)
    if available <= 0:
        # Key alone too long, skip this param
        return None, None
    # Now truncate the value so that the combined byte length is <= max_bytes
    value_bytes = value_str.encode('utf-8')
    if len(value_bytes) <= available:
        return key, value_str
    # Truncate value by bytes, not chars
    # Find the byte slice that fits
    truncated = value_bytes[:available]
    # Might split a unicode character, so decode 'ignore'
    value_trunc_str = truncated.decode('utf-8', errors='ignore')
    return key, value_trunc_str<|MERGE_RESOLUTION|>--- conflicted
+++ resolved
@@ -30,16 +30,10 @@
 from pytorch_lightning.utilities.rank_zero import rank_zero_only
 from typing_extensions import override
 
-<<<<<<< HEAD
-from anemoi.utils.mlflow.auth import TokenAuth, PassiveAuth
-from anemoi.utils.mlflow.utils import clean_config_params
-from anemoi.utils.mlflow.utils import expand_iterables
-=======
 from anemoi.training.diagnostics.mlflow.utils import FixedLengthSet
 from anemoi.training.diagnostics.mlflow.utils import clean_config_params
 from anemoi.training.diagnostics.mlflow.utils import expand_iterables
-from anemoi.utils.mlflow.auth import TokenAuth
->>>>>>> b9d77265
+from anemoi.utils.mlflow.auth import TokenAuth, PassiveAuth
 from anemoi.utils.mlflow.utils import health_check
 
 LOGGER = logging.getLogger(__name__)
@@ -639,14 +633,10 @@
             import mlflow
             from mlflow.entities import Param
 
-<<<<<<< HEAD
-            truncation_length = 200
-=======
             try:  # Check maximum param value length is available and use it
                 truncation_length = mlflow.utils.validation.MAX_PARAM_VAL_LENGTH
             except AttributeError:  # Fallback (in case of MAX_PARAM_VAL_LENGTH not available)
                 truncation_length = 250  # Historical default value
->>>>>>> b9d77265
 
             AnemoiMLflowLogger.log_hyperparams_as_mlflow_artifact(client=client, run_id=run_id, params=params)
 
