--- conflicted
+++ resolved
@@ -34,11 +34,7 @@
         "_target_",
         "anemoi.training.diagnostics.mlflow.logger.AnemoiMLflowLogger",
     )
-<<<<<<< HEAD
-    logger_config["save_dir"] = getattr(logger_config, "save_dir", str(config.system.output.logs.mlflow))
-=======
     logger_config["save_dir"] = logger_config.get("save_dir", str(config.hardware.paths.logs.mlflow))
->>>>>>> b40b6c61
 
     logger = instantiate(
         logger_config,
