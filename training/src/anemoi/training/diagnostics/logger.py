# (C) Copyright 2024 Anemoi contributors.
#
# This software is licensed under the terms of the Apache Licence Version 2.0
# which can be obtained at http://www.apache.org/licenses/LICENSE-2.0.
#
# In applying this licence, ECMWF does not waive the privileges and immunities
# granted to it by virtue of its status as an intergovernmental organisation
# nor does it submit to any jurisdiction.


import logging
import os
from pathlib import Path

import pytorch_lightning as pl
from omegaconf import DictConfig
from omegaconf import OmegaConf

from anemoi.training.schemas.base_schema import BaseSchema
from anemoi.training.schemas.base_schema import convert_to_omegaconf

LOGGER = logging.getLogger(__name__)


def get_mlflow_logger(config: BaseSchema) -> None:
    if not config.diagnostics.log.mlflow.enabled:
        LOGGER.debug("MLFlow logging is disabled.")
        return None

    # 35 retries allow for 1 hour of server downtime
    http_max_retries = config.diagnostics.log.mlflow.http_max_retries

    os.environ["MLFLOW_HTTP_REQUEST_MAX_RETRIES"] = str(http_max_retries)
    os.environ["_MLFLOW_HTTP_REQUEST_MAX_RETRIES_LIMIT"] = str(http_max_retries + 1)
    # these are the default values, but set them explicitly in case they change
    os.environ["MLFLOW_HTTP_REQUEST_BACKOFF_FACTOR"] = "2"
    os.environ["MLFLOW_HTTP_REQUEST_BACKOFF_JITTER"] = "1"

<<<<<<< HEAD
    from anemoi.training.diagnostics.mlflow.logger import AnemoiMLflowLogger, AnemoiAzureMLflowLogger
=======
    from anemoi.training.diagnostics.mlflow.logger import LOG_MODEL
    from anemoi.training.diagnostics.mlflow.logger import MAX_PARAMS_LENGTH
    from anemoi.training.diagnostics.mlflow.logger import AnemoiMLflowLogger
>>>>>>> b9d77265

    resumed = config.training.run_id is not None
    forked = config.training.fork_run_id is not None

    save_dir = config.hardware.paths.logs.mlflow

    offline = config.diagnostics.log.mlflow.offline
    if not offline:
        tracking_uri = config.diagnostics.log.mlflow.tracking_uri
        LOGGER.info("AnemoiMLFlow logging to %s", tracking_uri)
    else:
        tracking_uri = None

    if (resumed or forked) and (offline):  # when resuming or forking offline -
        # tracking_uri = ${hardware.paths.logs.mlflow}
        tracking_uri = str(save_dir)
    # create directory if it does not exist
    Path(config.hardware.paths.logs.mlflow).mkdir(parents=True, exist_ok=True)

    log_hyperparams = True
    if resumed and not config.diagnostics.log.mlflow.on_resume_create_child:
        LOGGER.info(
            (
                "Resuming run without creating child run - MLFlow logs will not update the"
                "initial runs hyperparameters with those of the resumed run."
                "To update the initial run's hyperparameters, set "
                "`diagnostics.log.mlflow.on_resume_create_child: True`."
            ),
        )
        log_hyperparams = False

<<<<<<< HEAD
    kw = {}
    if not config.diagnostics.log.mlflow.use_azure:
        Logger = AnemoiMLflowLogger
    else:
        Logger = AnemoiAzureMLflowLogger
        kw["aml_resource_group"] = config.diagnostics.log.mlflow.aml_resource_group
        kw["aml_workspace_name"] = config.diagnostics.log.mlflow.aml_workspace_name
    logger = Logger(
=======
    max_params_length = getattr(config.diagnostics.log.mlflow, "max_params_length", MAX_PARAMS_LENGTH)
    LOGGER.info("Maximum number of params allowed to be logged is: %s", max_params_length)
    log_model = getattr(config.diagnostics.log.mlflow, "log_model", LOG_MODEL)

    logger = AnemoiMLflowLogger(
>>>>>>> b9d77265
        experiment_name=config.diagnostics.log.mlflow.experiment_name,
        project_name=config.diagnostics.log.mlflow.project_name,
        tracking_uri=tracking_uri,
        save_dir=save_dir,
        run_name=config.diagnostics.log.mlflow.run_name,
        run_id=config.training.run_id,
        fork_run_id=config.training.fork_run_id,
        log_model=log_model,
        offline=offline,
        resumed=resumed,
        forked=forked,
        log_hyperparams=log_hyperparams,
        authentication=config.diagnostics.log.mlflow.authentication,
        on_resume_create_child=config.diagnostics.log.mlflow.on_resume_create_child,
<<<<<<< HEAD
        **kw,
=======
        max_params_length=max_params_length,
>>>>>>> b9d77265
    )
    config_params = OmegaConf.to_container(convert_to_omegaconf(config), resolve=True)
    logger.log_hyperparams(
        config_params,
        expand_keys=config.diagnostics.log.mlflow.expand_hyperparams,
    )

    if config.diagnostics.log.mlflow.terminal:
        logger.log_terminal_output(artifact_save_dir=config.hardware.paths.plots)
    if config.diagnostics.log.mlflow.system:
        logger.log_system_metrics()

    return logger


def get_tensorboard_logger(config: DictConfig) -> pl.loggers.TensorBoardLogger | None:
    """Setup TensorBoard experiment logger.

    Parameters
    ----------
    config : DictConfig
        Job configuration

    Returns
    -------
    pl.loggers.TensorBoardLogger | None
        Logger object, or None

    """
    if not config.diagnostics.log.tensorboard.enabled:
        LOGGER.debug("Tensorboard logging is disabled.")
        return None

    from pytorch_lightning.loggers import TensorBoardLogger

    return TensorBoardLogger(
        save_dir=config.hardware.paths.logs.tensorboard,
        log_graph=False,
    )


def get_wandb_logger(config: DictConfig, model: pl.LightningModule) -> pl.loggers.WandbLogger | None:
    """Setup Weights & Biases experiment logger.

    Parameters
    ----------
    config : DictConfig
        Job configuration
    model: GraphForecaster
        Model to watch

    Returns
    -------
    pl.loggers.WandbLogger | None
        Logger object

    Raises
    ------
    ImportError
        If `wandb` is not installed

    """
    if not config.diagnostics.log.wandb.enabled:
        LOGGER.debug("Weights & Biases logging is disabled.")
        return None

    try:
        from pytorch_lightning.loggers.wandb import WandbLogger
    except ImportError as err:
        msg = "To activate W&B logging, please install `wandb` as an optional dependency."
        raise ImportError(msg) from err

    logger = WandbLogger(
        project=config.diagnostics.log.wandb.project,
        entity=config.diagnostics.log.wandb.entity,
        id=config.training.run_id,
        save_dir=config.hardware.paths.logs.wandb,
        offline=config.diagnostics.log.wandb.offline,
        log_model=config.diagnostics.log.wandb.log_model,
        resume=config.training.run_id is not None,
    )
    logger.log_hyperparams(OmegaConf.to_container(config, resolve=True))
    if config.diagnostics.log.wandb.gradients or config.diagnostics.log.wandb.parameters:
        if config.diagnostics.log.wandb.gradients and config.diagnostics.log.wandb.parameters:
            log_ = "all"
        elif config.diagnostics.log.wandb.gradients:
            log_ = "gradients"
        else:
            log_ = "parameters"
        logger.watch(model, log=log_, log_freq=config.diagnostics.log.interval, log_graph=False)

    return logger<|MERGE_RESOLUTION|>--- conflicted
+++ resolved
@@ -36,13 +36,9 @@
     os.environ["MLFLOW_HTTP_REQUEST_BACKOFF_FACTOR"] = "2"
     os.environ["MLFLOW_HTTP_REQUEST_BACKOFF_JITTER"] = "1"
 
-<<<<<<< HEAD
-    from anemoi.training.diagnostics.mlflow.logger import AnemoiMLflowLogger, AnemoiAzureMLflowLogger
-=======
     from anemoi.training.diagnostics.mlflow.logger import LOG_MODEL
     from anemoi.training.diagnostics.mlflow.logger import MAX_PARAMS_LENGTH
-    from anemoi.training.diagnostics.mlflow.logger import AnemoiMLflowLogger
->>>>>>> b9d77265
+    from anemoi.training.diagnostics.mlflow.logger import AnemoiMLflowLogger, AnemoiAzureMLflowLogger
 
     resumed = config.training.run_id is not None
     forked = config.training.fork_run_id is not None
@@ -74,7 +70,6 @@
         )
         log_hyperparams = False
 
-<<<<<<< HEAD
     kw = {}
     if not config.diagnostics.log.mlflow.use_azure:
         Logger = AnemoiMLflowLogger
@@ -82,14 +77,11 @@
         Logger = AnemoiAzureMLflowLogger
         kw["aml_resource_group"] = config.diagnostics.log.mlflow.aml_resource_group
         kw["aml_workspace_name"] = config.diagnostics.log.mlflow.aml_workspace_name
-    logger = Logger(
-=======
+
     max_params_length = getattr(config.diagnostics.log.mlflow, "max_params_length", MAX_PARAMS_LENGTH)
     LOGGER.info("Maximum number of params allowed to be logged is: %s", max_params_length)
     log_model = getattr(config.diagnostics.log.mlflow, "log_model", LOG_MODEL)
-
-    logger = AnemoiMLflowLogger(
->>>>>>> b9d77265
+    logger = Logger(
         experiment_name=config.diagnostics.log.mlflow.experiment_name,
         project_name=config.diagnostics.log.mlflow.project_name,
         tracking_uri=tracking_uri,
@@ -104,11 +96,8 @@
         log_hyperparams=log_hyperparams,
         authentication=config.diagnostics.log.mlflow.authentication,
         on_resume_create_child=config.diagnostics.log.mlflow.on_resume_create_child,
-<<<<<<< HEAD
+        max_params_length=max_params_length,
         **kw,
-=======
-        max_params_length=max_params_length,
->>>>>>> b9d77265
     )
     config_params = OmegaConf.to_container(convert_to_omegaconf(config), resolve=True)
     logger.log_hyperparams(
