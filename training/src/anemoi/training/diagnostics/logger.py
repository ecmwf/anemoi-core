# (C) Copyright 2024 Anemoi contributors.
#
# This software is licensed under the terms of the Apache Licence Version 2.0
# which can be obtained at http://www.apache.org/licenses/LICENSE-2.0.
#
# In applying this licence, ECMWF does not waive the privileges and immunities
# granted to it by virtue of its status as an intergovernmental organisation
# nor does it submit to any jurisdiction.


import logging
import os
from pathlib import Path

import pytorch_lightning as pl
from omegaconf import DictConfig
from omegaconf import OmegaConf

from anemoi.training.schemas.base_schema import BaseSchema
from anemoi.training.schemas.base_schema import convert_to_omegaconf

LOGGER = logging.getLogger(__name__)


def get_mlflow_logger(config: BaseSchema) -> None:
    if not config.diagnostics.log.mlflow.enabled:
        LOGGER.debug("MLFlow logging is disabled.")
        return None

    # 35 retries allow for 1 hour of server downtime
    http_max_retries = config.diagnostics.log.mlflow.http_max_retries

    os.environ["MLFLOW_HTTP_REQUEST_MAX_RETRIES"] = str(http_max_retries)
    os.environ["_MLFLOW_HTTP_REQUEST_MAX_RETRIES_LIMIT"] = str(http_max_retries + 1)
    # these are the default values, but set them explicitly in case they change
    os.environ["MLFLOW_HTTP_REQUEST_BACKOFF_FACTOR"] = "2"
    os.environ["MLFLOW_HTTP_REQUEST_BACKOFF_JITTER"] = "1"

<<<<<<< HEAD
    from anemoi.training.diagnostics.mlflow.logger import LOG_MODEL
    from anemoi.training.diagnostics.mlflow.logger import MAX_PARAMS_LENGTH
    from anemoi.training.diagnostics.mlflow.azureml import AnemoiAzureMLflowLogger
=======
    from anemoi.training.diagnostics.mlflow import LOG_MODEL
    from anemoi.training.diagnostics.mlflow import MAX_PARAMS_LENGTH
>>>>>>> 8e97af5d
    from anemoi.training.diagnostics.mlflow.logger import AnemoiMLflowLogger

    resumed = config.training.run_id is not None
    forked = config.training.fork_run_id is not None

    save_dir = config.hardware.paths.logs.mlflow

    offline = config.diagnostics.log.mlflow.offline
    if not offline:
        tracking_uri = config.diagnostics.log.mlflow.tracking_uri
        LOGGER.info("AnemoiMLFlow logging to %s", tracking_uri)
    else:
        tracking_uri = None

    if (resumed or forked) and (offline):  # when resuming or forking offline -
        # tracking_uri = ${hardware.paths.logs.mlflow}
        tracking_uri = str(save_dir)
    # create directory if it does not exist
    Path(config.hardware.paths.logs.mlflow).mkdir(parents=True, exist_ok=True)

    log_hyperparams = True
    if resumed and not config.diagnostics.log.mlflow.on_resume_create_child:
        LOGGER.info(
            (
                "Resuming run without creating child run - MLFlow logs will not update the"
                "initial runs hyperparameters with those of the resumed run."
                "To update the initial run's hyperparameters, set "
                "`diagnostics.log.mlflow.on_resume_create_child: True`."
            ),
        )
        log_hyperparams = False

    kw = {}
    if not config.diagnostics.log.mlflow.use_azure:
        logger_class = AnemoiMLflowLogger
    else:
        logger_class = AnemoiAzureMLflowLogger
        kw["aml_resource_group"] = config.diagnostics.log.mlflow.aml_resource_group
        kw["aml_workspace_name"] = config.diagnostics.log.mlflow.aml_workspace_name
        kw["aml_subscription_id"] = config.diagnostics.log.mlflow.aml_subscription_id
        kw["aml_identity"] = config.diagnostics.log.mlflow.aml_identity

    max_params_length = getattr(config.diagnostics.log.mlflow, "max_params_length", MAX_PARAMS_LENGTH)
    LOGGER.info("Maximum number of params allowed to be logged is: %s", max_params_length)
    log_model = getattr(config.diagnostics.log.mlflow, "log_model", LOG_MODEL)
    logger = logger_class(
        experiment_name=config.diagnostics.log.mlflow.experiment_name,
        project_name=config.diagnostics.log.mlflow.project_name,
        tracking_uri=tracking_uri,
        save_dir=save_dir,
        run_name=config.diagnostics.log.mlflow.run_name,
        run_id=config.training.run_id,
        fork_run_id=config.training.fork_run_id,
        log_model=log_model,
        offline=offline,
        resumed=resumed,
        forked=forked,
        log_hyperparams=log_hyperparams,
        authentication=config.diagnostics.log.mlflow.authentication,
        on_resume_create_child=config.diagnostics.log.mlflow.on_resume_create_child,
        max_params_length=max_params_length,
        **kw,
    )
    config_params = OmegaConf.to_container(convert_to_omegaconf(config), resolve=True)
    logger.log_hyperparams(
        config_params,
        expand_keys=config.diagnostics.log.mlflow.expand_hyperparams,
    )

    if config.diagnostics.log.mlflow.terminal:
        logger.log_terminal_output(artifact_save_dir=config.hardware.paths.plots)
    if config.diagnostics.log.mlflow.system:
        logger.log_system_metrics()

    return logger


def get_tensorboard_logger(config: DictConfig) -> pl.loggers.TensorBoardLogger | None:
    """Setup TensorBoard experiment logger.

    Parameters
    ----------
    config : DictConfig
        Job configuration

    Returns
    -------
    pl.loggers.TensorBoardLogger | None
        Logger object, or None

    """
    if not config.diagnostics.log.tensorboard.enabled:
        LOGGER.debug("Tensorboard logging is disabled.")
        return None

    from pytorch_lightning.loggers import TensorBoardLogger

    return TensorBoardLogger(
        save_dir=config.hardware.paths.logs.tensorboard,
        log_graph=False,
    )


def get_wandb_logger(config: DictConfig, model: pl.LightningModule) -> pl.loggers.WandbLogger | None:
    """Setup Weights & Biases experiment logger.

    Parameters
    ----------
    config : DictConfig
        Job configuration
    model: GraphForecaster
        Model to watch

    Returns
    -------
    pl.loggers.WandbLogger | None
        Logger object

    Raises
    ------
    ImportError
        If `wandb` is not installed

    """
    if not config.diagnostics.log.wandb.enabled:
        LOGGER.debug("Weights & Biases logging is disabled.")
        return None

    try:
        from pytorch_lightning.loggers.wandb import WandbLogger
    except ImportError as err:
        msg = "To activate W&B logging, please install `wandb` as an optional dependency."
        raise ImportError(msg) from err

    logger = WandbLogger(
        project=config.diagnostics.log.wandb.project,
        entity=config.diagnostics.log.wandb.entity,
        id=config.training.run_id,
        save_dir=config.hardware.paths.logs.wandb,
        offline=config.diagnostics.log.wandb.offline,
        log_model=config.diagnostics.log.wandb.log_model,
        resume=config.training.run_id is not None,
    )
    logger.log_hyperparams(OmegaConf.to_container(config, resolve=True))
    if config.diagnostics.log.wandb.gradients or config.diagnostics.log.wandb.parameters:
        if config.diagnostics.log.wandb.gradients and config.diagnostics.log.wandb.parameters:
            log_ = "all"
        elif config.diagnostics.log.wandb.gradients:
            log_ = "gradients"
        else:
            log_ = "parameters"
        logger.watch(model, log=log_, log_freq=config.diagnostics.log.interval, log_graph=False)

    return logger<|MERGE_RESOLUTION|>--- conflicted
+++ resolved
@@ -36,15 +36,10 @@
     os.environ["MLFLOW_HTTP_REQUEST_BACKOFF_FACTOR"] = "2"
     os.environ["MLFLOW_HTTP_REQUEST_BACKOFF_JITTER"] = "1"
 
-<<<<<<< HEAD
-    from anemoi.training.diagnostics.mlflow.logger import LOG_MODEL
-    from anemoi.training.diagnostics.mlflow.logger import MAX_PARAMS_LENGTH
-    from anemoi.training.diagnostics.mlflow.azureml import AnemoiAzureMLflowLogger
-=======
     from anemoi.training.diagnostics.mlflow import LOG_MODEL
     from anemoi.training.diagnostics.mlflow import MAX_PARAMS_LENGTH
->>>>>>> 8e97af5d
     from anemoi.training.diagnostics.mlflow.logger import AnemoiMLflowLogger
+    from anemoi.training.diagnostics.mlflow.azureml import AnemoiAzureMLflowLogger
 
     resumed = config.training.run_id is not None
     forked = config.training.fork_run_id is not None
