# (C) Copyright 2024 Anemoi contributors.
#
# This software is licensed under the terms of the Apache Licence Version 2.0
# which can be obtained at http://www.apache.org/licenses/LICENSE-2.0.
#
# In applying this licence, ECMWF does not waive the privileges and immunities
# granted to it by virtue of its status as an intergovernmental organisation
# nor does it submit to any jurisdiction.

import logging

import pytorch_lightning as pl

LOGGER = logging.getLogger(__name__)


class CheckVariableOrder(pl.callbacks.Callback):
    """Check the order of the variables in a pre-trained / fine-tuning model."""

    def __init__(self) -> None:
        super().__init__()

    def _get_model_name_to_index(self, trainer: pl.Trainer):  # type: ignore[no-untyped-def]
        """Get the model name to index mapping, handling both checkpoint and data indices."""
        if hasattr(trainer.model.module, "_ckpt_model_name_to_index"):
            return trainer.model.module._ckpt_model_name_to_index
        if isinstance(trainer.datamodule.data_indices, dict):
            model_name_to_index = {}
            for dataset_name, data_indices in trainer.datamodule.data_indices.items():
                model_name_to_index[dataset_name] = data_indices.name_to_index
            return model_name_to_index
        return trainer.datamodule.data_indices.name_to_index

    def _compare_variables(self, trainer: pl.Trainer, model_name_to_index, data_name_to_index) -> None:  # type: ignore[misc]
        """Compare variables between model and data indices."""
        for dataset_name, data_indices in trainer.datamodule.data_indices.items():
            data_indices.compare_variables(model_name_to_index[dataset_name], data_name_to_index[dataset_name])

    def on_train_start(self, trainer: pl.Trainer, _: pl.LightningModule) -> None:
        """Check the order of the variables in the model from checkpoint and the training data.

        Parameters
        ----------
        trainer : pl.Trainer
            Pytorch Lightning trainer
        _ : pl.LightningModule
            Not used
        """
        data_name_to_index = trainer.datamodule.ds_train.name_to_index
<<<<<<< HEAD
        self._model_name_to_index = self._get_model_name_to_index(trainer)
        self._compare_variables(trainer, self._model_name_to_index, data_name_to_index)
=======

        if not hasattr(trainer.model, "module"):
            LOGGER.warning("Dataset order is not being checked")
            return

        if hasattr(trainer.model.module, "_ckpt_model_name_to_index"):
            self._model_name_to_index = trainer.model.module._ckpt_model_name_to_index
        else:
            self._model_name_to_index = trainer.datamodule.data_indices.name_to_index

        trainer.datamodule.data_indices.compare_variables(self._model_name_to_index, data_name_to_index)
>>>>>>> 42c01946

    def on_validation_start(self, trainer: pl.Trainer, _: pl.LightningModule) -> None:
        """Check the order of the variables in the model from checkpoint and the validation data.

        Parameters
        ----------
        trainer : pl.Trainer
            Pytorch Lightning trainer
        _ : pl.LightningModule
            Not used
        """
        data_name_to_index = trainer.datamodule.ds_valid.name_to_index
<<<<<<< HEAD
        self._model_name_to_index = self._get_model_name_to_index(trainer)
        self._compare_variables(trainer, self._model_name_to_index, data_name_to_index)
=======

        if not hasattr(trainer.model, "module"):
            LOGGER.warning("Dataset order is not being checked")
            return

        if hasattr(trainer.model.module, "_ckpt_model_name_to_index"):
            self._model_name_to_index = trainer.model.module._ckpt_model_name_to_index
        else:
            self._model_name_to_index = trainer.datamodule.data_indices.name_to_index

        trainer.datamodule.data_indices.compare_variables(self._model_name_to_index, data_name_to_index)
>>>>>>> 42c01946

    def on_test_start(self, trainer: pl.Trainer, _: pl.LightningModule) -> None:
        """Check the order of the variables in the model from checkpoint and the test data.

        Parameters
        ----------
        trainer : pl.Trainer
            Pytorch Lightning trainer
        _ : pl.LightningModule
            Not used
        """
        data_name_to_index = trainer.datamodule.ds_test.name_to_index
<<<<<<< HEAD
        self._model_name_to_index = self._get_model_name_to_index(trainer)
        self._compare_variables(trainer, self._model_name_to_index, data_name_to_index)
=======

        if not hasattr(trainer.model, "module"):
            LOGGER.warning("Dataset order is not being checked")
            return

        if hasattr(trainer.model.module, "_ckpt_model_name_to_index"):
            self._model_name_to_index = trainer.model.module._ckpt_model_name_to_index
        else:
            self._model_name_to_index = trainer.datamodule.data_indices.name_to_index

        trainer.datamodule.data_indices.compare_variables(self._model_name_to_index, data_name_to_index)
>>>>>>> 42c01946
<|MERGE_RESOLUTION|>--- conflicted
+++ resolved
@@ -20,10 +20,10 @@
     def __init__(self) -> None:
         super().__init__()
 
-    def _get_model_name_to_index(self, trainer: pl.Trainer):  # type: ignore[no-untyped-def]
+    def _get_model_name_to_index(self, trainer: pl.Trainer, pl_module: pl.LightningModule) -> None:
         """Get the model name to index mapping, handling both checkpoint and data indices."""
-        if hasattr(trainer.model.module, "_ckpt_model_name_to_index"):
-            return trainer.model.module._ckpt_model_name_to_index
+        if hasattr(pl_module, "_ckpt_model_name_to_index"):
+            return pl_module._ckpt_model_name_to_index
         if isinstance(trainer.datamodule.data_indices, dict):
             model_name_to_index = {}
             for dataset_name, data_indices in trainer.datamodule.data_indices.items():
@@ -36,86 +36,44 @@
         for dataset_name, data_indices in trainer.datamodule.data_indices.items():
             data_indices.compare_variables(model_name_to_index[dataset_name], data_name_to_index[dataset_name])
 
-    def on_train_start(self, trainer: pl.Trainer, _: pl.LightningModule) -> None:
+    def on_train_start(self, trainer: pl.Trainer, pl_module: pl.LightningModule) -> None:
         """Check the order of the variables in the model from checkpoint and the training data.
 
         Parameters
         ----------
         trainer : pl.Trainer
             Pytorch Lightning trainer
-        _ : pl.LightningModule
+        pl_module : pl.LightningModule
             Not used
         """
         data_name_to_index = trainer.datamodule.ds_train.name_to_index
-<<<<<<< HEAD
-        self._model_name_to_index = self._get_model_name_to_index(trainer)
+        self._model_name_to_index = self._get_model_name_to_index(trainer, pl_module)
         self._compare_variables(trainer, self._model_name_to_index, data_name_to_index)
-=======
 
-        if not hasattr(trainer.model, "module"):
-            LOGGER.warning("Dataset order is not being checked")
-            return
-
-        if hasattr(trainer.model.module, "_ckpt_model_name_to_index"):
-            self._model_name_to_index = trainer.model.module._ckpt_model_name_to_index
-        else:
-            self._model_name_to_index = trainer.datamodule.data_indices.name_to_index
-
-        trainer.datamodule.data_indices.compare_variables(self._model_name_to_index, data_name_to_index)
->>>>>>> 42c01946
-
-    def on_validation_start(self, trainer: pl.Trainer, _: pl.LightningModule) -> None:
+    def on_validation_start(self, trainer: pl.Trainer, pl_module: pl.LightningModule) -> None:
         """Check the order of the variables in the model from checkpoint and the validation data.
 
         Parameters
         ----------
         trainer : pl.Trainer
             Pytorch Lightning trainer
-        _ : pl.LightningModule
+        pl_module : pl.LightningModule
             Not used
         """
         data_name_to_index = trainer.datamodule.ds_valid.name_to_index
-<<<<<<< HEAD
-        self._model_name_to_index = self._get_model_name_to_index(trainer)
+        self._model_name_to_index = self._get_model_name_to_index(trainer, pl_module)
         self._compare_variables(trainer, self._model_name_to_index, data_name_to_index)
-=======
 
-        if not hasattr(trainer.model, "module"):
-            LOGGER.warning("Dataset order is not being checked")
-            return
-
-        if hasattr(trainer.model.module, "_ckpt_model_name_to_index"):
-            self._model_name_to_index = trainer.model.module._ckpt_model_name_to_index
-        else:
-            self._model_name_to_index = trainer.datamodule.data_indices.name_to_index
-
-        trainer.datamodule.data_indices.compare_variables(self._model_name_to_index, data_name_to_index)
->>>>>>> 42c01946
-
-    def on_test_start(self, trainer: pl.Trainer, _: pl.LightningModule) -> None:
+    def on_test_start(self, trainer: pl.Trainer, pl_module: pl.LightningModule) -> None:
         """Check the order of the variables in the model from checkpoint and the test data.
 
         Parameters
         ----------
         trainer : pl.Trainer
             Pytorch Lightning trainer
-        _ : pl.LightningModule
+        pl_module : pl.LightningModule
             Not used
         """
         data_name_to_index = trainer.datamodule.ds_test.name_to_index
-<<<<<<< HEAD
-        self._model_name_to_index = self._get_model_name_to_index(trainer)
-        self._compare_variables(trainer, self._model_name_to_index, data_name_to_index)
-=======
-
-        if not hasattr(trainer.model, "module"):
-            LOGGER.warning("Dataset order is not being checked")
-            return
-
-        if hasattr(trainer.model.module, "_ckpt_model_name_to_index"):
-            self._model_name_to_index = trainer.model.module._ckpt_model_name_to_index
-        else:
-            self._model_name_to_index = trainer.datamodule.data_indices.name_to_index
-
-        trainer.datamodule.data_indices.compare_variables(self._model_name_to_index, data_name_to_index)
->>>>>>> 42c01946
+        self._model_name_to_index = self._get_model_name_to_index(trainer, pl_module)
+        self._compare_variables(trainer, self._model_name_to_index, data_name_to_index)