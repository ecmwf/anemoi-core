# (C) Copyright 2024 Anemoi contributors.
#
# This software is licensed under the terms of the Apache Licence Version 2.0
# which can be obtained at http://www.apache.org/licenses/LICENSE-2.0.
#
# In applying this licence, ECMWF does not waive the privileges and immunities
# granted to it by virtue of its status as an intergovernmental organisation
# nor does it submit to any jurisdiction.

import logging
from typing import TYPE_CHECKING

import pytorch_lightning as pl

if TYPE_CHECKING:
    from anemoi.training.data.dataset import NativeGridDataset

LOGGER = logging.getLogger(__name__)


class CheckVariableOrder(pl.callbacks.Callback):
    """Check the order of the variables in a pre-trained / fine-tuning model."""

    def __init__(self) -> None:
        super().__init__()

<<<<<<< HEAD
    def _get_model_name_to_index(self, trainer: pl.Trainer, pl_module: pl.LightningModule) -> None:
        """Get the model name to index mapping, handling both checkpoint and data indices."""
        if hasattr(pl_module, "_ckpt_model_name_to_index"):
            return pl_module._ckpt_model_name_to_index
        if isinstance(trainer.datamodule.data_indices, dict):
            model_name_to_index = {}
            for dataset_name, data_indices in trainer.datamodule.data_indices.items():
                model_name_to_index[dataset_name] = data_indices.name_to_index
            return model_name_to_index
        return trainer.datamodule.data_indices.name_to_index

    def _compare_variables(self, trainer: pl.Trainer, model_name_to_index, data_name_to_index) -> None:  # type: ignore[misc]
        """Compare variables between model and data indices."""
        for dataset_name, data_indices in trainer.datamodule.data_indices.items():
            data_indices.compare_variables(model_name_to_index[dataset_name], data_name_to_index[dataset_name])

    def on_train_start(self, trainer: pl.Trainer, pl_module: pl.LightningModule) -> None:
        """Check the order of the variables in the model from checkpoint and the training data.
=======
    def _check_variable_order(
        self,
        trainer: pl.Trainer,
        pl_module: pl.LightningModule,
        dataset: "NativeGridDataset",
    ) -> None:
        """Check the order of variables between model checkpoint and dataset.
>>>>>>> f352e17e

        Parameters
        ----------
        trainer : pl.Trainer
            Pytorch Lightning trainer
        pl_module : pl.LightningModule
<<<<<<< HEAD
            Not used
        """
        data_name_to_index = trainer.datamodule.ds_train.name_to_index
        self._model_name_to_index = self._get_model_name_to_index(trainer, pl_module)
        self._compare_variables(trainer, self._model_name_to_index, data_name_to_index)

    def on_validation_start(self, trainer: pl.Trainer, pl_module: pl.LightningModule) -> None:
        """Check the order of the variables in the model from checkpoint and the validation data.
=======
            Lightning module (already unwrapped by PyTorch Lightning)
        dataset : NativeGridDataset
            Dataset to compare against
        """
        data_name_to_index = dataset.name_to_index

        if hasattr(pl_module, "_ckpt_model_name_to_index"):
            model_name_to_index = pl_module._ckpt_model_name_to_index
        else:
            model_name_to_index = trainer.datamodule.data_indices.name_to_index

        trainer.datamodule.data_indices.compare_variables(model_name_to_index, data_name_to_index)

    def on_train_start(self, trainer: pl.Trainer, pl_module: pl.LightningModule) -> None:
        """Check the order of the variables in the model from checkpoint and the training data.
>>>>>>> f352e17e

        Parameters
        ----------
        trainer : pl.Trainer
            Pytorch Lightning trainer
        pl_module : pl.LightningModule
<<<<<<< HEAD
            Not used
        """
        data_name_to_index = trainer.datamodule.ds_valid.name_to_index
        self._model_name_to_index = self._get_model_name_to_index(trainer, pl_module)
        self._compare_variables(trainer, self._model_name_to_index, data_name_to_index)

=======
            Lightning module
        """
        self._check_variable_order(trainer, pl_module, trainer.datamodule.ds_train)

    def on_validation_start(self, trainer: pl.Trainer, pl_module: pl.LightningModule) -> None:
        """Check the order of the variables in the model from checkpoint and the validation data.

        Parameters
        ----------
        trainer : pl.Trainer
            Pytorch Lightning trainer
        pl_module : pl.LightningModule
            Lightning module
        """
        self._check_variable_order(trainer, pl_module, trainer.datamodule.ds_valid)

>>>>>>> f352e17e
    def on_test_start(self, trainer: pl.Trainer, pl_module: pl.LightningModule) -> None:
        """Check the order of the variables in the model from checkpoint and the test data.

        Parameters
        ----------
        trainer : pl.Trainer
            Pytorch Lightning trainer
        pl_module : pl.LightningModule
<<<<<<< HEAD
            Not used
        """
        data_name_to_index = trainer.datamodule.ds_test.name_to_index
        self._model_name_to_index = self._get_model_name_to_index(trainer, pl_module)
        self._compare_variables(trainer, self._model_name_to_index, data_name_to_index)
=======
            Lightning module
        """
        self._check_variable_order(trainer, pl_module, trainer.datamodule.ds_test)
>>>>>>> f352e17e
<|MERGE_RESOLUTION|>--- conflicted
+++ resolved
@@ -21,10 +21,6 @@
 class CheckVariableOrder(pl.callbacks.Callback):
     """Check the order of the variables in a pre-trained / fine-tuning model."""
 
-    def __init__(self) -> None:
-        super().__init__()
-
-<<<<<<< HEAD
     def _get_model_name_to_index(self, trainer: pl.Trainer, pl_module: pl.LightningModule) -> None:
         """Get the model name to index mapping, handling both checkpoint and data indices."""
         if hasattr(pl_module, "_ckpt_model_name_to_index"):
@@ -43,22 +39,12 @@
 
     def on_train_start(self, trainer: pl.Trainer, pl_module: pl.LightningModule) -> None:
         """Check the order of the variables in the model from checkpoint and the training data.
-=======
-    def _check_variable_order(
-        self,
-        trainer: pl.Trainer,
-        pl_module: pl.LightningModule,
-        dataset: "NativeGridDataset",
-    ) -> None:
-        """Check the order of variables between model checkpoint and dataset.
->>>>>>> f352e17e
 
         Parameters
         ----------
         trainer : pl.Trainer
             Pytorch Lightning trainer
-        pl_module : pl.LightningModule
-<<<<<<< HEAD
+        _ : pl.LightningModule
             Not used
         """
         data_name_to_index = trainer.datamodule.ds_train.name_to_index
@@ -67,54 +53,18 @@
 
     def on_validation_start(self, trainer: pl.Trainer, pl_module: pl.LightningModule) -> None:
         """Check the order of the variables in the model from checkpoint and the validation data.
-=======
-            Lightning module (already unwrapped by PyTorch Lightning)
-        dataset : NativeGridDataset
-            Dataset to compare against
-        """
-        data_name_to_index = dataset.name_to_index
-
-        if hasattr(pl_module, "_ckpt_model_name_to_index"):
-            model_name_to_index = pl_module._ckpt_model_name_to_index
-        else:
-            model_name_to_index = trainer.datamodule.data_indices.name_to_index
-
-        trainer.datamodule.data_indices.compare_variables(model_name_to_index, data_name_to_index)
-
-    def on_train_start(self, trainer: pl.Trainer, pl_module: pl.LightningModule) -> None:
-        """Check the order of the variables in the model from checkpoint and the training data.
->>>>>>> f352e17e
 
         Parameters
         ----------
         trainer : pl.Trainer
             Pytorch Lightning trainer
-        pl_module : pl.LightningModule
-<<<<<<< HEAD
+        _ : pl.LightningModule
             Not used
         """
         data_name_to_index = trainer.datamodule.ds_valid.name_to_index
         self._model_name_to_index = self._get_model_name_to_index(trainer, pl_module)
         self._compare_variables(trainer, self._model_name_to_index, data_name_to_index)
 
-=======
-            Lightning module
-        """
-        self._check_variable_order(trainer, pl_module, trainer.datamodule.ds_train)
-
-    def on_validation_start(self, trainer: pl.Trainer, pl_module: pl.LightningModule) -> None:
-        """Check the order of the variables in the model from checkpoint and the validation data.
-
-        Parameters
-        ----------
-        trainer : pl.Trainer
-            Pytorch Lightning trainer
-        pl_module : pl.LightningModule
-            Lightning module
-        """
-        self._check_variable_order(trainer, pl_module, trainer.datamodule.ds_valid)
-
->>>>>>> f352e17e
     def on_test_start(self, trainer: pl.Trainer, pl_module: pl.LightningModule) -> None:
         """Check the order of the variables in the model from checkpoint and the test data.
 
@@ -122,15 +72,9 @@
         ----------
         trainer : pl.Trainer
             Pytorch Lightning trainer
-        pl_module : pl.LightningModule
-<<<<<<< HEAD
+        _ : pl.LightningModule
             Not used
         """
         data_name_to_index = trainer.datamodule.ds_test.name_to_index
         self._model_name_to_index = self._get_model_name_to_index(trainer, pl_module)
-        self._compare_variables(trainer, self._model_name_to_index, data_name_to_index)
-=======
-            Lightning module
-        """
-        self._check_variable_order(trainer, pl_module, trainer.datamodule.ds_test)
->>>>>>> f352e17e
+        self._compare_variables(trainer, self._model_name_to_index, data_name_to_index)