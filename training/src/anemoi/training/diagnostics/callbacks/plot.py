# (C) Copyright 2024 Anemoi contributors.
#
# This software is licensed under the terms of the Apache Licence Version 2.0
# which can be obtained at http://www.apache.org/licenses/LICENSE-2.0.
#
# In applying this licence, ECMWF does not waive the privileges and immunities
# granted to it by virtue of its status as an intergovernmental organisation
# nor does it submit to any jurisdiction.


from __future__ import annotations

import asyncio
import copy
import logging
import threading
import time
import traceback
from abc import ABC
from abc import abstractmethod
from concurrent.futures import ThreadPoolExecutor
from contextlib import nullcontext
from functools import cached_property
from pathlib import Path
from typing import TYPE_CHECKING

import matplotlib.animation as animation
import matplotlib.patches as mpatches
import matplotlib.pyplot as plt
import numpy as np
import torch
from pytorch_lightning.callbacks import Callback
from pytorch_lightning.utilities import rank_zero_only

from anemoi.models.layers.mapper import GraphEdgeMixin
from anemoi.training.diagnostics.plots import argsort_variablename_variablelevel
from anemoi.training.diagnostics.plots import get_scatter_frame
from anemoi.training.diagnostics.plots import init_plot_settings
from anemoi.training.diagnostics.plots import plot_graph_edge_features
from anemoi.training.diagnostics.plots import plot_graph_node_features
from anemoi.training.diagnostics.plots import plot_histogram
from anemoi.training.diagnostics.plots import plot_loss
from anemoi.training.diagnostics.plots import plot_power_spectrum
from anemoi.training.diagnostics.plots import plot_predicted_multilevel_flat_recon
from anemoi.training.diagnostics.plots import plot_predicted_multilevel_flat_sample
from anemoi.training.losses.base import BaseLoss
from anemoi.training.schemas.base_schema import BaseSchema  # noqa: TC001

if TYPE_CHECKING:
    from typing import Any
    from typing import Optional

    import pytorch_lightning as pl
    from matplotlib.colors import Colormap
    from omegaconf import OmegaConf

    from anemoi.models.layers.graph import NamedNodesAttributes

LOGGER = logging.getLogger(__name__)


class BasePlotCallback(Callback, ABC):
    """Factory for creating a callback that plots data to Experiment Logging."""

    def __init__(self, config: BaseSchema) -> None:
        """Initialise the BasePlotCallback abstract base class.

        Parameters
        ----------
        config : OmegaConf
            Config object

        """
        super().__init__()
        self.config = config
        self.save_basedir = config.hardware.paths.plots

        self.post_processors = None
        self.latlons = None
        init_plot_settings()

        self.plot = self._plot
        self._executor = None
        self._error: BaseException = None
        self.datashader_plotting = config.diagnostics.plot.datashader

        if self.config.diagnostics.plot.asynchronous:
            LOGGER.info("Setting up asynchronous plotting ...")
            self.plot = self._async_plot
            self._executor = ThreadPoolExecutor(max_workers=1)
            self.loop_thread = threading.Thread(target=self.start_event_loop, daemon=True)
            self.loop_thread.start()

    def start_event_loop(self) -> None:
        """Start the event loop in a separate thread."""
        self.loop = asyncio.new_event_loop()
        asyncio.set_event_loop(self.loop)
        self.loop.run_forever()

    @rank_zero_only
    def _output_figure(
        self,
        logger: pl.loggers.base.LightningLoggerBase,
        fig: plt.Figure,
        epoch: int,
        tag: str = "gnn",
        exp_log_tag: str = "val_pred_sample",
    ) -> None:
        """Figure output: save to file and/or display in notebook."""
        if self.save_basedir is not None and fig is not None:
            save_path = Path(
                self.save_basedir,
                "plots",
                f"{tag}_epoch{epoch:03d}.jpg",
            )

            save_path.parent.mkdir(parents=True, exist_ok=True)
            fig.canvas.draw()
            image_array = np.array(fig.canvas.renderer.buffer_rgba())
            plt.imsave(save_path, image_array, dpi=100)
            if self.config.diagnostics.log.wandb.enabled:
                import wandb

                logger.experiment.log({exp_log_tag: wandb.Image(fig)})
            if self.config.diagnostics.log.mlflow.enabled:
                run_id = logger.run_id
                logger.experiment.log_artifact(run_id, str(save_path))

        plt.close(fig)  # cleanup

    @rank_zero_only
    def _output_gif(
        self,
        logger: pl.loggers.base.LightningLoggerBase,
        fig: plt.Figure,
        anim: animation.ArtistAnimation,
        epoch: int,
        tag: str = "gnn",
    ) -> None:
        """Animation output: save to file and/or display in notebook."""
        if self.save_basedir is not None:
            save_path = Path(
                self.save_basedir,
                "plots",
                f"{tag}_epoch{epoch:03d}.gif",
            )

            save_path.parent.mkdir(parents=True, exist_ok=True)
            anim.save(save_path, writer="pillow", fps=8)

            if self.config.diagnostics.log.wandb.enabled:
                LOGGER.warning("Saving gif animations not tested for wandb.")

            if self.config.diagnostics.log.mlflow.enabled:
                run_id = logger.run_id
                logger.experiment.log_artifact(run_id, str(save_path))

        plt.close(fig)  # cleanup

    @rank_zero_only
    def _plot_with_error_catching(self, trainer: pl.Trainer, args: Any, kwargs: Any) -> None:
        """To execute the plot function but ensuring we catch any errors."""
        try:
            self._plot(trainer, *args, **kwargs)
        except BaseException:
            import os

            LOGGER.exception(traceback.format_exc())
            os._exit(1)  # to force exit when sanity val steps are used

    def teardown(self, trainer: pl.Trainer, pl_module: pl.LightningModule, stage: str) -> None:
        """Teardown the callback."""
        del trainer, pl_module, stage  # unused
        LOGGER.info("Teardown of the Plot Callback ...")

        if self._executor is not None:
            LOGGER.info("waiting and shutting down the executor ...")
            self._executor.shutdown(wait=False, cancel_futures=True)

            self.loop.call_soon_threadsafe(self.loop.stop)
            self.loop_thread.join()
            # Step 3: Close the asyncio event loop
            self.loop_thread._stop()
            self.loop_thread._delete()

    def apply_output_mask(self, pl_module: pl.LightningModule, data: torch.Tensor) -> torch.Tensor:
        if hasattr(pl_module, "output_mask") and pl_module.output_mask is not None:
            # Fill with NaNs values where the mask is False
            data[:, :, ~pl_module.output_mask, :] = np.nan
        return data

    @abstractmethod
    @rank_zero_only
    def _plot(
        self,
        trainer: pl.Trainer,
        pl_module: pl.LightningModule,
        *args: Any,
        **kwargs: Any,
    ) -> None:
        """Plotting function to be implemented by subclasses."""

    # Async function to run the plot function in the background thread
    async def submit_plot(self, trainer: pl.Trainer, *args: Any, **kwargs: Any) -> None:
        """Async function or coroutine to schedule the plot function."""
        loop = asyncio.get_running_loop()
        # run_in_executor doesn't support keyword arguments,
        await loop.run_in_executor(
            self._executor,
            self._plot_with_error_catching,
            trainer,
            args,
            kwargs,
        )  # because loop.run_in_executor expects positional arguments, not keyword arguments

    @rank_zero_only
    def _async_plot(
        self,
        trainer: pl.Trainer,
        *args: Any,
        **kwargs: Any,
    ) -> None:
        """Run the plot function asynchronously.

        This is the function that is called by the callback. It schedules the plot
        function to run in the background thread. Since we have an event loop running in
        the background thread, we need to schedule the plot function to run in that
        loop.
        """
        asyncio.run_coroutine_threadsafe(self.submit_plot(trainer, *args, **kwargs), self.loop)


class BasePerBatchPlotCallback(BasePlotCallback):
    """Base Callback for plotting at the end of each batch."""

    def __init__(self, config: OmegaConf, every_n_batches: int | None = None):
        """Initialise the BasePerBatchPlotCallback.

        Parameters
        ----------
        config : OmegaConf
            Config object
        every_n_batches : int, optional
            Batch Frequency to plot at, by default None
            If not given, uses default from config at `diagnostics.plot.frequency.batch`

        """
        super().__init__(config)
        self.every_n_batches = every_n_batches or self.config.diagnostics.plot.frequency.batch

        if self.config.diagnostics.plot.asynchronous and self.config.dataloader.read_group_size > 1:
            LOGGER.warning("Asynchronous plotting can result in NCCL timeouts with reader_group_size > 1.")

    def on_validation_batch_end(
        self,
        trainer: pl.Trainer,
        pl_module: pl.LightningModule,
        output: list[torch.Tensor],
        batch: torch.Tensor,
        batch_idx: int,
        **kwargs,
    ) -> None:
        if batch_idx % self.every_n_batches == 0:
            # gather tensors if necessary
            batch = pl_module.allgather_batch(batch)
            # output: [loss, [pred1, pred2, ...]], gather predictions for plotting
            output = [output[0], [pl_module.allgather_batch(pred) for pred in output[1]]]

            self.plot(
                trainer,
                pl_module,
                output,
                batch,
                batch_idx,
                epoch=trainer.current_epoch,
                **kwargs,
            )


class BasePerEpochPlotCallback(BasePlotCallback):
    """Base Callback for plotting at the end of each epoch."""

    def __init__(self, config: OmegaConf, every_n_epochs: int | None = None):
        """Initialise the BasePerEpochPlotCallback.

        Parameters
        ----------
        config : OmegaConf
            Config object
        every_n_epochs : int, optional
            Epoch frequency to plot at, by default None
            If not given, uses default from config at `diagnostics.plot.frequency.epoch`
        """
        super().__init__(config)
        self.every_n_epochs = every_n_epochs or self.config.diagnostics.plot.frequency.epoch

    @rank_zero_only
    def on_validation_epoch_end(
        self,
        trainer: pl.Trainer,
        pl_module: pl.LightningModule,
        **kwargs,
    ) -> None:
        if trainer.current_epoch % self.every_n_epochs == 0:
            self.plot(trainer, pl_module, epoch=trainer.current_epoch, **kwargs)


class LongRolloutPlots(BasePlotCallback):
    """Evaluates the model performance over a (longer) rollout window.

    This function allows evaluating the performance of the model over an extended number
    of rollout steps to observe long-term behavior.
    Add the callback to the configuration file as follows:

    Example::

        - _target_:  anemoi.training.diagnostics.callbacks.plot.LongRolloutPlots
            rollout:
            - ${dataloader.validation_rollout}
            video_rollout: ${dataloader.validation_rollout}
            every_n_epochs: 1
            sample_idx: ${diagnostics.plot.sample_idx}
            parameters: ${diagnostics.plot.parameters}

    The selected rollout steps for plots and video need to be lower or equal to dataloader.validation_rollout.
    Increasing dataloader.validation_rollout has no effect on the rollout steps during training.
    It ensures, that enough time steps are available for the plots and video in the validation batches.

    The runtime of creating one animation of one variable for 56 rollout steps is about 1 minute.
    Recommended use for video generation: Fork the run using fork_run_id for 1 additional epochs and enabled videos.

    """

    def __init__(
        self,
        config: OmegaConf,
        rollout: list[int],
        sample_idx: int,
        parameters: list[str],
        video_rollout: int = 0,
        accumulation_levels_plot: list[float] | None = None,
        colormaps: dict[str, Colormap] | None = None,
        per_sample: int = 6,
        every_n_epochs: int = 1,
        animation_interval: int = 400,
    ) -> None:
        """Initialise LongRolloutPlots callback.

        Parameters
        ----------
        config : OmegaConf
            Config object
        rollout : list[int]
            Rollout steps to plot at
        sample_idx : int
            Sample to plot
        parameters : list[str]
            Parameters to plot
        video_rollout : int, optional
            Number of rollout steps for video, by default 0 (no video)
        accumulation_levels_plot : list[float] | None
            Accumulation levels to plot, by default None
        colormaps : dict[str, Colormap] | None
            Dictionary of colormaps, by default None
        per_sample : int, optional
            Number of plots per sample, by default 6
        every_n_epochs : int, optional
            Epoch frequency to plot at, by default 1
        animation_interval : int, optional
            Delay between frames in the animation in milliseconds, by default 400
        """
        super().__init__(config)

        self.every_n_epochs = every_n_epochs

        self.rollout = rollout
        self.video_rollout = video_rollout
        self.max_rollout = 0
        if self.rollout:
            self.max_rollout = max(self.rollout)
        else:
            self.rollout = []
        if self.video_rollout:
            self.max_rollout = max(self.max_rollout, self.video_rollout)

        self.sample_idx = sample_idx
        self.accumulation_levels_plot = accumulation_levels_plot
        self.colormaps = colormaps
        self.per_sample = per_sample
        self.parameters = parameters
        self.animation_interval = animation_interval

        LOGGER.info(
            (
                "Setting up callback for plots with long rollout: rollout for plots = %s, ",
                "rollout for video = %s, frequency = every %d epoch.",
            ),
            self.rollout,
            self.video_rollout,
            every_n_epochs,
        )

        if self.config.diagnostics.plot.asynchronous and self.config.dataloader.read_group_size > 1:
            LOGGER.warning("Asynchronous plotting can result in NCCL timeouts with reader_group_size > 1.")

    def _plot(
        self,
        trainer: pl.Trainer,
        pl_module: pl.LightningModule,
        output: list[torch.Tensor],
        batch: torch.Tensor,
        batch_idx: int,
        epoch: int,
    ) -> None:
        _ = output
        start_time = time.time()
        logger = trainer.logger

        # Initialize required variables for plotting
        plot_parameters_dict = {
            pl_module.data_indices.model.output.name_to_index[name]: (
                name,
                name not in self.config.data.get("diagnostic", []),
            )
            for name in self.parameters
        }
        if self.post_processors is None:
            self.post_processors = copy.deepcopy(pl_module.model.post_processors).cpu()
        if self.latlons is None:
            self.latlons = np.rad2deg(pl_module.latlons_data.clone().cpu().numpy())

        assert batch.shape[1] >= self.max_rollout + pl_module.multi_step, (
            "Batch length not sufficient for requested validation rollout length! "
            f"Set `dataloader.validation_rollout` to at least {max(self.rollout)}"
        )

        # prepare input tensor for plotting
        # the batch is already preprocessed in-place
        input_tensor_0 = batch[
            self.sample_idx,
            pl_module.multi_step - 1,
            ...,
            pl_module.data_indices.data.output.full,
        ].cpu()
        data_0 = self.post_processors(input_tensor_0).numpy()

        if self.video_rollout:
            data_over_time = []
            # collect min and max values for each variable for the colorbar
            vmin, vmax = (np.inf * np.ones(len(plot_parameters_dict)), -np.inf * np.ones(len(plot_parameters_dict)))

        # Plot for each rollout step# Plot for each rollout step
        with torch.no_grad():
            for rollout_step, (_, _, y_pred) in enumerate(
                pl_module.rollout_step(
                    batch,
                    rollout=self.max_rollout,
                    validation_mode=False,
                    training_mode=False,
                ),
            ):
                # plot only if the current rollout step is in the list of rollout steps
                if (rollout_step + 1) in self.rollout:
                    self._plot_rollout_step(
                        pl_module,
                        plot_parameters_dict,
                        batch,
                        data_0,
                        rollout_step,
                        y_pred,
                        batch_idx,
                        epoch,
                        logger,
                    )

                if self.video_rollout and rollout_step < self.video_rollout:
                    data_over_time, vmin, vmax = self._store_video_frame_data(
                        data_over_time,
                        y_pred,
                        plot_parameters_dict,
                        vmin,
                        vmax,
                    )

            # Generate and save video rollout animation if enabled
            if self.video_rollout:
                self._generate_video_rollout(
                    data_0,
                    data_over_time,
                    plot_parameters_dict,
                    vmin,
                    vmax,
                    self.video_rollout,
                    batch_idx,
                    epoch,
                    logger,
                    animation_interval=self.animation_interval,
                )

        LOGGER.info("Time taken to plot/animate samples for longer rollout: %d seconds", int(time.time() - start_time))

    @rank_zero_only
    def _plot_rollout_step(
        self,
        pl_module: pl.LightningModule,
        plot_parameters_dict: dict,
        input_batch: torch.Tensor,
        data_0: np.ndarray,
        rollout_step: int,
        y_pred: torch.Tensor,
        batch_idx: int,
        epoch: int,
        logger: pl.loggers.base.LightningLoggerBase,
    ) -> None:
        """Plot the predicted output, input, true target and error plots for a given rollout step."""
        # prepare true output tensor for plotting
        input_tensor_rollout_step = input_batch[
            self.sample_idx,
            pl_module.multi_step + rollout_step,  # (pl_module.multi_step - 1) + (rollout_step + 1)
            ...,
            pl_module.data_indices.data.output.full,
        ].cpu()
        data_rollout_step = self.post_processors(input_tensor_rollout_step).numpy()
        # predicted output tensor
        output_tensor = self.post_processors(y_pred[self.sample_idx : self.sample_idx + 1, ...].cpu()).numpy()

        fig = plot_predicted_multilevel_flat_sample(
            plot_parameters_dict,
            self.per_sample,
            self.latlons,
            self.accumulation_levels_plot,
            data_0.squeeze(),
            data_rollout_step.squeeze(),
            output_tensor[0, 0, :, :],  # rolloutstep, first member
            colormaps=self.colormaps,
        )
        self._output_figure(
            logger,
            fig,
            epoch=epoch,
            tag=f"gnn_pred_val_sample_rstep{rollout_step + 1:03d}_batch{batch_idx:04d}_rank0",
            exp_log_tag=f"val_pred_sample_rstep{rollout_step + 1:03d}_rank{pl_module.local_rank:01d}",
        )

    def _store_video_frame_data(
        self,
        data_over_time: list,
        y_pred: torch.Tensor,
        plot_parameters_dict: dict,
        vmin: np.ndarray,
        vmax: np.ndarray,
    ) -> tuple[list, np.ndarray, np.ndarray]:
        """Store the data for each frame of the video."""
        # prepare predicted output tensors for video
        output_tensor = self.post_processors(y_pred[self.sample_idx : self.sample_idx + 1, ...].cpu()).numpy()
        data_over_time.append(output_tensor[0, 0, :, np.array(list(plot_parameters_dict.keys()))])
        # update min and max values for each variable for the colorbar
        vmin[:] = np.minimum(vmin, np.nanmin(data_over_time[-1], axis=1))
        vmax[:] = np.maximum(vmax, np.nanmax(data_over_time[-1], axis=1))
        return data_over_time, vmin, vmax

    @rank_zero_only
    def _generate_video_rollout(
        self,
        data_0: np.ndarray,
        data_over_time: list,
        plot_parameters_dict: dict,
        vmin: np.ndarray,
        vmax: np.ndarray,
        rollout_step: int,
        batch_idx: int,
        epoch: int,
        logger: pl.loggers.base.LightningLoggerBase,
        animation_interval: int = 400,
    ) -> None:
        """Generate the video animation for the rollout."""
        for idx, (variable_idx, (variable_name, _)) in enumerate(plot_parameters_dict.items()):
            # Create the animation and list to store the frames (artists)
            frames = []
            # Prepare the figure
            fig, ax = plt.subplots(figsize=(10, 6), dpi=72)
            cmap = "viridis"

            # Create initial data and colorbar
            ax, scatter_frame = get_scatter_frame(
                ax,
                data_0[0, :, variable_idx],
                self.latlons,
                cmap=cmap,
                vmin=vmin[idx],
                vmax=vmax[idx],
            )
            ax.set_title(f"{variable_name}")
            fig.colorbar(scatter_frame, ax=ax)
            frames.append([scatter_frame])

            # Loop through the data and create the scatter plot for each frame
            for frame_data in data_over_time:
                ax, scatter_frame = get_scatter_frame(
                    ax,
                    frame_data[idx],
                    self.latlons,
                    cmap=cmap,
                    vmin=vmin[idx],
                    vmax=vmax[idx],
                )
                frames.append([scatter_frame])  # Each frame contains a list of artists (images)

            # Create the animation using ArtistAnimation
            anim = animation.ArtistAnimation(fig, frames, interval=animation_interval, blit=True)
            self._output_gif(
                logger,
                fig,
                anim,
                epoch=epoch,
                tag=f"gnn_pred_val_animation_{variable_name}_rstep{rollout_step:02d}_batch{batch_idx:04d}_rank0",
            )

    def on_validation_batch_end(
        self,
        trainer: pl.Trainer,
        pl_module: pl.LightningModule,
        output: list[torch.Tensor],
        batch: torch.Tensor,
        batch_idx: int,
    ) -> None:
        if (batch_idx) == 0 and (trainer.current_epoch + 1) % self.every_n_epochs == 0:
            batch = pl_module.allgather_batch(batch)
            output = [output[0], [pl_module.allgather_batch(pred) for pred in output[1]]]

            precision_mapping = {
                "16-mixed": torch.float16,
                "bf16-mixed": torch.bfloat16,
            }
            prec = trainer.precision
            dtype = precision_mapping.get(prec)
            context = torch.autocast(device_type=batch.device.type, dtype=dtype) if dtype is not None else nullcontext()

            if self.config.diagnostics.plot.asynchronous:
                LOGGER.warning("Asynchronous plotting not supported for long rollout plots.")

            with context:
                # Issue with running asyncronously, so call the plot function directly
                self._plot(trainer, pl_module, output, batch, batch_idx, trainer.current_epoch)


class GraphTrainableFeaturesPlot(BasePerEpochPlotCallback):
    """Visualize the node & edge trainable features defined."""

    def __init__(self, config: OmegaConf, every_n_epochs: int | None = None) -> None:
        """Initialise the GraphTrainableFeaturesPlot callback.

        Parameters
        ----------
        config : OmegaConf
            Config object
        every_n_epochs: int | None, optional
            Override for frequency to plot at, by default None
        """
        super().__init__(config, every_n_epochs=every_n_epochs)
        self.q_extreme_limit = config.get("quantile_edges_to_represent", 0.05)

    def get_node_trainable_tensors(self, node_attributes: NamedNodesAttributes) -> dict[str, torch.Tensor]:
        return {
            name: tt.trainable for name, tt in node_attributes.trainable_tensors.items() if tt.trainable is not None
        }

    def get_edge_trainable_modules(self, model: torch.nn.Module) -> dict[tuple[str, str], torch.Tensor]:
        trainable_modules = {
            (model._graph_name_data, model._graph_name_hidden): model.encoder,
            (model._graph_name_hidden, model._graph_name_data): model.decoder,
        }

        if hasattr(model, "processor") and isinstance(model.processor, GraphEdgeMixin):
            trainable_modules[model._graph_name_hidden, model._graph_name_hidden] = model.processor

        return {name: module for name, module in trainable_modules.items() if module.trainable.trainable is not None}

    @rank_zero_only
    def _plot(
        self,
        trainer: pl.Trainer,
        pl_module: pl.LightningModule,
        epoch: int,
    ) -> None:
        _ = epoch
        model = pl_module.model.module.model if hasattr(pl_module.model, "module") else pl_module.model.model

        if len(node_trainable_tensors := self.get_node_trainable_tensors(model.node_attributes)):
            fig = plot_graph_node_features(model, node_trainable_tensors, datashader=self.datashader_plotting)

            self._output_figure(
                trainer.logger,
                fig,
                epoch=trainer.current_epoch,
                tag="node_trainable_params",
                exp_log_tag="node_trainable_params",
            )
        else:
            LOGGER.warning("There are no trainable node attributes to plot.")

        if len(edge_trainable_modules := self.get_edge_trainable_modules(model)):
            fig = plot_graph_edge_features(model, edge_trainable_modules, q_extreme_limit=self.q_extreme_limit)

            self._output_figure(
                trainer.logger,
                fig,
                epoch=trainer.current_epoch,
                tag="edge_trainable_params",
                exp_log_tag="edge_trainable_params",
            )
        else:
            LOGGER.warning("There are no trainable edge attributes to plot.")


class PlotLoss(BasePerBatchPlotCallback):
    """Plots the unsqueezed loss over rollouts."""

    def __init__(
        self,
        config: OmegaConf,
        parameter_groups: dict[dict[str, list[str]]],
        every_n_batches: int | None = None,
    ) -> None:
        """Initialise the PlotLoss callback.

        Parameters
        ----------
        config : OmegaConf
            Object with configuration settings
        parameter_groups : dict
            Dictionary with parameter groups with parameter names as keys
        every_n_batches : int, optional
            Override for batch frequency, by default None

        """
        super().__init__(config, every_n_batches=every_n_batches)
        self.parameter_names = None
        self.parameter_groups = parameter_groups
        if self.parameter_groups is None:
            self.parameter_groups = {}

    @cached_property
    def sort_and_color_by_parameter_group(
        self,
    ) -> tuple[np.ndarray, np.ndarray, dict, list]:
        """Sort parameters by group and prepare colors."""

        def automatically_determine_group(name: str) -> str:
            # first prefix of parameter name is group name
            parts = name.split("_")
            if len(parts) == 1:
                # if no underscore is present, return full name
                return parts[0]
            # else remove last part of name
            return name[: -len(parts[-1]) - 1]

        # group parameters by their determined group name for > 15 parameters
        if len(self.parameter_names) <= 15:
            # for <= 15 parameters, keep the full name of parameters
            parameters_to_groups = np.array(self.parameter_names)
            sort_by_parameter_group = np.arange(len(self.parameter_names), dtype=int)
        else:
            parameters_to_groups = np.array(
                [
                    next(
                        (
                            group_name
                            for group_name, group_parameters in self.parameter_groups.items()
                            if name in group_parameters
                        ),
                        automatically_determine_group(name),
                    )
                    for name in self.parameter_names
                ],
            )

            unique_group_list, group_inverse, group_counts = np.unique(
                parameters_to_groups,
                return_inverse=True,
                return_counts=True,
            )

            # join parameter groups that appear only once and are not given in config-file
            unique_group_list = np.array(
                [
                    (unique_group_list[tn] if count > 1 or unique_group_list[tn] in self.parameter_groups else "other")
                    for tn, count in enumerate(group_counts)
                ],
            )
            parameters_to_groups = unique_group_list[group_inverse]
            unique_group_list, group_inverse = np.unique(parameters_to_groups, return_inverse=True)

            # sort parameters by groups
            sort_by_parameter_group = np.argsort(group_inverse, kind="stable")

        # apply new order to parameters
        sorted_parameter_names = np.array(self.parameter_names)[sort_by_parameter_group]
        parameters_to_groups = parameters_to_groups[sort_by_parameter_group]
        unique_group_list, group_inverse, group_counts = np.unique(
            parameters_to_groups,
            return_inverse=True,
            return_counts=True,
        )

        # get a color per group and project to parameter list
        cmap = "tab10" if len(unique_group_list) <= 10 else "tab20"
        if len(unique_group_list) > 20:
            LOGGER.warning("More than 20 groups detected, but colormap has only 20 colors.")
        # if all groups have count 1 use black color
        bar_color_per_group = (
            np.tile("k", len(group_counts))
            if not np.any(group_counts - 1)
            else plt.get_cmap(cmap)(np.linspace(0, 1, len(unique_group_list)))
        )

        # set x-ticks
        x_tick_positions = np.cumsum(group_counts) - group_counts / 2 - 0.5
        xticks = dict(zip(unique_group_list, x_tick_positions))

        legend_patches = []
        for group_idx, group in enumerate(unique_group_list):
            text_label = f"{group}: "
            string_length = len(text_label)
            for ii in np.where(group_inverse == group_idx)[0]:
                text_label += sorted_parameter_names[ii] + ", "
                string_length += len(sorted_parameter_names[ii]) + 2
                if string_length > 50:
                    # linebreak after 50 characters
                    text_label += "\n"
                    string_length = 0
            legend_patches.append(mpatches.Patch(color=bar_color_per_group[group_idx], label=text_label[:-2]))

        return (
            sort_by_parameter_group,
            bar_color_per_group[group_inverse],
            xticks,
            legend_patches,
        )

    @rank_zero_only
    def _plot(
        self,
        trainer: pl.Trainer,
        pl_module: pl.Lightning_module,
        outputs: list[torch.Tensor],
        batch: torch.Tensor,
        batch_idx: int,
        epoch: int,
    ) -> None:
        logger = trainer.logger
        _ = batch_idx

        parameter_names = list(pl_module.data_indices.model.output.name_to_index.keys())
        parameter_positions = list(pl_module.data_indices.model.output.name_to_index.values())
        # reorder parameter_names by position
        self.parameter_names = [parameter_names[i] for i in np.argsort(parameter_positions)]
        self.metadata_variables = pl_module.model.metadata["dataset"].get("variables_metadata")

        # Sort the list using the custom key
        argsort_indices = argsort_variablename_variablelevel(
            self.parameter_names,
            metadata_variables=self.metadata_variables,
        )
        self.parameter_names = [self.parameter_names[i] for i in argsort_indices]
        if not isinstance(pl_module.loss, BaseLoss):
            LOGGER.warning(
                "Loss function must be a subclass of BaseLoss, or provide `squash`.",
                RuntimeWarning,
            )

        rollout = getattr(pl_module, "rollout", 0)

        for rollout_step in range(rollout):
            y_hat = outputs[1][rollout_step]
            y_true = batch[
                :,
                pl_module.multi_step + rollout_step,
                ...,
                pl_module.data_indices.data.output.full,
            ]
            loss = pl_module.loss(y_hat, y_true, squash=False).cpu().numpy()

            sort_by_parameter_group, colors, xticks, legend_patches = self.sort_and_color_by_parameter_group
            loss = loss[argsort_indices]
            fig = plot_loss(loss[sort_by_parameter_group], colors, xticks, legend_patches)

            self._output_figure(
                logger,
                fig,
                epoch=epoch,
                tag=f"loss_rstep_rstep{rollout_step:02d}_rank{pl_module.local_rank:01d}",
                exp_log_tag=f"loss_sample_rstep{rollout_step:02d}_rank{pl_module.local_rank:01d}",
            )


class PlotSample(BasePerBatchPlotCallback):
    """Plots a post-processed sample: input, target and prediction."""

    def __init__(
        self,
        config: OmegaConf,
        sample_idx: int,
        parameters: list[str],
        accumulation_levels_plot: list[float],
        precip_and_related_fields: list[str] | None = None,
        colormaps: dict[str, Colormap] | None = None,
        per_sample: int = 6,
        every_n_batches: int | None = None,
        focus_area: Optional[dict] = None,
        **kwargs: Any,
    ) -> None:
        """Initialise the PlotSample callback.

        Parameters
        ----------
        config : OmegaConf
            Config object
        sample_idx : int
            Sample to plot
        parameters : list[str]
            Parameters to plot
        accumulation_levels_plot : list[float]
            Accumulation levels to plot
        precip_and_related_fields : list[str] | None, optional
            Precip variable names, by default None
        colormaps : dict[str, Colormap] | None, optional
            Dictionary of colormaps, by default None
        per_sample : int, optional
            Number of plots per sample, by default 6
        every_n_batches : int, optional
            Batch frequency to plot at, by default None
        focus_area : dict | None, optional
            Area or point indices to focus the plot on. Can be:
            - {"spacial_mask": str}
            - {"latlon_bounds": [[lat_min, lon_min], [lat_max, lon_max]]}
        """
        del kwargs
        super().__init__(config, every_n_batches=every_n_batches)
        self.sample_idx = sample_idx
        self.parameters = parameters

        self.precip_and_related_fields = precip_and_related_fields
        self.accumulation_levels_plot = accumulation_levels_plot
        self.per_sample = per_sample
        self.colormaps = colormaps
        self.focus_area = focus_area

        LOGGER.info(
            "Using defined accumulation colormap for fields: %s",
            self.precip_and_related_fields,
        )

    @rank_zero_only
    def _plot(
        self,
        trainer: pl.Trainer,
        pl_module: pl.LightningModule,
        outputs: list[torch.Tensor],
        batch: torch.Tensor,
        batch_idx: int,
        epoch: int,
    ) -> None:
        logger = trainer.logger

        # Build dictionary of indices and parameters to be plotted
        diagnostics = [] if self.config.data.diagnostic is None else self.config.data.diagnostic
        plot_parameters_dict = {
            pl_module.data_indices.model.output.name_to_index[name]: (
                name,
                name not in diagnostics,
            )
            for name in self.parameters
        }

        # Handle device movement
        if self.post_processors is None:
            self.post_processors = copy.deepcopy(pl_module.model.post_processors).cpu()
        if self.latlons is None:
            self.latlons = np.rad2deg(pl_module.latlons_data.clone().cpu().numpy())
        latlons = self.latlons
        local_rank = pl_module.local_rank
        rollout = getattr(pl_module, "rollout", 0)

        # Compute focus mask
        focus_mask = np.ones(latlons.shape[0], dtype=bool)
        if self.focus_area is not None:
            if "spacial_mask" in self.focus_area:
                focus_mask = np.zeros(latlons.shape[0], dtype=bool)
                spacial_mask_idxs = pl_module.model.graph_data["data"][self.focus_area["spacial_mask"]]
                focus_mask[spacial_mask_idxs.squeeze()] = True

            elif "latlon_bounds" in self.focus_area:
                (lat_min, lon_min), (lat_max, lon_max) = self.focus_area["latlon_bounds"]
                lat, lon = latlons[:, 0], latlons[:, 1]
                focus_mask = (lat >= lat_min) & (lat <= lat_max) & (lon >= lon_min) & (lon <= lon_max)
            else:
                msg = "focus_area must contain either 'indices' or 'latlon_bounds'."
                raise ValueError(msg)

        # Prepare tensors
        input_tensor = batch[
            self.sample_idx,
            pl_module.multi_step - 1 : pl_module.multi_step + rollout + 1,
            ...,
            pl_module.data_indices.data.output.full,
        ].cpu()
        data = self.post_processors(input_tensor)

        output_tensor = self.post_processors(
            torch.cat(tuple(x[self.sample_idx : self.sample_idx + 1, ...].cpu() for x in outputs[1])),
            in_place=False,
        )
        output_tensor = pl_module.output_mask.apply(output_tensor, dim=1, fill_value=np.nan).numpy()
        data[1:, ...] = pl_module.output_mask.apply(data[1:, ...], dim=2, fill_value=np.nan)
        data = data.numpy()

<<<<<<< HEAD
        # Apply spatial mask
        latlons = latlons[focus_mask]
        data = data[..., focus_mask, :]
        output_tensor = output_tensor[..., focus_mask, :]
=======
        rollout = getattr(pl_module, "rollout", 0)
>>>>>>> f8ab9620

        for rollout_step in range(rollout):
            fig = plot_predicted_multilevel_flat_sample(
                plot_parameters_dict,
                self.per_sample,
                latlons,
                self.accumulation_levels_plot,
                data[0, ...].squeeze(),
                data[rollout_step + 1, ...].squeeze(),
                output_tensor[rollout_step, ...],
                datashader=self.datashader_plotting,
                precip_and_related_fields=self.precip_and_related_fields,
                colormaps=self.colormaps,
            )

            self._output_figure(
                logger,
                fig,
                epoch=epoch,
                tag=f"gnn_pred_val_sample_rstep{rollout_step:02d}_batch{batch_idx:04d}_rank0",
                exp_log_tag=f"val_pred_sample_rstep{rollout_step:02d}_rank{local_rank:01d}",
            )


class PlotReconstruction(BasePerBatchPlotCallback):
    """Plots a post-processed sample: input, reconstruction and error. Used in Autoencoder training."""

    def __init__(
        self,
        config: OmegaConf,
        sample_idx: int,
        parameters: list[str],
        accumulation_levels_plot: list[float],
        precip_and_related_fields: list[str] | None = None,
        colormaps: dict[str, Colormap] | None = None,
        per_sample: int = 3,
        every_n_batches: int | None = None,
        focus_area: Optional[dict] = None,
        **kwargs: Any,
    ) -> None:
        """Initialise the PlotSample callback.

        Parameters
        ----------
        config : OmegaConf
            Config object
        sample_idx : int
            Sample to plot
        parameters : list[str]
            Parameters to plot
        accumulation_levels_plot : list[float]
            Accumulation levels to plot
        precip_and_related_fields : list[str] | None, optional
            Precip variable names, by default None
        colormaps : dict[str, Colormap] | None, optional
            Dictionary of colormaps, by default None
        per_sample : int, optional
            Number of plots per sample, by default 6
        every_n_batches : int, optional
            Batch frequency to plot at, by default None
        focus_area : dict | None, optional
            Area or point indices to focus the plot on. Can be:
            - {"spacial_mask": str}
            - {"latlon_bounds": [[lat_min, lon_min], [lat_max, lon_max]]}
        """
        del kwargs
        super().__init__(config, every_n_batches=every_n_batches)
        self.sample_idx = sample_idx
        self.parameters = parameters

        self.precip_and_related_fields = precip_and_related_fields
        self.accumulation_levels_plot = accumulation_levels_plot
        self.per_sample = per_sample
        self.colormaps = colormaps
        self.focus_area = focus_area

        LOGGER.info(
            "Using defined accumulation colormap for fields: %s",
            self.precip_and_related_fields,
        )

    @rank_zero_only
    def _plot(
        self,
        trainer: pl.Trainer,
        pl_module: pl.LightningModule,
        outputs: list[torch.Tensor],
        batch: torch.Tensor,
        batch_idx: int,
        epoch: int,
    ) -> None:
        logger = trainer.logger

        # Build dictionary of indices and parameters to be plotted
        diagnostics = [] if self.config.data.diagnostic is None else self.config.data.diagnostic
        plot_parameters_dict = {
            pl_module.data_indices.model.output.name_to_index[name]: (
                name,
                name not in diagnostics,
            )
            for name in self.parameters
        }

        # Ensure post_processors and latlons are initialized
        if self.post_processors is None:
            self.post_processors = copy.deepcopy(pl_module.model.post_processors).cpu()
        if self.latlons is None:
            self.latlons = np.rad2deg(pl_module.latlons_data.clone().cpu().numpy())

        latlons = self.latlons  # Shape: [n_points, 2]
        local_rank = pl_module.local_rank

        # Compute focus mask based on optional focus_area input
        focus_mask = np.ones(latlons.shape[0], dtype=bool)  # Default: use all points
        if self.focus_area is not None:
            if "spacial_mask" in self.focus_area and self.focus_area["spacial_mask"] is not None:
                focus_mask = np.zeros(latlons.shape[0], dtype=bool)
                spacial_mask_idxs = pl_module.model.graph_data["data"][self.focus_area["spacial_mask"]]
                focus_mask[spacial_mask_idxs.squeeze()] = True
                tag = "spacial_mask"

            elif "latlon_bounds" in self.focus_area and self.focus_area["latlon_bounds"] is not None:
                (lat_min, lon_min), (lat_max, lon_max) = self.focus_area["latlon_bounds"]
                lat, lon = latlons[:, 0], latlons[:, 1]
                focus_mask = (lat >= lat_min) & (lat <= lat_max) & (lon >= lon_min) & (lon <= lon_max)
                tag = "latlon_bounds"

            else:
                msg = "focus_area must contain either 'indices' or 'latlon_bounds'."
                raise ValueError(msg)

        # Fetch and post-process input and output tensors
        input_tensor = batch[
            self.sample_idx,
            ...,
            pl_module.data_indices.data.output.full,
        ].cpu()

        data = self.post_processors(input_tensor).numpy()
        in_data = data[0, ...].squeeze()  # Shape: [channels, spatial]

        output_tensor = self.post_processors(
            torch.cat(tuple(x[self.sample_idx : self.sample_idx + 1, ...].cpu() for x in outputs[1])),
            in_place=False,
        )
        output_tensor = pl_module.output_mask.apply(output_tensor, dim=1, fill_value=np.nan).numpy()
        reconstruction = output_tensor[0, ...]  # Shape: [channels, spatial]

        # Apply mask
        in_data = in_data[..., focus_mask, :]
        reconstruction = reconstruction[..., focus_mask, :]
        diff = np.abs(in_data - reconstruction)
        latlons = latlons[focus_mask]

        # Plotting
        fig = plot_predicted_multilevel_flat_recon(
            plot_parameters_dict,
            self.per_sample,
            latlons,
            self.accumulation_levels_plot,
            in_data,
            reconstruction,
            diff,
            datashader=self.datashader_plotting,
            precip_and_related_fields=self.precip_and_related_fields,
            colormaps=self.colormaps,
        )

        self._output_figure(
            logger,
            fig,
            epoch=epoch,
            tag=f"reconstruction_val_sample_batch{batch_idx:04d}_{tag}_rank0",
            exp_log_tag=f"val_pred_sample_rank{local_rank:01d}",
        )


class BasePlotAdditionalMetrics(BasePerBatchPlotCallback):
    """Base processing class for additional metrics."""

    def process(
        self,
        pl_module: pl.LightningModule,
        outputs: list,
        batch: torch.Tensor,
    ) -> tuple[np.ndarray, np.ndarray]:
        # When running in Async mode, it might happen that in the last epoch these tensors
        # have been moved to the cpu (and then the denormalising would fail as the 'input_tensor' would be on CUDA
        # but internal ones would be on the cpu), The lines below allow to address this problem
        if self.post_processors is None:
            # Copy to be used across all the training cycle
            self.post_processors = copy.deepcopy(pl_module.model.post_processors).cpu()
        if self.latlons is None:
            self.latlons = np.rad2deg(pl_module.latlons_data.clone().cpu().numpy())

        rollout = getattr(pl_module, "rollout", 0)

        input_tensor = batch[
            self.sample_idx,
            pl_module.multi_step - 1 : pl_module.multi_step + rollout + 1,
            ...,
            pl_module.data_indices.data.output.full,
        ].cpu()

        data = self.post_processors(input_tensor)
        output_tensor = self.post_processors(
            torch.cat(tuple(x[self.sample_idx : self.sample_idx + 1, ...].cpu() for x in outputs[1])),
            in_place=False,
        )
        output_tensor = pl_module.output_mask.apply(output_tensor, dim=1, fill_value=np.nan).numpy()
        data[1:, ...] = pl_module.output_mask.apply(data[1:, ...], dim=2, fill_value=np.nan)
        data = data.numpy()
        return data, output_tensor


class PlotSpectrum(BasePlotAdditionalMetrics):
    """Plots TP related metric comparing target and prediction.

    The actual increment (output - input) is plot for prognostic variables while the output is plot for diagnostic ones.

    - Power Spectrum
    """

    def __init__(
        self,
        config: OmegaConf,
        sample_idx: int,
        parameters: list[str],
        min_delta: float | None = None,
        every_n_batches: int | None = None,
    ) -> None:
        """Initialise the PlotSpectrum callback.

        Parameters
        ----------
        config : OmegaConf
            Config object
        sample_idx : int
            Sample to plot
        parameters : list[str]
            Parameters to plot
        every_n_batches : int | None, optional
            Override for batch frequency, by default None
        """
        super().__init__(config, every_n_batches=every_n_batches)
        self.sample_idx = sample_idx
        self.parameters = parameters
        self.min_delta = min_delta

    @rank_zero_only
    def _plot(
        self,
        trainer: pl.Trainer,
        pl_module: pl.LightningModule,
        outputs: list[torch.Tensor],
        batch: torch.Tensor,
        batch_idx: int,
        epoch: int,
    ) -> None:
        logger = trainer.logger

        local_rank = pl_module.local_rank
        data, output_tensor = self.process(pl_module, outputs, batch)

        rollout = getattr(pl_module, "rollout", 0)
<<<<<<< HEAD

=======
>>>>>>> f8ab9620
        for rollout_step in range(rollout):
            # Build dictionary of inidicies and parameters to be plotted

            diagnostics = [] if self.config.data.diagnostic is None else self.config.data.diagnostic
            plot_parameters_dict_spectrum = {
                pl_module.data_indices.model.output.name_to_index[name]: (
                    name,
                    name not in diagnostics,
                )
                for name in self.parameters
            }

            fig = plot_power_spectrum(
                plot_parameters_dict_spectrum,
                self.latlons,
                data[0, ...].squeeze(),
                data[rollout_step + 1, ...].squeeze(),
                output_tensor[rollout_step, ...],
                min_delta=self.min_delta,
            )

            self._output_figure(
                logger,
                fig,
                epoch=epoch,
                tag=f"gnn_pred_val_spec_rstep_{rollout_step:02d}_batch{batch_idx:04d}_rank0",
                exp_log_tag=f"val_pred_spec_rstep_{rollout_step:02d}_rank{local_rank:01d}",
            )


class PlotHistogram(BasePlotAdditionalMetrics):
    """Plots histograms comparing target and prediction.

    The actual increment (output - input) is plot for prognostic variables while the output is plot for diagnostic ones.
    """

    def __init__(
        self,
        config: OmegaConf,
        sample_idx: int,
        parameters: list[str],
        precip_and_related_fields: list[str] | None = None,
        every_n_batches: int | None = None,
    ) -> None:
        """Initialise the PlotHistogram callback.

        Parameters
        ----------
        config : OmegaConf
            Config object
        sample_idx : int
            Sample to plot
        parameters : list[str]
            Parameters to plot
        precip_and_related_fields : list[str] | None, optional
            Precip variable names, by default None
        every_n_batches : int | None, optional
            Override for batch frequency, by default None
        """
        super().__init__(config, every_n_batches=every_n_batches)
        self.sample_idx = sample_idx
        self.parameters = parameters
        self.precip_and_related_fields = precip_and_related_fields
        LOGGER.info(
            "Using precip histogram plotting method for fields: %s.",
            self.precip_and_related_fields,
        )

    @rank_zero_only
    def _plot(
        self,
        trainer: pl.Trainer,
        pl_module: pl.LightningModule,
        outputs: list[torch.Tensor],
        batch: torch.Tensor,
        batch_idx: int,
        epoch: int,
    ) -> None:
        logger = trainer.logger

        local_rank = pl_module.local_rank
        data, output_tensor = self.process(pl_module, outputs, batch)

        rollout = getattr(pl_module, "rollout", 0)

        for rollout_step in range(rollout):

            # Build dictionary of inidicies and parameters to be plotted
            diagnostics = [] if self.config.data.diagnostic is None else self.config.data.diagnostic

            plot_parameters_dict_histogram = {
                pl_module.data_indices.model.output.name_to_index[name]: (
                    name,
                    name not in diagnostics,
                )
                for name in self.parameters
            }

            fig = plot_histogram(
                plot_parameters_dict_histogram,
                data[0, ...].squeeze(),
                data[rollout_step + 1, ...].squeeze(),
                output_tensor[rollout_step, ...],
                self.precip_and_related_fields,
            )

            self._output_figure(
                logger,
                fig,
                epoch=epoch,
                tag=f"gnn_pred_val_histo_rstep_{rollout_step:02d}_batch{batch_idx:04d}_rank0",
                exp_log_tag=f"val_pred_histo_rstep_{rollout_step:02d}_rank{local_rank:01d}",
            )<|MERGE_RESOLUTION|>--- conflicted
+++ resolved
@@ -869,6 +869,9 @@
                 RuntimeWarning,
             )
 
+        rollout = getattr(pl_module, "rollout", 0)
+
+        for rollout_step in range(rollout):
         rollout = getattr(pl_module, "rollout", 0)
 
         for rollout_step in range(rollout):
@@ -1015,14 +1018,10 @@
         data[1:, ...] = pl_module.output_mask.apply(data[1:, ...], dim=2, fill_value=np.nan)
         data = data.numpy()
 
-<<<<<<< HEAD
         # Apply spatial mask
         latlons = latlons[focus_mask]
         data = data[..., focus_mask, :]
         output_tensor = output_tensor[..., focus_mask, :]
-=======
-        rollout = getattr(pl_module, "rollout", 0)
->>>>>>> f8ab9620
 
         for rollout_step in range(rollout):
             fig = plot_predicted_multilevel_flat_sample(
@@ -1288,10 +1287,7 @@
         data, output_tensor = self.process(pl_module, outputs, batch)
 
         rollout = getattr(pl_module, "rollout", 0)
-<<<<<<< HEAD
-
-=======
->>>>>>> f8ab9620
+
         for rollout_step in range(rollout):
             # Build dictionary of inidicies and parameters to be plotted
 
