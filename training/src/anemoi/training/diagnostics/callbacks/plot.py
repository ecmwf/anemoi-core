# (C) Copyright 2024 Anemoi contributors.
#
# This software is licensed under the terms of the Apache Licence Version 2.0
# which can be obtained at http://www.apache.org/licenses/LICENSE-2.0.
#
# In applying this licence, ECMWF does not waive the privileges and immunities
# granted to it by virtue of its status as an intergovernmental organisation
# nor does it submit to any jurisdiction.


import asyncio
import copy
import logging
import threading
import time
import traceback
from abc import ABC
from abc import abstractmethod
from concurrent.futures import ThreadPoolExecutor
from contextlib import nullcontext
from functools import cached_property
from pathlib import Path
from typing import Any

import matplotlib.animation as animation
import matplotlib.patches as mpatches
import matplotlib.pyplot as plt
import numpy as np
import pytorch_lightning as pl
import torch
from matplotlib.colors import Colormap
from omegaconf import OmegaConf
from pytorch_lightning.callbacks import Callback
from pytorch_lightning.utilities import rank_zero_only

from anemoi.models.layers.graph import NamedNodesAttributes
from anemoi.models.layers.mapper import GraphEdgeMixin
from anemoi.training.diagnostics.plots import argsort_variablename_variablelevel
from anemoi.training.diagnostics.plots import get_scatter_frame
from anemoi.training.diagnostics.plots import init_plot_settings
from anemoi.training.diagnostics.plots import plot_graph_edge_features
from anemoi.training.diagnostics.plots import plot_graph_node_features
from anemoi.training.diagnostics.plots import plot_histogram
from anemoi.training.diagnostics.plots import plot_loss
from anemoi.training.diagnostics.plots import plot_power_spectrum
from anemoi.training.diagnostics.plots import plot_predicted_multilevel_flat_recon
from anemoi.training.diagnostics.plots import plot_predicted_multilevel_flat_sample
from anemoi.training.losses.base import BaseLoss
<<<<<<< HEAD
from anemoi.training.schemas.base_schema import BaseSchema  # noqa: TC001

if TYPE_CHECKING:
    from typing import Any
    from typing import Optional

    import pytorch_lightning as pl
    from matplotlib.colors import Colormap
    from omegaconf import OmegaConf

    from anemoi.models.layers.graph import NamedNodesAttributes
=======
from anemoi.training.schemas.base_schema import BaseSchema
>>>>>>> eb3edc59

LOGGER = logging.getLogger(__name__)


class BasePlotCallback(Callback, ABC):
    """Factory for creating a callback that plots data to Experiment Logging."""

    def __init__(self, config: BaseSchema) -> None:
        """Initialise the BasePlotCallback abstract base class.

        Parameters
        ----------
        config : OmegaConf
            Config object

        """
        super().__init__()
        self.config = config
        self.save_basedir = config.hardware.paths.plots

        self.post_processors = None
        self.latlons = None
        init_plot_settings()

        self.plot = self._plot
        self._executor = None
        self._error: BaseException = None
        self.datashader_plotting = config.diagnostics.plot.datashader

        if self.config.diagnostics.plot.asynchronous:
            LOGGER.info("Setting up asynchronous plotting ...")
            self.plot = self._async_plot
            self._executor = ThreadPoolExecutor(max_workers=1)
            self.loop_thread = threading.Thread(target=self.start_event_loop, daemon=True)
            self.loop_thread.start()

    def start_event_loop(self) -> None:
        """Start the event loop in a separate thread."""
        self.loop = asyncio.new_event_loop()
        asyncio.set_event_loop(self.loop)
        self.loop.run_forever()

    @rank_zero_only
    def _output_figure(
        self,
        logger: pl.loggers.logger.Logger,
        fig: plt.Figure,
        epoch: int,
        tag: str = "gnn",
        exp_log_tag: str = "val_pred_sample",
    ) -> None:
        """Figure output: save to file and/or display in notebook."""
        if self.save_basedir is not None and fig is not None:
            save_path = Path(
                self.save_basedir,
                "plots",
                f"{tag}_epoch{epoch:03d}.jpg",
            )

            save_path.parent.mkdir(parents=True, exist_ok=True)
            fig.canvas.draw()
            image_array = np.array(fig.canvas.renderer.buffer_rgba())
            plt.imsave(save_path, image_array, dpi=100)
            if self.config.diagnostics.log.wandb.enabled:
                import wandb

                logger.experiment.log({exp_log_tag: wandb.Image(fig)})
            if self.config.diagnostics.log.mlflow.enabled:
                run_id = logger.run_id
                logger.experiment.log_artifact(run_id, str(save_path))

        plt.close(fig)  # cleanup

    @rank_zero_only
    def _output_gif(
        self,
        logger: pl.loggers.logger.Logger,
        fig: plt.Figure,
        anim: animation.ArtistAnimation,
        epoch: int,
        tag: str = "gnn",
    ) -> None:
        """Animation output: save to file and/or display in notebook."""
        if self.save_basedir is not None:
            save_path = Path(
                self.save_basedir,
                "plots",
                f"{tag}_epoch{epoch:03d}.gif",
            )

            save_path.parent.mkdir(parents=True, exist_ok=True)
            anim.save(save_path, writer="pillow", fps=8)

            if self.config.diagnostics.log.wandb.enabled:
                LOGGER.warning("Saving gif animations not tested for wandb.")

            if self.config.diagnostics.log.mlflow.enabled:
                run_id = logger.run_id
                logger.experiment.log_artifact(run_id, str(save_path))

        plt.close(fig)  # cleanup

    @rank_zero_only
    def _plot_with_error_catching(self, trainer: pl.Trainer, args: Any, kwargs: Any) -> None:
        """To execute the plot function but ensuring we catch any errors."""
        try:
            self._plot(trainer, *args, **kwargs)
        except BaseException:
            import os

            LOGGER.exception(traceback.format_exc())
            os._exit(1)  # to force exit when sanity val steps are used

    def teardown(self, trainer: pl.Trainer, pl_module: pl.LightningModule, stage: str) -> None:
        """Teardown the callback."""
        del trainer, pl_module, stage  # unused
        LOGGER.info("Teardown of the Plot Callback ...")

        if self._executor is not None:
            LOGGER.info("waiting and shutting down the executor ...")
            self._executor.shutdown(wait=False, cancel_futures=True)

            self.loop.call_soon_threadsafe(self.loop.stop)
            self.loop_thread.join()
            # Step 3: Close the asyncio event loop
            self.loop_thread._stop()
            self.loop_thread._delete()

    def apply_output_mask(self, pl_module: pl.LightningModule, data: torch.Tensor) -> torch.Tensor:
        if hasattr(pl_module, "output_mask") and pl_module.output_mask is not None:
            # Fill with NaNs values where the mask is False
            data[:, :, ~pl_module.output_mask, :] = np.nan
        return data

    @abstractmethod
    @rank_zero_only
    def _plot(
        self,
        trainer: pl.Trainer,
        pl_module: pl.LightningModule,
        *args: Any,
        **kwargs: Any,
    ) -> None:
        """Plotting function to be implemented by subclasses."""

    # Async function to run the plot function in the background thread
    async def submit_plot(self, trainer: pl.Trainer, *args: Any, **kwargs: Any) -> None:
        """Async function or coroutine to schedule the plot function."""
        loop = asyncio.get_running_loop()
        # run_in_executor doesn't support keyword arguments,
        await loop.run_in_executor(
            self._executor,
            self._plot_with_error_catching,
            trainer,
            args,
            kwargs,
        )  # because loop.run_in_executor expects positional arguments, not keyword arguments

    @rank_zero_only
    def _async_plot(
        self,
        trainer: pl.Trainer,
        *args: Any,
        **kwargs: Any,
    ) -> None:
        """Run the plot function asynchronously.

        This is the function that is called by the callback. It schedules the plot
        function to run in the background thread. Since we have an event loop running in
        the background thread, we need to schedule the plot function to run in that
        loop.
        """
        asyncio.run_coroutine_threadsafe(self.submit_plot(trainer, *args, **kwargs), self.loop)


class BasePerBatchPlotCallback(BasePlotCallback):
    """Base Callback for plotting at the end of each batch."""

    def __init__(self, config: OmegaConf, every_n_batches: int | None = None):
        """Initialise the BasePerBatchPlotCallback.

        Parameters
        ----------
        config : OmegaConf
            Config object
        every_n_batches : int, optional
            Batch Frequency to plot at, by default None
            If not given, uses default from config at `diagnostics.plot.frequency.batch`

        """
        super().__init__(config)
        self.every_n_batches = every_n_batches or self.config.diagnostics.plot.frequency.batch

        if self.config.diagnostics.plot.asynchronous and self.config.dataloader.read_group_size > 1:
            LOGGER.warning("Asynchronous plotting can result in NCCL timeouts with reader_group_size > 1.")

    def on_validation_batch_end(
        self,
        trainer: pl.Trainer,
        pl_module: pl.LightningModule,
        output: list[torch.Tensor],
        batch: torch.Tensor,
        batch_idx: int,
        **kwargs,
    ) -> None:
        if batch_idx % self.every_n_batches == 0:
            # gather tensors if necessary
            batch = pl_module.allgather_batch(batch)
            # output: [loss, [pred1, pred2, ...]], gather predictions for plotting
            output = [output[0], [pl_module.allgather_batch(pred) for pred in output[1]]]

            # When running in Async mode, it might happen that in the last epoch these tensors
            # have been moved to the cpu (and then the denormalising would fail as the 'input_tensor' would be on CUDA
            # but internal ones would be on the cpu), The lines below allow to address this problem
            self.post_processors = copy.deepcopy(pl_module.model.post_processors)
            for post_processor in self.post_processors.processors.values():
                if hasattr(post_processor, "nan_locations"):
                    post_processor.nan_locations = pl_module.allgather_batch(post_processor.nan_locations)
            self.post_processors = self.post_processors.cpu()

            self.plot(
                trainer,
                pl_module,
                output,
                batch,
                batch_idx,
                epoch=trainer.current_epoch,
                **kwargs,
            )


class BasePerEpochPlotCallback(BasePlotCallback):
    """Base Callback for plotting at the end of each epoch."""

    def __init__(self, config: OmegaConf, every_n_epochs: int | None = None):
        """Initialise the BasePerEpochPlotCallback.

        Parameters
        ----------
        config : OmegaConf
            Config object
        every_n_epochs : int, optional
            Epoch frequency to plot at, by default None
            If not given, uses default from config at `diagnostics.plot.frequency.epoch`
        """
        super().__init__(config)
        self.every_n_epochs = every_n_epochs or self.config.diagnostics.plot.frequency.epoch

    @rank_zero_only
    def on_validation_epoch_end(
        self,
        trainer: pl.Trainer,
        pl_module: pl.LightningModule,
        **kwargs,
    ) -> None:
        if trainer.current_epoch % self.every_n_epochs == 0:
            self.plot(trainer, pl_module, epoch=trainer.current_epoch, **kwargs)


class LongRolloutPlots(BasePlotCallback):
    """Evaluates the model performance over a (longer) rollout window.

    This function allows evaluating the performance of the model over an extended number
    of rollout steps to observe long-term behavior.
    Add the callback to the configuration file as follows:

    Example::

        - _target_:  anemoi.training.diagnostics.callbacks.plot.LongRolloutPlots
            rollout:
            - ${dataloader.validation_rollout}
            video_rollout: ${dataloader.validation_rollout}
            every_n_epochs: 1
            sample_idx: ${diagnostics.plot.sample_idx}
            parameters: ${diagnostics.plot.parameters}

    The selected rollout steps for plots and video need to be lower or equal to dataloader.validation_rollout.
    Increasing dataloader.validation_rollout has no effect on the rollout steps during training.
    It ensures, that enough time steps are available for the plots and video in the validation batches.

    The runtime of creating one animation of one variable for 56 rollout steps is about 1 minute.
    Recommended use for video generation: Fork the run using fork_run_id for 1 additional epochs and enabled videos.

    """

    def __init__(
        self,
        config: OmegaConf,
        rollout: list[int],
        sample_idx: int,
        parameters: list[str],
        video_rollout: int = 0,
        accumulation_levels_plot: list[float] | None = None,
        colormaps: dict[str, Colormap] | None = None,
        per_sample: int = 6,
        every_n_epochs: int = 1,
        animation_interval: int = 400,
    ) -> None:
        """Initialise LongRolloutPlots callback.

        Parameters
        ----------
        config : OmegaConf
            Config object
        rollout : list[int]
            Rollout steps to plot at
        sample_idx : int
            Sample to plot
        parameters : list[str]
            Parameters to plot
        video_rollout : int, optional
            Number of rollout steps for video, by default 0 (no video)
        accumulation_levels_plot : list[float] | None
            Accumulation levels to plot, by default None
        colormaps : dict[str, Colormap] | None
            Dictionary of colormaps, by default None
        per_sample : int, optional
            Number of plots per sample, by default 6
        every_n_epochs : int, optional
            Epoch frequency to plot at, by default 1
        animation_interval : int, optional
            Delay between frames in the animation in milliseconds, by default 400
        """
        super().__init__(config)

        self.every_n_epochs = every_n_epochs

        self.rollout = rollout
        self.video_rollout = video_rollout
        self.max_rollout = 0
        if self.rollout:
            self.max_rollout = max(self.rollout)
        else:
            self.rollout = []
        if self.video_rollout:
            self.max_rollout = max(self.max_rollout, self.video_rollout)

        self.sample_idx = sample_idx
        self.accumulation_levels_plot = accumulation_levels_plot
        self.colormaps = colormaps
        self.per_sample = per_sample
        self.parameters = parameters
        self.animation_interval = animation_interval

        LOGGER.info(
            (
                "Setting up callback for plots with long rollout: rollout for plots = %s, ",
                "rollout for video = %s, frequency = every %d epoch.",
            ),
            self.rollout,
            self.video_rollout,
            every_n_epochs,
        )

        if self.config.diagnostics.plot.asynchronous and self.config.dataloader.read_group_size > 1:
            LOGGER.warning("Asynchronous plotting can result in NCCL timeouts with reader_group_size > 1.")

    def _plot(
        self,
        trainer: pl.Trainer,
        pl_module: pl.LightningModule,
        output: list[torch.Tensor],
        batch: torch.Tensor,
        batch_idx: int,
        epoch: int,
    ) -> None:
        _ = output
        start_time = time.time()
        logger = trainer.logger

        # Initialize required variables for plotting
        plot_parameters_dict = {
            pl_module.data_indices.model.output.name_to_index[name]: (
                name,
                name not in self.config.data.get("diagnostic", []),
            )
            for name in self.parameters
        }
        if self.latlons is None:
            self.latlons = np.rad2deg(pl_module.latlons_data.clone().detach().cpu().numpy())

        assert batch.shape[1] >= self.max_rollout + pl_module.multi_step, (
            "Batch length not sufficient for requested validation rollout length! "
            f"Set `dataloader.validation_rollout` to at least {max(self.rollout)}"
        )

        # prepare input tensor for plotting
        # the batch is already preprocessed in-place
        input_tensor_0 = (
            batch[
                :,
                pl_module.multi_step - 1,
                ...,
                pl_module.data_indices.data.output.full,
            ]
            .detach()
            .cpu()
        )
        data_0 = self.post_processors(input_tensor_0)[self.sample_idx]

        if self.video_rollout:
            data_over_time = []
            # collect min and max values for each variable for the colorbar
            vmin, vmax = (np.inf * np.ones(len(plot_parameters_dict)), -np.inf * np.ones(len(plot_parameters_dict)))

        # Plot for each rollout step# Plot for each rollout step
        with torch.no_grad():
            for rollout_step, (_, _, y_pred) in enumerate(
                pl_module.rollout_step(
                    batch,
                    rollout=self.max_rollout,
                    validation_mode=True,
                ),
            ):
                # plot only if the current rollout step is in the list of rollout steps
                if (rollout_step + 1) in self.rollout:
                    self._plot_rollout_step(
                        pl_module,
                        plot_parameters_dict,
                        batch,
                        data_0,
                        rollout_step,
                        y_pred,
                        batch_idx,
                        epoch,
                        logger,
                    )

                if self.video_rollout and rollout_step < self.video_rollout:
                    data_over_time, vmin, vmax = self._store_video_frame_data(
                        data_over_time,
                        y_pred,
                        plot_parameters_dict,
                        vmin,
                        vmax,
                    )

            # Generate and save video rollout animation if enabled
            if self.video_rollout:
                self._generate_video_rollout(
                    data_0,
                    data_over_time,
                    plot_parameters_dict,
                    vmin,
                    vmax,
                    self.video_rollout,
                    batch_idx,
                    epoch,
                    logger,
                    animation_interval=self.animation_interval,
                )

        LOGGER.info("Time taken to plot/animate samples for longer rollout: %d seconds", int(time.time() - start_time))

    @rank_zero_only
    def _plot_rollout_step(
        self,
        pl_module: pl.LightningModule,
        plot_parameters_dict: dict,
        input_batch: torch.Tensor,
        data_0: np.ndarray,
        rollout_step: int,
        y_pred: torch.Tensor,
        batch_idx: int,
        epoch: int,
        logger: pl.loggers.logger.Logger,
    ) -> None:
        """Plot the predicted output, input, true target and error plots for a given rollout step."""
        # prepare true output tensor for plotting
        input_tensor_rollout_step = (
            input_batch[
                :,
                pl_module.multi_step + rollout_step,  # (pl_module.multi_step - 1) + (rollout_step + 1)
                ...,
                pl_module.data_indices.data.output.full,
            ]
            .detach()
            .cpu()
        )
        data_rollout_step = self.post_processors(input_tensor_rollout_step)[self.sample_idx]
        # predicted output tensor
        output_tensor = self.post_processors(y_pred.detach().cpu())[self.sample_idx : self.sample_idx + 1]

        fig = plot_predicted_multilevel_flat_sample(
            plot_parameters_dict,
            self.per_sample,
            self.latlons,
            self.accumulation_levels_plot,
            data_0.squeeze(),
            data_rollout_step.squeeze(),
            output_tensor[0, 0, :, :],  # rolloutstep, first member
            colormaps=self.colormaps,
        )
        self._output_figure(
            logger,
            fig,
            epoch=epoch,
            tag=f"gnn_pred_val_sample_rstep{rollout_step + 1:03d}_batch{batch_idx:04d}_rank0",
            exp_log_tag=f"val_pred_sample_rstep{rollout_step + 1:03d}_rank{pl_module.local_rank:01d}",
        )

    def _store_video_frame_data(
        self,
        data_over_time: list,
        y_pred: torch.Tensor,
        plot_parameters_dict: dict,
        vmin: np.ndarray,
        vmax: np.ndarray,
    ) -> tuple[list, np.ndarray, np.ndarray]:
        """Store the data for each frame of the video."""
        # prepare predicted output tensors for video
        output_tensor = self.post_processors(y_pred.detach().cpu())[self.sample_idx : self.sample_idx + 1]
        data_over_time.append(output_tensor[0, 0, :, np.array(list(plot_parameters_dict.keys()))])
        # update min and max values for each variable for the colorbar
        vmin[:] = np.minimum(vmin, np.nanmin(data_over_time[-1], axis=1))
        vmax[:] = np.maximum(vmax, np.nanmax(data_over_time[-1], axis=1))
        return data_over_time, vmin, vmax

    @rank_zero_only
    def _generate_video_rollout(
        self,
        data_0: np.ndarray,
        data_over_time: list,
        plot_parameters_dict: dict,
        vmin: np.ndarray,
        vmax: np.ndarray,
        rollout_step: int,
        batch_idx: int,
        epoch: int,
        logger: pl.loggers.logger.Logger,
        animation_interval: int = 400,
    ) -> None:
        """Generate the video animation for the rollout."""
        for idx, (variable_idx, (variable_name, _)) in enumerate(plot_parameters_dict.items()):
            # Create the animation and list to store the frames (artists)
            frames = []
            # Prepare the figure
            fig, ax = plt.subplots(figsize=(10, 6), dpi=72)
            cmap = "viridis"

            # Create initial data and colorbar
            ax, scatter_frame = get_scatter_frame(
                ax,
                data_0[0, :, variable_idx],
                self.latlons,
                cmap=cmap,
                vmin=vmin[idx],
                vmax=vmax[idx],
            )
            ax.set_title(f"{variable_name}")
            fig.colorbar(scatter_frame, ax=ax)
            frames.append([scatter_frame])

            # Loop through the data and create the scatter plot for each frame
            for frame_data in data_over_time:
                ax, scatter_frame = get_scatter_frame(
                    ax,
                    frame_data[idx],
                    self.latlons,
                    cmap=cmap,
                    vmin=vmin[idx],
                    vmax=vmax[idx],
                )
                frames.append([scatter_frame])  # Each frame contains a list of artists (images)

            # Create the animation using ArtistAnimation
            anim = animation.ArtistAnimation(fig, frames, interval=animation_interval, blit=True)
            self._output_gif(
                logger,
                fig,
                anim,
                epoch=epoch,
                tag=f"gnn_pred_val_animation_{variable_name}_rstep{rollout_step:02d}_batch{batch_idx:04d}_rank0",
            )

    def on_validation_batch_end(
        self,
        trainer: pl.Trainer,
        pl_module: pl.LightningModule,
        output: list[torch.Tensor],
        batch: torch.Tensor,
        batch_idx: int,
    ) -> None:
        if (batch_idx) == 0 and (trainer.current_epoch + 1) % self.every_n_epochs == 0:
            batch = pl_module.allgather_batch(batch)
            output = [output[0], [pl_module.allgather_batch(pred) for pred in output[1]]]

            self.post_processors = copy.deepcopy(pl_module.model.post_processors)
            for post_processor in self.post_processors.processors.values():
                if hasattr(post_processor, "nan_locations"):
                    post_processor.nan_locations = pl_module.allgather_batch(post_processor.nan_locations)
            self.post_processors = self.post_processors.cpu()

            precision_mapping = {
                "16-mixed": torch.float16,
                "bf16-mixed": torch.bfloat16,
            }
            prec = trainer.precision
            dtype = precision_mapping.get(prec)
            context = torch.autocast(device_type=batch.device.type, dtype=dtype) if dtype is not None else nullcontext()

            if self.config.diagnostics.plot.asynchronous:
                LOGGER.warning("Asynchronous plotting not supported for long rollout plots.")

            with context:
                # Issue with running asyncronously, so call the plot function directly
                self._plot(trainer, pl_module, output, batch, batch_idx, trainer.current_epoch)


class GraphTrainableFeaturesPlot(BasePerEpochPlotCallback):
    """Visualize the node & edge trainable features defined."""

    def __init__(self, config: OmegaConf, every_n_epochs: int | None = None) -> None:
        """Initialise the GraphTrainableFeaturesPlot callback.

        Parameters
        ----------
        config : OmegaConf
            Config object
        every_n_epochs: int | None, optional
            Override for frequency to plot at, by default None
        """
        super().__init__(config, every_n_epochs=every_n_epochs)
        self.q_extreme_limit = config.get("quantile_edges_to_represent", 0.05)

    def get_node_trainable_tensors(self, node_attributes: NamedNodesAttributes) -> dict[str, torch.Tensor]:
        return {
            name: tt.trainable for name, tt in node_attributes.trainable_tensors.items() if tt.trainable is not None
        }

    def get_edge_trainable_modules(self, model: torch.nn.Module) -> dict[tuple[str, str], torch.Tensor]:
        trainable_modules = {
            (model._graph_name_data, model._graph_name_hidden): model.encoder,
            (model._graph_name_hidden, model._graph_name_data): model.decoder,
        }

        if hasattr(model, "processor") and isinstance(model.processor, GraphEdgeMixin):
            trainable_modules[model._graph_name_hidden, model._graph_name_hidden] = model.processor

        return {name: module for name, module in trainable_modules.items() if module.trainable.trainable is not None}

    @rank_zero_only
    def _plot(
        self,
        trainer: pl.Trainer,
        pl_module: pl.LightningModule,
        epoch: int,
    ) -> None:
        _ = epoch
        model = pl_module.model.module.model if hasattr(pl_module.model, "module") else pl_module.model.model

        if len(node_trainable_tensors := self.get_node_trainable_tensors(model.node_attributes)):
            fig = plot_graph_node_features(model, node_trainable_tensors, datashader=self.datashader_plotting)

            self._output_figure(
                trainer.logger,
                fig,
                epoch=trainer.current_epoch,
                tag="node_trainable_params",
                exp_log_tag="node_trainable_params",
            )
        else:
            LOGGER.warning("There are no trainable node attributes to plot.")

        if len(edge_trainable_modules := self.get_edge_trainable_modules(model)):
            fig = plot_graph_edge_features(model, edge_trainable_modules, q_extreme_limit=self.q_extreme_limit)

            self._output_figure(
                trainer.logger,
                fig,
                epoch=trainer.current_epoch,
                tag="edge_trainable_params",
                exp_log_tag="edge_trainable_params",
            )
        else:
            LOGGER.warning("There are no trainable edge attributes to plot.")


class PlotLoss(BasePerBatchPlotCallback):
    """Plots the unsqueezed loss over rollouts."""

    def __init__(
        self,
        config: OmegaConf,
        parameter_groups: dict[dict[str, list[str]]],
        every_n_batches: int | None = None,
    ) -> None:
        """Initialise the PlotLoss callback.

        Parameters
        ----------
        config : OmegaConf
            Object with configuration settings
        parameter_groups : dict
            Dictionary with parameter groups with parameter names as keys
        every_n_batches : int, optional
            Override for batch frequency, by default None

        """
        super().__init__(config, every_n_batches=every_n_batches)
        self.parameter_names = None
        self.parameter_groups = parameter_groups
        if self.parameter_groups is None:
            self.parameter_groups = {}

    @cached_property
    def sort_and_color_by_parameter_group(
        self,
    ) -> tuple[np.ndarray, np.ndarray, dict, list]:
        """Sort parameters by group and prepare colors."""

        def automatically_determine_group(name: str) -> str:
            # first prefix of parameter name is group name
            parts = name.split("_")
            if len(parts) == 1:
                # if no underscore is present, return full name
                return parts[0]
            # else remove last part of name
            return name[: -len(parts[-1]) - 1]

        # group parameters by their determined group name for > 15 parameters
        if len(self.parameter_names) <= 15:
            # for <= 15 parameters, keep the full name of parameters
            parameters_to_groups = np.array(self.parameter_names)
            sort_by_parameter_group = np.arange(len(self.parameter_names), dtype=int)
        else:
            parameters_to_groups = np.array(
                [
                    next(
                        (
                            group_name
                            for group_name, group_parameters in self.parameter_groups.items()
                            if name in group_parameters
                        ),
                        automatically_determine_group(name),
                    )
                    for name in self.parameter_names
                ],
            )

            unique_group_list, group_inverse, group_counts = np.unique(
                parameters_to_groups,
                return_inverse=True,
                return_counts=True,
            )

            # join parameter groups that appear only once and are not given in config-file
            unique_group_list = np.array(
                [
                    (unique_group_list[tn] if count > 1 or unique_group_list[tn] in self.parameter_groups else "other")
                    for tn, count in enumerate(group_counts)
                ],
            )
            parameters_to_groups = unique_group_list[group_inverse]
            unique_group_list, group_inverse = np.unique(parameters_to_groups, return_inverse=True)

            # sort parameters by groups
            sort_by_parameter_group = np.argsort(group_inverse, kind="stable")

        # apply new order to parameters
        sorted_parameter_names = np.array(self.parameter_names)[sort_by_parameter_group]
        parameters_to_groups = parameters_to_groups[sort_by_parameter_group]
        unique_group_list, group_inverse, group_counts = np.unique(
            parameters_to_groups,
            return_inverse=True,
            return_counts=True,
        )

        # get a color per group and project to parameter list
        cmap = "tab10" if len(unique_group_list) <= 10 else "tab20"
        if len(unique_group_list) > 20:
            LOGGER.warning("More than 20 groups detected, but colormap has only 20 colors.")
        # if all groups have count 1 use black color
        bar_color_per_group = (
            np.tile("k", len(group_counts))
            if not np.any(group_counts - 1)
            else plt.get_cmap(cmap)(np.linspace(0, 1, len(unique_group_list)))
        )

        # set x-ticks
        x_tick_positions = np.cumsum(group_counts) - group_counts / 2 - 0.5
        xticks = dict(zip(unique_group_list, x_tick_positions, strict=False))

        legend_patches = []
        for group_idx, group in enumerate(unique_group_list):
            text_label = f"{group}: "
            string_length = len(text_label)
            for ii in np.where(group_inverse == group_idx)[0]:
                text_label += sorted_parameter_names[ii] + ", "
                string_length += len(sorted_parameter_names[ii]) + 2
                if string_length > 50:
                    # linebreak after 50 characters
                    text_label += "\n"
                    string_length = 0
            legend_patches.append(mpatches.Patch(color=bar_color_per_group[group_idx], label=text_label[:-2]))

        return (
            sort_by_parameter_group,
            bar_color_per_group[group_inverse],
            xticks,
            legend_patches,
        )

    @rank_zero_only
    def _plot(
        self,
        trainer: pl.Trainer,
        pl_module: pl.LightningModule,
        outputs: list[torch.Tensor],
        batch: torch.Tensor,
        batch_idx: int,
        epoch: int,
    ) -> None:
        logger = trainer.logger
        _ = batch_idx

        parameter_names = list(pl_module.data_indices.model.output.name_to_index.keys())
        parameter_positions = list(pl_module.data_indices.model.output.name_to_index.values())
        # reorder parameter_names by position
        self.parameter_names = [parameter_names[i] for i in np.argsort(parameter_positions)]
        self.metadata_variables = pl_module.model.metadata["dataset"].get("variables_metadata")

        # Sort the list using the custom key
        argsort_indices = argsort_variablename_variablelevel(
            self.parameter_names,
            metadata_variables=self.metadata_variables,
        )
        self.parameter_names = [self.parameter_names[i] for i in argsort_indices]
        if not isinstance(self.loss, BaseLoss):
            LOGGER.warning(
                "Loss function must be a subclass of BaseLoss, or provide `squash`.",
                RuntimeWarning,
            )

        rollout = getattr(pl_module, "rollout", 0)

        for rollout_step in range(rollout):
            y_hat = outputs[1][rollout_step]
            y_true = batch[
                :,
                pl_module.multi_step + rollout_step,
                ...,
                pl_module.data_indices.data.output.full,
            ]
            loss = self.loss(y_hat, y_true, squash=False).detach().cpu().numpy()

            sort_by_parameter_group, colors, xticks, legend_patches = self.sort_and_color_by_parameter_group
            loss = loss[argsort_indices]
            fig = plot_loss(loss[sort_by_parameter_group], colors, xticks, legend_patches)

            self._output_figure(
                logger,
                fig,
                epoch=epoch,
                tag=f"loss_rstep_rstep{rollout_step:02d}_rank{pl_module.local_rank:01d}",
                exp_log_tag=f"loss_sample_rstep{rollout_step:02d}_rank{pl_module.local_rank:01d}",
            )

    def on_validation_batch_end(
        self,
        trainer: pl.Trainer,
        pl_module: pl.LightningModule,
        output: list[torch.Tensor],
        batch: torch.Tensor,
        batch_idx: int,
    ) -> None:

        if batch_idx % self.every_n_batches == 0:

            self.loss = copy.deepcopy(pl_module.loss)

            if hasattr(self.loss.scaler, "nan_mask_weights"):
                self.loss.scaler.nan_mask_weights = pl_module.allgather_batch(self.loss.scaler.nan_mask_weights)

            super().on_validation_batch_end(
                trainer,
                pl_module,
                output,
                batch,
                batch_idx,
            )


class PlotSample(BasePerBatchPlotCallback):
    """Plots a post-processed sample: input, target and prediction."""

    def __init__(
        self,
        config: OmegaConf,
        sample_idx: int,
        parameters: list[str],
        accumulation_levels_plot: list[float],
        precip_and_related_fields: list[str] | None = None,
        colormaps: dict[str, Colormap] | None = None,
        per_sample: int = 6,
        every_n_batches: int | None = None,
        focus_area: Optional[dict] = None,
        **kwargs: Any,
    ) -> None:
        """Initialise the PlotSample callback.

        Parameters
        ----------
        config : OmegaConf
            Config object
        sample_idx : int
            Sample to plot
        parameters : list[str]
            Parameters to plot
        accumulation_levels_plot : list[float]
            Accumulation levels to plot
        precip_and_related_fields : list[str] | None, optional
            Precip variable names, by default None
        colormaps : dict[str, Colormap] | None, optional
            Dictionary of colormaps, by default None
        per_sample : int, optional
            Number of plots per sample, by default 6
        every_n_batches : int, optional
            Batch frequency to plot at, by default None
        focus_area : dict | None, optional
            Area or point indices to focus the plot on. Can be:
            - {"spacial_mask": str}
            - {"latlon_bounds": [[lat_min, lon_min], [lat_max, lon_max]]}
        """
        del kwargs
        super().__init__(config, every_n_batches=every_n_batches)
        self.sample_idx = sample_idx
        self.parameters = parameters

        self.precip_and_related_fields = precip_and_related_fields
        self.accumulation_levels_plot = accumulation_levels_plot
        self.per_sample = per_sample
        self.colormaps = colormaps
        self.focus_area = focus_area

        LOGGER.info(
            "Using defined accumulation colormap for fields: %s",
            self.precip_and_related_fields,
        )

    @rank_zero_only
    def _plot(
        self,
        trainer: pl.Trainer,
        pl_module: pl.LightningModule,
        outputs: list[torch.Tensor],
        batch: torch.Tensor,
        batch_idx: int,
        epoch: int,
    ) -> None:
        logger = trainer.logger

        # Build dictionary of indices and parameters to be plotted
        diagnostics = [] if self.config.data.diagnostic is None else self.config.data.diagnostic
        plot_parameters_dict = {
            pl_module.data_indices.model.output.name_to_index[name]: (
                name,
                name not in diagnostics,
            )
            for name in self.parameters
        }

<<<<<<< HEAD
        # Handle device movement
        if self.post_processors is None:
            self.post_processors = copy.deepcopy(pl_module.model.post_processors).cpu()
        if self.latlons is None:
            self.latlons = np.rad2deg(pl_module.latlons_data.clone().cpu().numpy())
        latlons = self.latlons
=======
        if self.latlons is None:
            self.latlons = np.rad2deg(pl_module.latlons_data.clone().detach().cpu().numpy())
>>>>>>> eb3edc59
        local_rank = pl_module.local_rank
        rollout = getattr(pl_module, "rollout", 0)

<<<<<<< HEAD
        # Compute focus mask
        focus_mask = np.ones(latlons.shape[0], dtype=bool)
        if self.focus_area is not None:
            if "spacial_mask" in self.focus_area:
                focus_mask = np.zeros(latlons.shape[0], dtype=bool)
                spacial_mask_idxs = pl_module.model.graph_data["data"][self.focus_area["spacial_mask"]]
                focus_mask[spacial_mask_idxs.squeeze()] = True

            elif "latlon_bounds" in self.focus_area:
                (lat_min, lon_min), (lat_max, lon_max) = self.focus_area["latlon_bounds"]
                lat, lon = latlons[:, 0], latlons[:, 1]
                focus_mask = (lat >= lat_min) & (lat <= lat_max) & (lon >= lon_min) & (lon <= lon_max)
            else:
                msg = "focus_area must contain either 'indices' or 'latlon_bounds'."
                raise ValueError(msg)

        # Prepare tensors
        input_tensor = batch[
            self.sample_idx,
            pl_module.multi_step - 1 : pl_module.multi_step + rollout + 1,
            ...,
            pl_module.data_indices.data.output.full,
        ].cpu()
        data = self.post_processors(input_tensor)

        output_tensor = self.post_processors(
            torch.cat(tuple(x[self.sample_idx : self.sample_idx + 1, ...].cpu() for x in outputs[1])),
            in_place=False,
=======
        input_tensor = (
            batch[
                :,
                pl_module.multi_step - 1 : pl_module.multi_step + pl_module.rollout + 1,
                ...,
                pl_module.data_indices.data.output.full,
            ]
            .detach()
            .cpu()
>>>>>>> eb3edc59
        )
        data = self.post_processors(input_tensor)[self.sample_idx]
        output_tensor = torch.cat(
            tuple(
                self.post_processors(x[:, ...].detach().cpu(), in_place=False)[self.sample_idx : self.sample_idx + 1]
                for x in outputs[1]
            ),
        )
        output_tensor = pl_module.output_mask.apply(output_tensor, dim=2, fill_value=np.nan).numpy()
        data[1:, ...] = pl_module.output_mask.apply(data[1:, ...], dim=2, fill_value=np.nan)
        data = data.numpy()

        # Apply spatial mask
        latlons = latlons[focus_mask]
        data = data[..., focus_mask, :]
        output_tensor = output_tensor[..., focus_mask, :]

        for rollout_step in range(rollout):
            fig = plot_predicted_multilevel_flat_sample(
                plot_parameters_dict,
                self.per_sample,
                latlons,
                self.accumulation_levels_plot,
                data[0, ...].squeeze(),
                data[rollout_step + 1, ...].squeeze(),
                output_tensor[rollout_step, ...],
                datashader=self.datashader_plotting,
                precip_and_related_fields=self.precip_and_related_fields,
                colormaps=self.colormaps,
            )

            self._output_figure(
                logger,
                fig,
                epoch=epoch,
                tag=f"gnn_pred_val_sample_rstep{rollout_step:02d}_batch{batch_idx:04d}_rank0",
                exp_log_tag=f"val_pred_sample_rstep{rollout_step:02d}_rank{local_rank:01d}",
            )


class PlotReconstruction(BasePerBatchPlotCallback):
    """Plots a post-processed sample: input, reconstruction and error. Used in Autoencoder training."""

    def __init__(
        self,
        config: OmegaConf,
        sample_idx: int,
        parameters: list[str],
        accumulation_levels_plot: list[float],
        precip_and_related_fields: list[str] | None = None,
        colormaps: dict[str, Colormap] | None = None,
        per_sample: int = 3,
        every_n_batches: int | None = None,
        focus_area: Optional[dict] = None,
        **kwargs: Any,
    ) -> None:
        """Initialise the PlotSample callback.

        Parameters
        ----------
        config : OmegaConf
            Config object
        sample_idx : int
            Sample to plot
        parameters : list[str]
            Parameters to plot
        accumulation_levels_plot : list[float]
            Accumulation levels to plot
        precip_and_related_fields : list[str] | None, optional
            Precip variable names, by default None
        colormaps : dict[str, Colormap] | None, optional
            Dictionary of colormaps, by default None
        per_sample : int, optional
            Number of plots per sample, by default 6
        every_n_batches : int, optional
            Batch frequency to plot at, by default None
        focus_area : dict | None, optional
            Area or point indices to focus the plot on. Can be:
            - {"spacial_mask": str}
            - {"latlon_bounds": [[lat_min, lon_min], [lat_max, lon_max]]}
        """
        del kwargs
        super().__init__(config, every_n_batches=every_n_batches)
        self.sample_idx = sample_idx
        self.parameters = parameters

        self.precip_and_related_fields = precip_and_related_fields
        self.accumulation_levels_plot = accumulation_levels_plot
        self.per_sample = per_sample
        self.colormaps = colormaps
        self.focus_area = focus_area

        LOGGER.info(
            "Using defined accumulation colormap for fields: %s",
            self.precip_and_related_fields,
        )

    @rank_zero_only
    def _plot(
        self,
        trainer: pl.Trainer,
        pl_module: pl.LightningModule,
        outputs: list[torch.Tensor],
        batch: torch.Tensor,
        batch_idx: int,
        epoch: int,
    ) -> None:
        logger = trainer.logger

        # Build dictionary of indices and parameters to be plotted
        diagnostics = [] if self.config.data.diagnostic is None else self.config.data.diagnostic
        plot_parameters_dict = {
            pl_module.data_indices.model.output.name_to_index[name]: (
                name,
                name not in diagnostics,
            )
            for name in self.parameters
        }

        # Ensure post_processors and latlons are initialized
        if self.post_processors is None:
            self.post_processors = copy.deepcopy(pl_module.model.post_processors).cpu()
        if self.latlons is None:
            self.latlons = np.rad2deg(pl_module.latlons_data.clone().cpu().numpy())

        latlons = self.latlons  # Shape: [n_points, 2]
        local_rank = pl_module.local_rank

        # Compute focus mask based on optional focus_area input
        focus_mask = np.ones(latlons.shape[0], dtype=bool)  # Default: use all points
        if self.focus_area is not None:
            if "spacial_mask" in self.focus_area and self.focus_area["spacial_mask"] is not None:
                focus_mask = np.zeros(latlons.shape[0], dtype=bool)
                spacial_mask_idxs = pl_module.model.graph_data["data"][self.focus_area["spacial_mask"]]
                focus_mask[spacial_mask_idxs.squeeze()] = True
                tag = "spacial_mask"

            elif "latlon_bounds" in self.focus_area and self.focus_area["latlon_bounds"] is not None:
                (lat_min, lon_min), (lat_max, lon_max) = self.focus_area["latlon_bounds"]
                lat, lon = latlons[:, 0], latlons[:, 1]
                focus_mask = (lat >= lat_min) & (lat <= lat_max) & (lon >= lon_min) & (lon <= lon_max)
                tag = "latlon_bounds"

            else:
                msg = "focus_area must contain either 'indices' or 'latlon_bounds'."
                raise ValueError(msg)

        # Fetch and post-process input and output tensors
        input_tensor = batch[
            self.sample_idx,
            ...,
            pl_module.data_indices.data.output.full,
        ].cpu()

        data = self.post_processors(input_tensor).numpy()
        in_data = data[0, ...].squeeze()  # Shape: [channels, spatial]

        output_tensor = self.post_processors(
            torch.cat(tuple(x[self.sample_idx : self.sample_idx + 1, ...].cpu() for x in outputs[1])),
            in_place=False,
        )
        output_tensor = pl_module.output_mask.apply(output_tensor, dim=1, fill_value=np.nan).numpy()
        reconstruction = output_tensor[0, ...]  # Shape: [channels, spatial]

        # Apply mask
        in_data = in_data[..., focus_mask, :]
        reconstruction = reconstruction[..., focus_mask, :]
        diff = np.abs(in_data - reconstruction)
        latlons = latlons[focus_mask]

        # Plotting
        fig = plot_predicted_multilevel_flat_recon(
            plot_parameters_dict,
            self.per_sample,
            latlons,
            self.accumulation_levels_plot,
            in_data,
            reconstruction,
            diff,
            datashader=self.datashader_plotting,
            precip_and_related_fields=self.precip_and_related_fields,
            colormaps=self.colormaps,
        )

        self._output_figure(
            logger,
            fig,
            epoch=epoch,
            tag=f"reconstruction_val_sample_batch{batch_idx:04d}_{tag}_rank0",
            exp_log_tag=f"val_pred_sample_rank{local_rank:01d}",
        )


class BasePlotAdditionalMetrics(BasePerBatchPlotCallback):
    """Base processing class for additional metrics."""

    def process(
        self,
        pl_module: pl.LightningModule,
        outputs: list,
        batch: torch.Tensor,
    ) -> tuple[np.ndarray, np.ndarray]:
        if self.latlons is None:
<<<<<<< HEAD
            self.latlons = np.rad2deg(pl_module.latlons_data.clone().cpu().numpy())

        rollout = getattr(pl_module, "rollout", 0)

        input_tensor = batch[
            self.sample_idx,
            pl_module.multi_step - 1 : pl_module.multi_step + rollout + 1,
            ...,
            pl_module.data_indices.data.output.full,
        ].cpu()

        data = self.post_processors(input_tensor)
        output_tensor = self.post_processors(
            torch.cat(tuple(x[self.sample_idx : self.sample_idx + 1, ...].cpu() for x in outputs[1])),
            in_place=False,
=======
            self.latlons = np.rad2deg(pl_module.latlons_data.clone().detach().cpu().numpy())

        input_tensor = (
            batch[
                :,
                pl_module.multi_step - 1 : pl_module.multi_step + pl_module.rollout + 1,
                ...,
                pl_module.data_indices.data.output.full,
            ]
            .detach()
            .cpu()
        )
        data = self.post_processors(input_tensor)[self.sample_idx]
        output_tensor = torch.cat(
            tuple(
                self.post_processors(x[:, ...].detach().cpu(), in_place=False)[self.sample_idx : self.sample_idx + 1]
                for x in outputs[1]
            ),
>>>>>>> eb3edc59
        )
        output_tensor = pl_module.output_mask.apply(output_tensor, dim=2, fill_value=np.nan).numpy()
        data[1:, ...] = pl_module.output_mask.apply(data[1:, ...], dim=2, fill_value=np.nan)
        data = data.numpy()
        return data, output_tensor


class PlotSpectrum(BasePlotAdditionalMetrics):
    """Plots TP related metric comparing target and prediction.

    The actual increment (output - input) is plot for prognostic variables while the output is plot for diagnostic ones.

    - Power Spectrum
    """

    def __init__(
        self,
        config: OmegaConf,
        sample_idx: int,
        parameters: list[str],
        min_delta: float | None = None,
        every_n_batches: int | None = None,
    ) -> None:
        """Initialise the PlotSpectrum callback.

        Parameters
        ----------
        config : OmegaConf
            Config object
        sample_idx : int
            Sample to plot
        parameters : list[str]
            Parameters to plot
        every_n_batches : int | None, optional
            Override for batch frequency, by default None
        """
        super().__init__(config, every_n_batches=every_n_batches)
        self.sample_idx = sample_idx
        self.parameters = parameters
        self.min_delta = min_delta

    @rank_zero_only
    def _plot(
        self,
        trainer: pl.Trainer,
        pl_module: pl.LightningModule,
        outputs: list[torch.Tensor],
        batch: torch.Tensor,
        batch_idx: int,
        epoch: int,
    ) -> None:
        logger = trainer.logger

        local_rank = pl_module.local_rank
        data, output_tensor = self.process(pl_module, outputs, batch)

        rollout = getattr(pl_module, "rollout", 0)

        for rollout_step in range(rollout):
            # Build dictionary of inidicies and parameters to be plotted

            diagnostics = [] if self.config.data.diagnostic is None else self.config.data.diagnostic
            plot_parameters_dict_spectrum = {
                pl_module.data_indices.model.output.name_to_index[name]: (
                    name,
                    name not in diagnostics,
                )
                for name in self.parameters
            }

            fig = plot_power_spectrum(
                plot_parameters_dict_spectrum,
                self.latlons,
                data[0, ...].squeeze(),
                data[rollout_step + 1, ...].squeeze(),
                output_tensor[rollout_step, ...],
                min_delta=self.min_delta,
            )

            self._output_figure(
                logger,
                fig,
                epoch=epoch,
                tag=f"gnn_pred_val_spec_rstep_{rollout_step:02d}_batch{batch_idx:04d}_rank0",
                exp_log_tag=f"val_pred_spec_rstep_{rollout_step:02d}_rank{local_rank:01d}",
            )


class PlotHistogram(BasePlotAdditionalMetrics):
    """Plots histograms comparing target and prediction.

    The actual increment (output - input) is plot for prognostic variables while the output is plot for diagnostic ones.
    """

    def __init__(
        self,
        config: OmegaConf,
        sample_idx: int,
        parameters: list[str],
        precip_and_related_fields: list[str] | None = None,
        every_n_batches: int | None = None,
    ) -> None:
        """Initialise the PlotHistogram callback.

        Parameters
        ----------
        config : OmegaConf
            Config object
        sample_idx : int
            Sample to plot
        parameters : list[str]
            Parameters to plot
        precip_and_related_fields : list[str] | None, optional
            Precip variable names, by default None
        every_n_batches : int | None, optional
            Override for batch frequency, by default None
        """
        super().__init__(config, every_n_batches=every_n_batches)
        self.sample_idx = sample_idx
        self.parameters = parameters
        self.precip_and_related_fields = precip_and_related_fields
        LOGGER.info(
            "Using precip histogram plotting method for fields: %s.",
            self.precip_and_related_fields,
        )

    @rank_zero_only
    def _plot(
        self,
        trainer: pl.Trainer,
        pl_module: pl.LightningModule,
        outputs: list[torch.Tensor],
        batch: torch.Tensor,
        batch_idx: int,
        epoch: int,
    ) -> None:
        logger = trainer.logger

        local_rank = pl_module.local_rank
        data, output_tensor = self.process(pl_module, outputs, batch)

        rollout = getattr(pl_module, "rollout", 0)

        for rollout_step in range(rollout):

            # Build dictionary of inidicies and parameters to be plotted
            diagnostics = [] if self.config.data.diagnostic is None else self.config.data.diagnostic

            plot_parameters_dict_histogram = {
                pl_module.data_indices.model.output.name_to_index[name]: (
                    name,
                    name not in diagnostics,
                )
                for name in self.parameters
            }

            fig = plot_histogram(
                plot_parameters_dict_histogram,
                data[0, ...].squeeze(),
                data[rollout_step + 1, ...].squeeze(),
                output_tensor[rollout_step, ...],
                self.precip_and_related_fields,
            )

            self._output_figure(
                logger,
                fig,
                epoch=epoch,
                tag=f"gnn_pred_val_histo_rstep_{rollout_step:02d}_batch{batch_idx:04d}_rank0",
                exp_log_tag=f"val_pred_histo_rstep_{rollout_step:02d}_rank{local_rank:01d}",
            )<|MERGE_RESOLUTION|>--- conflicted
+++ resolved
@@ -46,7 +46,6 @@
 from anemoi.training.diagnostics.plots import plot_predicted_multilevel_flat_recon
 from anemoi.training.diagnostics.plots import plot_predicted_multilevel_flat_sample
 from anemoi.training.losses.base import BaseLoss
-<<<<<<< HEAD
 from anemoi.training.schemas.base_schema import BaseSchema  # noqa: TC001
 
 if TYPE_CHECKING:
@@ -58,9 +57,6 @@
     from omegaconf import OmegaConf
 
     from anemoi.models.layers.graph import NamedNodesAttributes
-=======
-from anemoi.training.schemas.base_schema import BaseSchema
->>>>>>> eb3edc59
 
 LOGGER = logging.getLogger(__name__)
 
@@ -1023,21 +1019,15 @@
             for name in self.parameters
         }
 
-<<<<<<< HEAD
         # Handle device movement
         if self.post_processors is None:
             self.post_processors = copy.deepcopy(pl_module.model.post_processors).cpu()
         if self.latlons is None:
             self.latlons = np.rad2deg(pl_module.latlons_data.clone().cpu().numpy())
         latlons = self.latlons
-=======
-        if self.latlons is None:
-            self.latlons = np.rad2deg(pl_module.latlons_data.clone().detach().cpu().numpy())
->>>>>>> eb3edc59
         local_rank = pl_module.local_rank
         rollout = getattr(pl_module, "rollout", 0)
 
-<<<<<<< HEAD
         # Compute focus mask
         focus_mask = np.ones(latlons.shape[0], dtype=bool)
         if self.focus_area is not None:
@@ -1066,24 +1056,6 @@
         output_tensor = self.post_processors(
             torch.cat(tuple(x[self.sample_idx : self.sample_idx + 1, ...].cpu() for x in outputs[1])),
             in_place=False,
-=======
-        input_tensor = (
-            batch[
-                :,
-                pl_module.multi_step - 1 : pl_module.multi_step + pl_module.rollout + 1,
-                ...,
-                pl_module.data_indices.data.output.full,
-            ]
-            .detach()
-            .cpu()
->>>>>>> eb3edc59
-        )
-        data = self.post_processors(input_tensor)[self.sample_idx]
-        output_tensor = torch.cat(
-            tuple(
-                self.post_processors(x[:, ...].detach().cpu(), in_place=False)[self.sample_idx : self.sample_idx + 1]
-                for x in outputs[1]
-            ),
         )
         output_tensor = pl_module.output_mask.apply(output_tensor, dim=2, fill_value=np.nan).numpy()
         data[1:, ...] = pl_module.output_mask.apply(data[1:, ...], dim=2, fill_value=np.nan)
@@ -1280,8 +1252,7 @@
         batch: torch.Tensor,
     ) -> tuple[np.ndarray, np.ndarray]:
         if self.latlons is None:
-<<<<<<< HEAD
-            self.latlons = np.rad2deg(pl_module.latlons_data.clone().cpu().numpy())
+            self.latlons = np.rad2deg(pl_module.latlons_data.clone().detach().cpu().numpy())
 
         rollout = getattr(pl_module, "rollout", 0)
 
@@ -1296,26 +1267,6 @@
         output_tensor = self.post_processors(
             torch.cat(tuple(x[self.sample_idx : self.sample_idx + 1, ...].cpu() for x in outputs[1])),
             in_place=False,
-=======
-            self.latlons = np.rad2deg(pl_module.latlons_data.clone().detach().cpu().numpy())
-
-        input_tensor = (
-            batch[
-                :,
-                pl_module.multi_step - 1 : pl_module.multi_step + pl_module.rollout + 1,
-                ...,
-                pl_module.data_indices.data.output.full,
-            ]
-            .detach()
-            .cpu()
-        )
-        data = self.post_processors(input_tensor)[self.sample_idx]
-        output_tensor = torch.cat(
-            tuple(
-                self.post_processors(x[:, ...].detach().cpu(), in_place=False)[self.sample_idx : self.sample_idx + 1]
-                for x in outputs[1]
-            ),
->>>>>>> eb3edc59
         )
         output_tensor = pl_module.output_mask.apply(output_tensor, dim=2, fill_value=np.nan).numpy()
         data[1:, ...] = pl_module.output_mask.apply(data[1:, ...], dim=2, fill_value=np.nan)
