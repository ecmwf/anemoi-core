# (C) Copyright 2024 Anemoi contributors.
#
# This software is licensed under the terms of the Apache Licence Version 2.0
# which can be obtained at http://www.apache.org/licenses/LICENSE-2.0.
#
# In applying this licence, ECMWF does not waive the privileges and immunities
# granted to it by virtue of its status as an intergovernmental organisation
# nor does it submit to any jurisdiction.


import asyncio
import copy
import logging
import threading
import time
import traceback
from abc import ABC
from abc import abstractmethod
from concurrent.futures import ThreadPoolExecutor
from contextlib import nullcontext
from pathlib import Path
from typing import Any

import matplotlib.animation as animation
import matplotlib.patches as mpatches
import matplotlib.pyplot as plt
import numpy as np
import pytorch_lightning as pl
import torch
from matplotlib.colors import Colormap
from omegaconf import OmegaConf
from pytorch_lightning.callbacks import Callback
from pytorch_lightning.utilities import rank_zero_only

from anemoi.models.layers.graph import NamedNodesAttributes
from anemoi.models.layers.mapper import GraphEdgeMixin
from anemoi.training.diagnostics.plots import argsort_variablename_variablelevel
from anemoi.training.diagnostics.plots import get_scatter_frame
from anemoi.training.diagnostics.plots import init_plot_settings
from anemoi.training.diagnostics.plots import plot_graph_edge_features
from anemoi.training.diagnostics.plots import plot_graph_node_features
from anemoi.training.diagnostics.plots import plot_histogram
from anemoi.training.diagnostics.plots import plot_loss
from anemoi.training.diagnostics.plots import plot_power_spectrum
from anemoi.training.diagnostics.plots import plot_predicted_multilevel_flat_sample
from anemoi.training.losses.base import BaseLoss
from anemoi.training.schemas.base_schema import BaseSchema
from anemoi.training.train.tasks import GraphInterpolator

LOGGER = logging.getLogger(__name__)


class BasePlotCallback(Callback, ABC):
    """Factory for creating a callback that plots data to Experiment Logging."""

    def __init__(self, config: BaseSchema, dataset_names: list[str] | None = None) -> None:
        """Initialise the BasePlotCallback abstract base class.

        Parameters
        ----------
        config : OmegaConf
            Config object

        """
        super().__init__()
        self.config = config
        self.save_basedir = config.system.output.plots
        self.dataset_names = dataset_names if dataset_names is not None else ["data"]

        self.post_processors = None
        self.latlons = None
        init_plot_settings()

        self.plot = self._plot
        self._executor = None
        self._error: BaseException = None
        self.datashader_plotting = config.diagnostics.plot.datashader

        if self.config.diagnostics.plot.asynchronous:
            LOGGER.info("Setting up asynchronous plotting ...")
            self.plot = self._async_plot
            self._executor = ThreadPoolExecutor(max_workers=1)
            self.loop_thread = threading.Thread(target=self.start_event_loop, daemon=True)
            self.loop_thread.start()

    def start_event_loop(self) -> None:
        """Start the event loop in a separate thread."""
        self.loop = asyncio.new_event_loop()
        asyncio.set_event_loop(self.loop)
        self.loop.run_forever()

    def _get_init_step(self, rollout_step: int, mode: tuple) -> int:
        """Return index of initial step for plotting."""
        return rollout_step if mode == "time_interp" else 0

    def _get_output_times(self, config: BaseSchema, pl_module: pl.LightningModule) -> tuple:
        """Return times outputted by the model."""
        if isinstance(pl_module, GraphInterpolator):
            output_times = (len(config.training.explicit_times.target), "time_interp")
        else:
            output_times = (getattr(pl_module, "rollout", 0), "forecast")
        return output_times

    @rank_zero_only
    def _output_figure(
        self,
        logger: pl.loggers.logger.Logger,
        fig: plt.Figure,
        epoch: int,
        tag: str = "gnn",
        exp_log_tag: str = "val_pred_sample",
    ) -> None:
        """Figure output: save to file and/or display in notebook."""
        if self.save_basedir is not None and fig is not None:
            save_path = Path(
                self.save_basedir,
                "plots",
                f"{tag}_epoch{epoch:03d}.jpg",
            )

            save_path.parent.mkdir(parents=True, exist_ok=True)
            fig.canvas.draw()
            image_array = np.array(fig.canvas.renderer.buffer_rgba())
            plt.imsave(save_path, image_array, dpi=100)
            if self.config.diagnostics.log.wandb.enabled:
                import wandb

                logger.experiment.log({exp_log_tag: wandb.Image(fig)})
            if self.config.diagnostics.log.mlflow.enabled:
                run_id = logger.run_id
                logger.experiment.log_artifact(run_id, str(save_path))

        plt.close(fig)  # cleanup

    @rank_zero_only
    def _output_gif(
        self,
        logger: pl.loggers.logger.Logger,
        fig: plt.Figure,
        anim: animation.ArtistAnimation,
        epoch: int,
        tag: str = "gnn",
    ) -> None:
        """Animation output: save to file and/or display in notebook."""
        if self.save_basedir is not None:
            save_path = Path(
                self.save_basedir,
                "plots",
                f"{tag}_epoch{epoch:03d}.gif",
            )

            save_path.parent.mkdir(parents=True, exist_ok=True)
            anim.save(save_path, writer="pillow", fps=8)

            if self.config.diagnostics.log.wandb.enabled:
                LOGGER.warning("Saving gif animations not tested for wandb.")

            if self.config.diagnostics.log.mlflow.enabled:
                run_id = logger.run_id
                logger.experiment.log_artifact(run_id, str(save_path))

        plt.close(fig)  # cleanup

    @rank_zero_only
    def _plot_with_error_catching(self, trainer: pl.Trainer, args: Any, kwargs: Any) -> None:
        """To execute the plot function but ensuring we catch any errors."""
        try:
            self._plot(trainer, *args, **kwargs)
        except BaseException:
            import os

            LOGGER.exception(traceback.format_exc())
            os._exit(1)  # to force exit when sanity val steps are used

    def teardown(self, trainer: pl.Trainer, pl_module: pl.LightningModule, stage: str) -> None:
        """Teardown the callback."""
        del trainer, pl_module, stage  # unused
        LOGGER.info("Teardown of the Plot Callback ...")

        if self._executor is not None:
            LOGGER.info("waiting and shutting down the executor ...")
            self._executor.shutdown(wait=False, cancel_futures=True)

            self.loop.call_soon_threadsafe(self.loop.stop)
            self.loop_thread.join()
            # Step 3: Close the asyncio event loop
            self.loop_thread._stop()
            self.loop_thread._delete()

    def apply_output_mask(self, pl_module: pl.LightningModule, data: torch.Tensor) -> torch.Tensor:
        if hasattr(pl_module, "output_mask") and pl_module.output_mask is not None:
            # Fill with NaNs values where the mask is False
            data[:, :, ~pl_module.output_mask, :] = np.nan
        return data

    @abstractmethod
    @rank_zero_only
    def _plot(
        self,
        trainer: pl.Trainer,
        pl_module: pl.LightningModule,
        dataset_names: list[str],
        *args: Any,
        **kwargs: Any,
    ) -> None:
        """Plotting function to be implemented by subclasses."""

    # Async function to run the plot function in the background thread
    async def submit_plot(self, trainer: pl.Trainer, *args: Any, **kwargs: Any) -> None:
        """Async function or coroutine to schedule the plot function."""
        loop = asyncio.get_running_loop()
        # run_in_executor doesn't support keyword arguments,
        await loop.run_in_executor(
            self._executor,
            self._plot_with_error_catching,
            trainer,
            args,
            kwargs,
        )  # because loop.run_in_executor expects positional arguments, not keyword arguments

    @rank_zero_only
    def _async_plot(
        self,
        trainer: pl.Trainer,
        *args: Any,
        **kwargs: Any,
    ) -> None:
        """Run the plot function asynchronously.

        This is the function that is called by the callback. It schedules the plot
        function to run in the background thread. Since we have an event loop running in
        the background thread, we need to schedule the plot function to run in that
        loop.
        """
        asyncio.run_coroutine_threadsafe(self.submit_plot(trainer, *args, **kwargs), self.loop)


class BasePerBatchPlotCallback(BasePlotCallback):
    """Base Callback for plotting at the end of each batch."""

    def __init__(self, config: OmegaConf, every_n_batches: int | None = None, dataset_names: list[str] | None = None):
        """Initialise the BasePerBatchPlotCallback.

        Parameters
        ----------
        config : OmegaConf
            Config object
        every_n_batches : int, optional
            Batch Frequency to plot at, by default None
            If not given, uses default from config at `diagnostics.plot.frequency.batch`

        """
        super().__init__(config, dataset_names=dataset_names)
        self.every_n_batches = every_n_batches or self.config.diagnostics.plot.frequency.batch

        if self.config.diagnostics.plot.asynchronous and self.config.dataloader.read_group_size > 1:
            LOGGER.warning("Asynchronous plotting can result in NCCL timeouts with reader_group_size > 1.")

    def on_validation_batch_end(
        self,
        trainer: pl.Trainer,
        pl_module: pl.LightningModule,
        output: list[torch.Tensor],
        batch: torch.Tensor,
        batch_idx: int,
        **kwargs,
    ) -> None:
        if batch_idx % self.every_n_batches == 0:
            # gather tensors if necessary
            batch = {
                dataset: pl_module.allgather_batch(batch[dataset], pl_module.grid_indices[dataset], pl_module.grid_dim)
                for dataset in batch
            }
            # output: [loss, [pred_dict1, pred_dict2, ...]], gather predictions for plotting
            output = [
                output[0],
                [
                    {
                        dataset: pl_module.allgather_batch(
                            pred[dataset],
                            pl_module.grid_indices[dataset],
                            pl_module.grid_dim,
                        )
                        for dataset in pred
                    }
                    for pred in output[1]
                ],
            ]

            # When running in Async mode, it might happen that in the last epoch these tensors
            # have been moved to the cpu (and then the denormalising would fail as the 'input_tensor' would be on CUDA
            # but internal ones would be on the cpu), The lines below allow to address this problem
            self.post_processors = copy.deepcopy(pl_module.model.post_processors)
            for dataset_name in self.post_processors:
                for post_processor in self.post_processors[dataset_name].processors.values():
                    if hasattr(post_processor, "nan_locations"):
                        post_processor.nan_locations = pl_module.allgather_batch(
                            post_processor.nan_locations,
                            pl_module.grid_indices[dataset_name],
                            pl_module.grid_dim,
                        )
                self.post_processors[dataset_name] = self.post_processors[dataset_name].cpu()

            output_times = self._get_output_times(self.config, pl_module)

            self.plot(
                trainer,
                pl_module,
                self.dataset_names,
                output,
                batch,
                batch_idx,
                epoch=trainer.current_epoch,
                output_times=output_times,
                **kwargs,
            )


class BasePerEpochPlotCallback(BasePlotCallback):
    """Base Callback for plotting at the end of each epoch."""

    def __init__(self, config: OmegaConf, every_n_epochs: int | None = None, dataset_names: list[str] | None = None):
        """Initialise the BasePerEpochPlotCallback.

        Parameters
        ----------
        config : OmegaConf
            Config object
        every_n_epochs : int, optional
            Epoch frequency to plot at, by default None
            If not given, uses default from config at `diagnostics.plot.frequency.epoch`
        """
        super().__init__(config, dataset_names=dataset_names)
        self.every_n_epochs = every_n_epochs or self.config.diagnostics.plot.frequency.epoch

    @rank_zero_only
    def on_validation_epoch_end(
        self,
        trainer: pl.Trainer,
        pl_module: pl.LightningModule,
        **kwargs,
    ) -> None:
        if trainer.current_epoch % self.every_n_epochs == 0:
<<<<<<< HEAD
            self.plot(trainer, pl_module, self.dataset_names, epoch=trainer.current_epoch, **kwargs)
=======

            output_times = self._get_output_times(self.config, pl_module)

            self.plot(trainer, pl_module, epoch=trainer.current_epoch, output_times=output_times, **kwargs)
>>>>>>> a5fedb3a


class LongRolloutPlots(BasePlotCallback):
    """Evaluates the model performance over a (longer) rollout window.

    This function allows evaluating the performance of the model over an extended number
    of rollout steps to observe long-term behavior.
    Add the callback to the configuration file as follows:

    Example::

        - _target_:  anemoi.training.diagnostics.callbacks.plot.LongRolloutPlots
            rollout:
            - ${dataloader.validation_rollout}
            video_rollout: ${dataloader.validation_rollout}
            every_n_epochs: 1
            sample_idx: ${diagnostics.plot.sample_idx}
            parameters: ${diagnostics.plot.parameters}

    The selected rollout steps for plots and video need to be lower or equal to dataloader.validation_rollout.
    Increasing dataloader.validation_rollout has no effect on the rollout steps during training.
    It ensures, that enough time steps are available for the plots and video in the validation batches.

    The runtime of creating one animation of one variable for 56 rollout steps is about 1 minute.
    Recommended use for video generation: Fork the run using fork_run_id for 1 additional epochs and enabled videos.

    """

    def __init__(
        self,
        config: OmegaConf,
        rollout: list[int],
        sample_idx: int,
        parameters: list[str],
        video_rollout: int = 0,
        accumulation_levels_plot: list[float] | None = None,
        colormaps: dict[str, Colormap] | None = None,
        per_sample: int = 6,
        every_n_epochs: int = 1,
        animation_interval: int = 400,
    ) -> None:
        """Initialise LongRolloutPlots callback.

        Parameters
        ----------
        config : OmegaConf
            Config object
        rollout : list[int]
            Rollout steps to plot at
        sample_idx : int
            Sample to plot
        parameters : list[str]
            Parameters to plot
        video_rollout : int, optional
            Number of rollout steps for video, by default 0 (no video)
        accumulation_levels_plot : list[float] | None
            Accumulation levels to plot, by default None
        colormaps : dict[str, Colormap] | None
            Dictionary of colormaps, by default None
        per_sample : int, optional
            Number of plots per sample, by default 6
        every_n_epochs : int, optional
            Epoch frequency to plot at, by default 1
        animation_interval : int, optional
            Delay between frames in the animation in milliseconds, by default 400
        """
        super().__init__(config)

        self.every_n_epochs = every_n_epochs

        self.rollout = rollout
        self.video_rollout = video_rollout
        self.max_rollout = 0
        if self.rollout:
            self.max_rollout = max(self.rollout)
        else:
            self.rollout = []
        if self.video_rollout:
            self.max_rollout = max(self.max_rollout, self.video_rollout)

        self.sample_idx = sample_idx
        self.accumulation_levels_plot = accumulation_levels_plot
        self.colormaps = colormaps
        self.per_sample = per_sample
        self.parameters = parameters
        self.animation_interval = animation_interval

        LOGGER.info(
            (
                "Setting up callback for plots with long rollout: rollout for plots = %s, ",
                "rollout for video = %s, frequency = every %d epoch.",
            ),
            self.rollout,
            self.video_rollout,
            every_n_epochs,
        )

        if self.config.diagnostics.plot.asynchronous and self.config.dataloader.read_group_size > 1:
            LOGGER.warning("Asynchronous plotting can result in NCCL timeouts with reader_group_size > 1.")

    def _plot(
        self,
        trainer: pl.Trainer,
        pl_module: pl.LightningModule,
        output: list[torch.Tensor],
        batch: torch.Tensor,
        batch_idx: int,
        epoch: int,
    ) -> None:
        _ = output
        start_time = time.time()
        logger = trainer.logger

        # Initialize required variables for plotting
        plot_parameters_dict = {
            pl_module.data_indices.model.output.name_to_index[name]: (
                name,
                name not in self.config.data.get("diagnostic", []),
            )
            for name in self.parameters
        }
        if self.latlons is None:
            self.latlons = pl_module.model.model._graph_data[pl_module.model.model._graph_name_data].x.detach()
            self.latlons = np.rad2deg(self.latlons.cpu().numpy())

        assert batch.shape[1] >= self.max_rollout + pl_module.multi_step, (
            "Batch length not sufficient for requested validation rollout length! "
            f"Set `dataloader.validation_rollout` to at least {max(self.rollout)}"
        )

        # prepare input tensor for plotting
        # the batch is already preprocessed in-place
        input_tensor_0 = (
            batch[
                :,
                pl_module.multi_step - 1,
                ...,
                pl_module.data_indices.data.output.full,
            ]
            .detach()
            .cpu()
        )
        data_0 = self.post_processors(input_tensor_0)[self.sample_idx]

        if self.video_rollout:
            data_over_time = []
            # collect min and max values for each variable for the colorbar
            vmin, vmax = (np.inf * np.ones(len(plot_parameters_dict)), -np.inf * np.ones(len(plot_parameters_dict)))

        # Plot for each rollout step
        with torch.no_grad():
            for rollout_step, (_, _, y_pred) in enumerate(
                pl_module.rollout_step(
                    batch,
                    rollout=self.max_rollout,
                    validation_mode=True,
                ),
            ):
                # plot only if the current rollout step is in the list of rollout steps
                if (rollout_step + 1) in self.rollout:
                    self._plot_rollout_step(
                        pl_module,
                        plot_parameters_dict,
                        batch,
                        data_0,
                        rollout_step,
                        y_pred,
                        batch_idx,
                        epoch,
                        logger,
                    )

                if self.video_rollout and rollout_step < self.video_rollout:
                    data_over_time, vmin, vmax = self._store_video_frame_data(
                        data_over_time,
                        y_pred,
                        plot_parameters_dict,
                        vmin,
                        vmax,
                    )

            # Generate and save video rollout animation if enabled
            if self.video_rollout:
                self._generate_video_rollout(
                    data_0,
                    data_over_time,
                    plot_parameters_dict,
                    vmin,
                    vmax,
                    self.video_rollout,
                    batch_idx,
                    epoch,
                    logger,
                    animation_interval=self.animation_interval,
                )

        LOGGER.info("Time taken to plot/animate samples for longer rollout: %d seconds", int(time.time() - start_time))

    @rank_zero_only
    def _plot_rollout_step(
        self,
        pl_module: pl.LightningModule,
        plot_parameters_dict: dict,
        input_batch: torch.Tensor,
        data_0: np.ndarray,
        rollout_step: int,
        y_pred: torch.Tensor,
        batch_idx: int,
        epoch: int,
        logger: pl.loggers.logger.Logger,
    ) -> None:
        """Plot the predicted output, input, true target and error plots for a given rollout step."""
        # prepare true output tensor for plotting
        input_tensor_rollout_step = (
            input_batch[
                :,
                pl_module.multi_step + rollout_step,  # (pl_module.multi_step - 1) + (rollout_step + 1)
                ...,
                pl_module.data_indices.data.output.full,
            ]
            .detach()
            .cpu()
        )
        data_rollout_step = self.post_processors(input_tensor_rollout_step)[self.sample_idx]
        # predicted output tensor
        output_tensor = self.post_processors(y_pred.detach().cpu())[self.sample_idx : self.sample_idx + 1]

        fig = plot_predicted_multilevel_flat_sample(
            plot_parameters_dict,
            self.per_sample,
            self.latlons,
            self.accumulation_levels_plot,
            data_0.squeeze(),
            data_rollout_step.squeeze(),
            output_tensor[0, 0, :, :],  # rolloutstep, first member
            colormaps=self.colormaps,
        )
        self._output_figure(
            logger,
            fig,
            epoch=epoch,
            tag=f"pred_val_sample_rstep{rollout_step + 1:03d}_batch{batch_idx:04d}_rank{pl_module.local_rank:01d}",
            exp_log_tag=f"pred_val_sample_rstep{rollout_step + 1:03d}_rank{pl_module.local_rank:01d}",
        )

    def _store_video_frame_data(
        self,
        data_over_time: list,
        y_pred: torch.Tensor,
        plot_parameters_dict: dict,
        vmin: np.ndarray,
        vmax: np.ndarray,
    ) -> tuple[list, np.ndarray, np.ndarray]:
        """Store the data for each frame of the video."""
        # prepare predicted output tensors for video
        output_tensor = self.post_processors(y_pred.detach().cpu())[self.sample_idx : self.sample_idx + 1]
        data_over_time.append(output_tensor[0, 0, :, np.array(list(plot_parameters_dict.keys()))])
        # update min and max values for each variable for the colorbar
        vmin[:] = np.minimum(vmin, np.nanmin(data_over_time[-1], axis=0))
        vmax[:] = np.maximum(vmax, np.nanmax(data_over_time[-1], axis=0))
        return data_over_time, vmin, vmax

    @rank_zero_only
    def _generate_video_rollout(
        self,
        data_0: np.ndarray,
        data_over_time: list,
        plot_parameters_dict: dict,
        vmin: np.ndarray,
        vmax: np.ndarray,
        rollout_step: int,
        batch_idx: int,
        epoch: int,
        logger: pl.loggers.logger.Logger,
        animation_interval: int = 400,
    ) -> None:
        """Generate the video animation for the rollout."""
        for idx, (variable_idx, (variable_name, _)) in enumerate(plot_parameters_dict.items()):
            # Create the animation and list to store the frames (artists)
            frames = []
            # Prepare the figure
            fig, ax = plt.subplots(figsize=(10, 6), dpi=72)
            cmap = "viridis"

            # Create initial data and colorbar
            ax, scatter_frame = get_scatter_frame(
                ax,
                data_0[0, :, variable_idx],
                self.latlons,
                cmap=cmap,
                vmin=vmin[idx],
                vmax=vmax[idx],
            )
            ax.set_title(f"{variable_name}")
            fig.colorbar(scatter_frame, ax=ax)
            frames.append([scatter_frame])

            # Loop through the data and create the scatter plot for each frame
            for frame_data in data_over_time:
                ax, scatter_frame = get_scatter_frame(
                    ax,
                    frame_data[:, idx],
                    self.latlons,
                    cmap=cmap,
                    vmin=vmin[idx],
                    vmax=vmax[idx],
                )
                frames.append([scatter_frame])  # Each frame contains a list of artists (images)

            # Create the animation using ArtistAnimation
            anim = animation.ArtistAnimation(fig, frames, interval=animation_interval, blit=True)
            self._output_gif(
                logger,
                fig,
                anim,
                epoch=epoch,
                tag=f"pred_val_animation_{variable_name}_rstep{rollout_step:02d}_batch{batch_idx:04d}_rank0",
            )

    def on_validation_batch_end(
        self,
        trainer: pl.Trainer,
        pl_module: pl.LightningModule,
        output: list[torch.Tensor],
        batch: torch.Tensor,
        batch_idx: int,
    ) -> None:
        if (batch_idx) == 0 and (trainer.current_epoch + 1) % self.every_n_epochs == 0:
            batch = pl_module.allgather_batch(batch)
            output = [output[0], [pl_module.allgather_batch(pred) for pred in output[1]]]

            self.post_processors = copy.deepcopy(pl_module.model.post_processors)
            for post_processor in self.post_processors.processors.values():
                if hasattr(post_processor, "nan_locations"):
                    post_processor.nan_locations = pl_module.allgather_batch(post_processor.nan_locations)
            self.post_processors = self.post_processors.cpu()

            precision_mapping = {
                "16-mixed": torch.float16,
                "bf16-mixed": torch.bfloat16,
            }
            prec = trainer.precision
            dtype = precision_mapping.get(prec)
            context = torch.autocast(device_type=batch.device.type, dtype=dtype) if dtype is not None else nullcontext()

            if self.config.diagnostics.plot.asynchronous:
                LOGGER.warning("Asynchronous plotting not supported for long rollout plots.")

            with context:
                # Issue with running asyncronously, so call the plot function directly
                self._plot(trainer, pl_module, output, batch, batch_idx, trainer.current_epoch)


class GraphTrainableFeaturesPlot(BasePerEpochPlotCallback):
    """Visualize the node & edge trainable features defined."""

    def __init__(
        self,
        config: OmegaConf,
        dataset_names: list[str] | None = None,
        every_n_epochs: int | None = None,
    ) -> None:
        """Initialise the GraphTrainableFeaturesPlot callback.

        Parameters
        ----------
        config : OmegaConf
            Config object
        every_n_epochs: int | None, optional
            Override for frequency to plot at, by default None
        """
        super().__init__(config, dataset_names=dataset_names, every_n_epochs=every_n_epochs)
        self.q_extreme_limit = config.get("quantile_edges_to_represent", 0.05)

    def get_node_trainable_tensors(
        self,
        node_attributes: NamedNodesAttributes,
        dataset_name: str,
    ) -> dict[str, torch.Tensor]:
        return {
            name: tt.trainable
            for name, tt in node_attributes[dataset_name].trainable_tensors.items()
            if tt.trainable is not None
        }

    def get_edge_trainable_modules(
        self,
        model: torch.nn.Module,
        dataset_name: str,
    ) -> dict[tuple[str, str], torch.Tensor]:

        trainable_modules = {
            (model._graph_name_data, model._graph_name_hidden): model.encoder[dataset_name],
            (model._graph_name_hidden, model._graph_name_data): model.decoder[dataset_name],
        }
        # `_graph_name_data` and `_graph_name_hidden` above are the keys for different
        # layers of nodes in the graphs obtained from the config (e.g., "data", "hidden").
        # They are not themselves dictionaries; but the identifiers of the dictionaries
        # of graphs. That is, the “dictionarification” happens one level down.
        # Here, they are used as keys to track and label different parts of the model
        # in the plots for one dataset.
        # Therefore, we don't select `dataset_name` for the `_graph_name_xy`,
        # but only for the modules (encoder/processor/decoder).

        if isinstance(model.processor, GraphEdgeMixin):
            trainable_modules[model._graph_name_hidden, model._graph_name_hidden] = model.processor

        return {name: module for name, module in trainable_modules.items() if module.trainable.trainable is not None}

    @rank_zero_only
    def _plot(
        self,
        trainer: pl.Trainer,
        pl_module: pl.LightningModule,
        dataset_names: list[str],
        epoch: int,
    ) -> None:
        _ = epoch
        model = pl_module.model.module.model if hasattr(pl_module.model, "module") else pl_module.model.model
        for dataset_name in dataset_names:
            if len(node_trainable_tensors := self.get_node_trainable_tensors(model.node_attributes, dataset_name)):
                fig = plot_graph_node_features(
                    model.node_attributes[dataset_name],
                    node_trainable_tensors,
                    datashader=self.datashader_plotting,
                )

                self._output_figure(
                    trainer.logger,
                    fig,
                    epoch=trainer.current_epoch,
                    tag=f"node_trainable_params_{dataset_name}",
                    exp_log_tag=f"node_trainable_params_{dataset_name}",
                )
            else:
                LOGGER.warning("There are no trainable node attributes to plot.")

            from anemoi.models.models import AnemoiModelEncProcDecHierarchical

            if isinstance(model, AnemoiModelEncProcDecHierarchical):
                LOGGER.warning(
                    "Edge trainable features are not supported for Hierarchical models, skipping plot generation.",
                )
            elif len(edge_trainable_modules := self.get_edge_trainable_modules(model, dataset_name)):
                fig = plot_graph_edge_features(
                    model.node_attributes[dataset_name],
                    edge_trainable_modules,
                    q_extreme_limit=self.q_extreme_limit,
                )

                self._output_figure(
                    trainer.logger,
                    fig,
                    epoch=trainer.current_epoch,
                    tag=f"edge_trainable_params_{dataset_name}",
                    exp_log_tag=f"edge_trainable_params_{dataset_name}",
                )
            else:
                LOGGER.warning("There are no trainable edge attributes to plot.")

    @rank_zero_only
    def on_validation_epoch_end(
        self,
        trainer: pl.Trainer,
        pl_module: pl.LightningModule,
        **kwargs,
    ) -> None:

        self.plot(trainer, pl_module, epoch=trainer.current_epoch, **kwargs)


class PlotLoss(BasePerBatchPlotCallback):
    """Plots the unsqueezed loss over rollouts."""

    def __init__(
        self,
        config: OmegaConf,
        parameter_groups: dict[dict[str, list[str]]],
        every_n_batches: int | None = None,
        dataset_names: list[str] | None = None,
    ) -> None:
        """Initialise the PlotLoss callback.

        Parameters
        ----------
        config : OmegaConf
            Object with configuration settings
        parameter_groups : dict
            Dictionary with parameter groups with parameter names as keys
        every_n_batches : int, optional
            Override for batch frequency, by default None

        """
        super().__init__(config, dataset_names=dataset_names, every_n_batches=every_n_batches)
        self.parameter_groups = parameter_groups
        self.dataset_names = dataset_names if dataset_names is not None else ["data"]
        if self.parameter_groups is None:
            self.parameter_groups = {}

    def sort_and_color_by_parameter_group(
        self,
        parameter_names: list[str],
    ) -> tuple[np.ndarray, np.ndarray, dict, list]:
        """Sort parameters by group and prepare colors."""

        def automatically_determine_group(name: str) -> str:
            # first prefix of parameter name is group name
            parts = name.split("_")
            if len(parts) == 1:
                # if no underscore is present, return full name
                return parts[0]
            # else remove last part of name
            return name[: -len(parts[-1]) - 1]

        # group parameters by their determined group name for > 15 parameters
        if len(parameter_names) <= 15:
            # for <= 15 parameters, keep the full name of parameters
            parameters_to_groups = np.array(parameter_names)
            sort_by_parameter_group = np.arange(len(parameter_names), dtype=int)
        else:
            parameters_to_groups = np.array(
                [
                    next(
                        (
                            group_name
                            for group_name, group_parameters in self.parameter_groups.items()
                            if name in group_parameters
                        ),
                        automatically_determine_group(name),
                    )
                    for name in parameter_names
                ],
            )

            unique_group_list, group_inverse, group_counts = np.unique(
                parameters_to_groups,
                return_inverse=True,
                return_counts=True,
            )

            # join parameter groups that appear only once and are not given in config-file
            unique_group_list = np.array(
                [
                    (unique_group_list[tn] if count > 1 or unique_group_list[tn] in self.parameter_groups else "other")
                    for tn, count in enumerate(group_counts)
                ],
            )
            parameters_to_groups = unique_group_list[group_inverse]
            unique_group_list, group_inverse = np.unique(parameters_to_groups, return_inverse=True)

            # sort parameters by groups
            sort_by_parameter_group = np.argsort(group_inverse, kind="stable")

        # apply new order to parameters
        sorted_parameter_names = np.array(parameter_names)[sort_by_parameter_group]
        parameters_to_groups = parameters_to_groups[sort_by_parameter_group]
        unique_group_list, group_inverse, group_counts = np.unique(
            parameters_to_groups,
            return_inverse=True,
            return_counts=True,
        )

        # get a color per group and project to parameter list
        cmap = "tab10" if len(unique_group_list) <= 10 else "tab20"
        if len(unique_group_list) > 20:
            LOGGER.warning("More than 20 groups detected, but colormap has only 20 colors.")
        # if all groups have count 1 use black color
        bar_color_per_group = (
            np.tile("k", len(group_counts))
            if not np.any(group_counts - 1)
            else plt.get_cmap(cmap)(np.linspace(0, 1, len(unique_group_list)))
        )

        # set x-ticks
        x_tick_positions = np.cumsum(group_counts) - group_counts / 2 - 0.5
        xticks = dict(zip(unique_group_list, x_tick_positions, strict=False))

        legend_patches = []
        for group_idx, group in enumerate(unique_group_list):
            text_label = f"{group}: "
            string_length = len(text_label)
            for ii in np.where(group_inverse == group_idx)[0]:
                text_label += sorted_parameter_names[ii] + ", "
                string_length += len(sorted_parameter_names[ii]) + 2
                if string_length > 50:
                    # linebreak after 50 characters
                    text_label += "\n"
                    string_length = 0
            legend_patches.append(mpatches.Patch(color=bar_color_per_group[group_idx], label=text_label[:-2]))

        return (
            sort_by_parameter_group,
            bar_color_per_group[group_inverse],
            xticks,
            legend_patches,
        )

    @rank_zero_only
    def _plot(
        self,
        trainer: pl.Trainer,
        pl_module: pl.LightningModule,
        dataset_names: list[str],
        outputs: list[torch.Tensor],
        batch: torch.Tensor,
        batch_idx: int,
        epoch: int,
        output_times: tuple,
    ) -> None:
        logger = trainer.logger
        _ = batch_idx

        for dataset_name in dataset_names:
            data_indices = pl_module.data_indices[dataset_name]
            parameter_names = list(data_indices.model.output.name_to_index.keys())
            parameter_positions = list(data_indices.model.output.name_to_index.values())
            # reorder parameter_names by position
            parameter_names = [parameter_names[i] for i in np.argsort(parameter_positions)]
            metadata_variables = pl_module.model.metadata["dataset"].get("variables_metadata")

            # Sort the list using the custom key
            argsort_indices = argsort_variablename_variablelevel(
                parameter_names,
                metadata_variables=metadata_variables,
            )
            parameter_names = [parameter_names[i] for i in argsort_indices]
            if not isinstance(self.loss[dataset_name], BaseLoss):
                LOGGER.warning(
                    "Loss function must be a subclass of BaseLoss, or provide `squash`.",
                    RuntimeWarning,
                )

<<<<<<< HEAD
            rollout = getattr(pl_module, "rollout", 0)

            for rollout_step in range(rollout):
                y_hat = outputs[1][rollout_step][dataset_name]
                y_true = batch[dataset_name][
                    :,
                    pl_module.multi_step + rollout_step,
                    ...,
                    data_indices.data.output.full,
                ]
                loss = self.loss[dataset_name](y_hat, y_true, squash=False).detach().cpu().numpy()
=======
        for rollout_step in range(output_times[0]):
            y_hat = outputs[1][rollout_step]
            y_true = batch[
                :,
                pl_module.multi_step + rollout_step,
                ...,
                pl_module.data_indices.data.output.full,
            ]
            loss = self.loss(y_hat, y_true, squash=False).detach().cpu().numpy()
>>>>>>> a5fedb3a

                sort_by_parameter_group, colors, xticks, legend_patches = self.sort_and_color_by_parameter_group(
                    parameter_names,
                )
                loss = loss[argsort_indices]
                fig = plot_loss(loss[sort_by_parameter_group], colors, xticks, legend_patches)

<<<<<<< HEAD
                self._output_figure(
                    logger,
                    fig,
                    epoch=epoch,
                    tag=f"loss_{dataset_name}_rstep{rollout_step:02d}_rank{pl_module.local_rank:01d}",
                    exp_log_tag=f"loss_sample_{dataset_name}_rstep{rollout_step:02d}_rank{pl_module.local_rank:01d}",
                )
=======
            self._output_figure(
                logger,
                fig,
                epoch=epoch,
                tag=f"loss_step{rollout_step:02d}_rank{pl_module.local_rank:01d}",
                exp_log_tag=f"loss_sample_step{rollout_step:02d}_rank{pl_module.local_rank:01d}",
            )
>>>>>>> a5fedb3a

    def on_validation_batch_end(
        self,
        trainer: pl.Trainer,
        pl_module: pl.LightningModule,
        output: list[torch.Tensor],
        batch: torch.Tensor,
        batch_idx: int,
    ) -> None:

        if batch_idx % self.every_n_batches == 0:

            self.loss = copy.deepcopy(pl_module.loss)

            # gather nan-mask weight shards, don't gather if constant in grid dimension (broadcastable)
            for dataset in self.loss:
                if (
                    hasattr(self.loss[dataset].scaler, "nan_mask_weights")
                    and self.loss[dataset].scaler.nan_mask_weights.shape[pl_module.grid_dim] != 1
                ):
                    self.loss[dataset].scaler.nan_mask_weights = pl_module.allgather_batch(
                        self.loss[dataset].scaler.nan_mask_weights,
                        pl_module.grid_indices[dataset],
                        pl_module.grid_dim,
                    )

            super().on_validation_batch_end(
                trainer,
                pl_module,
                output,
                batch,
                batch_idx,
            )


class BasePlotAdditionalMetrics(BasePerBatchPlotCallback):
    """Base processing class for additional metrics."""

    def process(
        self,
        pl_module: pl.LightningModule,
        dataset_name: str,
        outputs: list,
        batch: torch.Tensor,
        output_times: tuple,
    ) -> tuple[np.ndarray, np.ndarray]:

        if self.latlons is None:
<<<<<<< HEAD
            self.latlons = {}
        if dataset_name not in self.latlons:
            self.latlons[dataset_name] = np.rad2deg(pl_module.latlons_data[dataset_name].clone().detach().cpu().numpy())
=======
            self.latlons = pl_module.model.model._graph_data[pl_module.model.model._graph_name_data].x.detach()
            self.latlons = np.rad2deg(self.latlons.cpu().numpy())
>>>>>>> a5fedb3a

        # prepare input and output tensors for plotting one dataset specified by dataset_name
        input_tensor = (
            batch[dataset_name][
                :,
                pl_module.multi_step - 1 : pl_module.multi_step + output_times[0] + 1,
                ...,
                pl_module.data_indices[dataset_name].data.output.full,
            ]
            .detach()
            .cpu()
        )
        data = self.post_processors[dataset_name](input_tensor)[self.sample_idx]
        output_tensor = torch.cat(
            tuple(
                self.post_processors[dataset_name](x[dataset_name][:, ...].detach().cpu(), in_place=False)[
                    self.sample_idx : self.sample_idx + 1
                ]
                for x in outputs[1]
            ),
        )
        output_tensor = pl_module.output_mask[dataset_name].apply(output_tensor, dim=2, fill_value=np.nan).numpy()
        data[1:, ...] = pl_module.output_mask[dataset_name].apply(data[1:, ...], dim=2, fill_value=np.nan)
        data = data.numpy()

        return data, output_tensor


class PlotSample(BasePlotAdditionalMetrics):
    """Plots a post-processed sample: input, target and prediction."""

    def __init__(
        self,
        config: OmegaConf,
        sample_idx: int,
        parameters: list[str],
        accumulation_levels_plot: list[float],
        precip_and_related_fields: list[str] | None = None,
        colormaps: dict[str, Colormap] | None = None,
        per_sample: int = 6,
        every_n_batches: int | None = None,
        dataset_names: list[str] | None = None,
        **kwargs: Any,
    ) -> None:
        """Initialise the PlotSample callback.

        Parameters
        ----------
        config : OmegaConf
            Config object
        sample_idx : int
            Sample to plot
        parameters : list[str]
            Parameters to plot
        accumulation_levels_plot : list[float]
            Accumulation levels to plot
        precip_and_related_fields : list[str] | None, optional
            Precip variable names, by default None
        colormaps : dict[str, Colormap] | None, optional
            Dictionary of colormaps, by default None
        per_sample : int, optional
            Number of plots per sample, by default 6
        every_n_batches : int, optional
            Batch frequency to plot at, by default None
        """
        del kwargs
        super().__init__(config, dataset_names=dataset_names, every_n_batches=every_n_batches)
        self.sample_idx = sample_idx
        self.parameters = parameters

        self.precip_and_related_fields = precip_and_related_fields
        self.accumulation_levels_plot = accumulation_levels_plot
        self.per_sample = per_sample
        self.colormaps = colormaps

        LOGGER.info(
            "Using defined accumulation colormap for fields: %s",
            self.precip_and_related_fields,
        )

    @rank_zero_only
    def _plot(
        self,
        trainer: pl.Trainer,
        pl_module: pl.LightningModule,
        dataset_names: list[str],
        outputs: list[torch.Tensor],
        batch: torch.Tensor,
        batch_idx: int,
        epoch: int,
        output_times: tuple,
    ) -> None:
        logger = trainer.logger

        for dataset_name in dataset_names:
            # Build dictionary of indices and parameters to be plotted
            diagnostics = (
                []
                if self.config.data.datasets[dataset_name].diagnostic is None
                else self.config.data.datasets[dataset_name].diagnostic
            )
            plot_parameters_dict = {
                pl_module.data_indices[dataset_name].model.output.name_to_index[name]: (
                    name,
                    name not in diagnostics,
                )
                for name in self.parameters
            }

<<<<<<< HEAD
            data, output_tensor = self.process(pl_module, dataset_name, outputs, batch)

            local_rank = pl_module.local_rank
            rollout = getattr(pl_module, "rollout", 0)
            for rollout_step in range(rollout):
                fig = plot_predicted_multilevel_flat_sample(
                    plot_parameters_dict,
                    self.per_sample,
                    self.latlons[dataset_name],
                    self.accumulation_levels_plot,
                    data[0, ...].squeeze(),
                    data[rollout_step + 1, ...].squeeze(),
                    output_tensor[rollout_step, ...],
                    datashader=self.datashader_plotting,
                    precip_and_related_fields=self.precip_and_related_fields,
                    colormaps=self.colormaps,
                )
=======
        data, output_tensor = self.process(pl_module, outputs, batch, output_times)

        local_rank = pl_module.local_rank

        for rollout_step in range(output_times[0]):
            init_step = self._get_init_step(rollout_step, output_times[1])

            fig = plot_predicted_multilevel_flat_sample(
                plot_parameters_dict,
                self.per_sample,
                self.latlons,
                self.accumulation_levels_plot,
                data[init_step, ...].squeeze(),
                data[rollout_step + 1, ...].squeeze(),
                output_tensor[rollout_step, ...],
                datashader=self.datashader_plotting,
                precip_and_related_fields=self.precip_and_related_fields,
                colormaps=self.colormaps,
            )
>>>>>>> a5fedb3a

                self._output_figure(
                    logger,
                    fig,
                    epoch=epoch,
                    tag=f"pred_val_sample_{dataset_name}_rstep{rollout_step:02d}_batch{batch_idx:04d}_rank{local_rank:01d}",
                    exp_log_tag=f"val_pred_sample_{dataset_name}_rstep{rollout_step:02d}_rank{local_rank:01d}",
                )


class PlotSpectrum(BasePlotAdditionalMetrics):
    """Plots TP related metric comparing target and prediction.

    The actual increment (output - input) is plot for prognostic variables while the output is plot for diagnostic ones.

    - Power Spectrum
    """

    def __init__(
        self,
        config: OmegaConf,
        sample_idx: int,
        parameters: list[str],
        min_delta: float | None = None,
        every_n_batches: int | None = None,
        dataset_names: list[str] | None = None,
    ) -> None:
        """Initialise the PlotSpectrum callback.

        Parameters
        ----------
        config : OmegaConf
            Config object
        sample_idx : int
            Sample to plot
        parameters : list[str]
            Parameters to plot
        every_n_batches : int | None, optional
            Override for batch frequency, by default None
        """
        super().__init__(config, dataset_names=dataset_names, every_n_batches=every_n_batches)
        self.sample_idx = sample_idx
        self.parameters = parameters
        self.min_delta = min_delta

    @rank_zero_only
    def _plot(
        self,
        trainer: pl.Trainer,
        pl_module: pl.LightningModule,
        dataset_names: list[str],
        outputs: list[torch.Tensor],
        batch: torch.Tensor,
        batch_idx: int,
        epoch: int,
        output_times: tuple,
    ) -> None:
        logger = trainer.logger

        local_rank = pl_module.local_rank
<<<<<<< HEAD
        for dataset_name in dataset_names:
            data, output_tensor = self.process(pl_module, dataset_name, outputs, batch)

            rollout = getattr(pl_module, "rollout", 0)
            for rollout_step in range(rollout):
                # Build dictionary of inidicies and parameters to be plotted
                diagnostics = (
                    []
                    if self.config.data.datasets[dataset_name].diagnostic is None
                    else self.config.data.datasets[dataset_name].diagnostic
                )
                plot_parameters_dict_spectrum = {
                    pl_module.data_indices[dataset_name].model.output.name_to_index[name]: (
                        name,
                        name not in diagnostics,
                    )
                    for name in self.parameters
                }

                fig = plot_power_spectrum(
                    plot_parameters_dict_spectrum,
                    self.latlons[dataset_name],
                    data[0, ...].squeeze(),
                    data[rollout_step + 1, ...].squeeze(),
                    output_tensor[rollout_step, ...],
                    min_delta=self.min_delta,
                )

                self._output_figure(
                    logger,
                    fig,
                    epoch=epoch,
                    tag=f"pred_val_spec_{dataset_name}_rstep_{rollout_step:02d}_batch{batch_idx:04d}_rank{local_rank:01d}",
                    exp_log_tag=f"pred_val_spec_{dataset_name}_rstep_{rollout_step:02d}_rank{local_rank:01d}",
                )
=======
        data, output_tensor = self.process(pl_module, outputs, batch, output_times)

        for rollout_step in range(output_times[0]):
            # Build dictionary of indices and parameters to be plotted

            diagnostics = [] if self.config.data.diagnostic is None else self.config.data.diagnostic
            plot_parameters_dict_spectrum = {
                pl_module.data_indices.model.output.name_to_index[name]: (
                    name,
                    name not in diagnostics,
                )
                for name in self.parameters
            }

            init_step = self._get_init_step(rollout_step, output_times[1])

            fig = plot_power_spectrum(
                plot_parameters_dict_spectrum,
                self.latlons,
                data[init_step, ...].squeeze(),
                data[rollout_step + 1, ...].squeeze(),
                output_tensor[rollout_step, ...],
                min_delta=self.min_delta,
            )

            self._output_figure(
                logger,
                fig,
                epoch=epoch,
                tag=f"pred_val_spec_step_{rollout_step:02d}_batch{batch_idx:04d}_rank{local_rank:01d}",
                exp_log_tag=f"pred_val_spec_step_{rollout_step:02d}_rank{local_rank:01d}",
            )
>>>>>>> a5fedb3a


class PlotHistogram(BasePlotAdditionalMetrics):
    """Plots histograms comparing target and prediction.

    The actual increment (output - input) is plot for prognostic variables while the output is plot for diagnostic ones.
    """

    def __init__(
        self,
        config: OmegaConf,
        sample_idx: int,
        parameters: list[str],
        precip_and_related_fields: list[str] | None = None,
        log_scale: bool = False,
        every_n_batches: int | None = None,
        dataset_names: list[str] | None = None,
    ) -> None:
        """Initialise the PlotHistogram callback.

        Parameters
        ----------
        config : OmegaConf
            Config object
        sample_idx : int
            Sample to plot
        parameters : list[str]
            Parameters to plot
        precip_and_related_fields : list[str] | None, optional
            Precip variable names, by default None
        every_n_batches : int | None, optional
            Override for batch frequency, by default None
        """
        super().__init__(config, dataset_names=dataset_names, every_n_batches=every_n_batches)
        self.sample_idx = sample_idx
        self.parameters = parameters
        self.precip_and_related_fields = precip_and_related_fields
        self.log_scale = log_scale

        LOGGER.info(
            "Using precip histogram plotting method for fields: %s.",
            self.precip_and_related_fields,
        )

    @rank_zero_only
    def _plot(
        self,
        trainer: pl.Trainer,
        pl_module: pl.LightningModule,
        dataset_names: list[str],
        outputs: list[torch.Tensor],
        batch: torch.Tensor,
        batch_idx: int,
        epoch: int,
        output_times: tuple,
    ) -> None:
        logger = trainer.logger

        local_rank = pl_module.local_rank
<<<<<<< HEAD

        for dataset_name in dataset_names:
            data, output_tensor = self.process(pl_module, dataset_name, outputs, batch)

            rollout = getattr(pl_module, "rollout", 0)

            for rollout_step in range(rollout):
=======
        data, output_tensor = self.process(pl_module, outputs, batch, output_times)

        for rollout_step in range(output_times[0]):

            # Build dictionary of indices and parameters to be plotted
            diagnostics = [] if self.config.data.diagnostic is None else self.config.data.diagnostic
>>>>>>> a5fedb3a

                # Build dictionary of inidicies and parameters to be plotted
                diagnostics = (
                    []
                    if self.config.data.datasets[dataset_name].diagnostic is None
                    else self.config.data.datasets[dataset_name].diagnostic
                )

<<<<<<< HEAD
                plot_parameters_dict_histogram = {
                    pl_module.data_indices[dataset_name].model.output.name_to_index[name]: (
                        name,
                        name not in diagnostics,
                    )
                    for name in self.parameters
                }

                fig = plot_histogram(
                    plot_parameters_dict_histogram,
                    data[0, ...].squeeze(),
                    data[rollout_step + 1, ...].squeeze(),
                    output_tensor[rollout_step, ...],
                    self.precip_and_related_fields,
                    self.log_scale,
                )

                self._output_figure(
                    logger,
                    fig,
                    epoch=epoch,
                    tag=f"pred_val_histo_{dataset_name}_rstep_{rollout_step:02d}_batch{batch_idx:04d}_rank{local_rank:01d}",
                    exp_log_tag=f"pred_val_histo_{dataset_name}_rstep_{rollout_step:02d}_rank{local_rank:01d}",
                )
=======
            init_step = self._get_init_step(rollout_step, output_times[1])

            fig = plot_histogram(
                plot_parameters_dict_histogram,
                data[init_step, ...].squeeze(),
                data[rollout_step + 1, ...].squeeze(),
                output_tensor[rollout_step, ...],
                self.precip_and_related_fields,
                self.log_scale,
            )

            self._output_figure(
                logger,
                fig,
                epoch=epoch,
                tag=f"pred_val_histo_step_{rollout_step:02d}_batch{batch_idx:04d}_rank{local_rank:01d}",
                exp_log_tag=f"pred_val_histo_step_{rollout_step:02d}_rank{local_rank:01d}",
            )
>>>>>>> a5fedb3a
<|MERGE_RESOLUTION|>--- conflicted
+++ resolved
@@ -341,14 +341,10 @@
         **kwargs,
     ) -> None:
         if trainer.current_epoch % self.every_n_epochs == 0:
-<<<<<<< HEAD
-            self.plot(trainer, pl_module, self.dataset_names, epoch=trainer.current_epoch, **kwargs)
-=======
 
             output_times = self._get_output_times(self.config, pl_module)
 
-            self.plot(trainer, pl_module, epoch=trainer.current_epoch, output_times=output_times, **kwargs)
->>>>>>> a5fedb3a
+            self.plot(trainer, pl_module, self.dataset_names, epoch=trainer.current_epoch, output_times=output_times, **kwargs)
 
 
 class LongRolloutPlots(BasePlotCallback):
@@ -981,29 +977,15 @@
                     RuntimeWarning,
                 )
 
-<<<<<<< HEAD
-            rollout = getattr(pl_module, "rollout", 0)
-
-            for rollout_step in range(rollout):
+            for rollout_step in range(output_times[0]):
                 y_hat = outputs[1][rollout_step][dataset_name]
-                y_true = batch[dataset_name][
+                y_true = batch[
                     :,
                     pl_module.multi_step + rollout_step,
                     ...,
-                    data_indices.data.output.full,
+                    pl_module.data_indices.data.output.full,
                 ]
                 loss = self.loss[dataset_name](y_hat, y_true, squash=False).detach().cpu().numpy()
-=======
-        for rollout_step in range(output_times[0]):
-            y_hat = outputs[1][rollout_step]
-            y_true = batch[
-                :,
-                pl_module.multi_step + rollout_step,
-                ...,
-                pl_module.data_indices.data.output.full,
-            ]
-            loss = self.loss(y_hat, y_true, squash=False).detach().cpu().numpy()
->>>>>>> a5fedb3a
 
                 sort_by_parameter_group, colors, xticks, legend_patches = self.sort_and_color_by_parameter_group(
                     parameter_names,
@@ -1011,7 +993,6 @@
                 loss = loss[argsort_indices]
                 fig = plot_loss(loss[sort_by_parameter_group], colors, xticks, legend_patches)
 
-<<<<<<< HEAD
                 self._output_figure(
                     logger,
                     fig,
@@ -1019,15 +1000,6 @@
                     tag=f"loss_{dataset_name}_rstep{rollout_step:02d}_rank{pl_module.local_rank:01d}",
                     exp_log_tag=f"loss_sample_{dataset_name}_rstep{rollout_step:02d}_rank{pl_module.local_rank:01d}",
                 )
-=======
-            self._output_figure(
-                logger,
-                fig,
-                epoch=epoch,
-                tag=f"loss_step{rollout_step:02d}_rank{pl_module.local_rank:01d}",
-                exp_log_tag=f"loss_sample_step{rollout_step:02d}_rank{pl_module.local_rank:01d}",
-            )
->>>>>>> a5fedb3a
 
     def on_validation_batch_end(
         self,
@@ -1076,14 +1048,11 @@
     ) -> tuple[np.ndarray, np.ndarray]:
 
         if self.latlons is None:
-<<<<<<< HEAD
             self.latlons = {}
+
         if dataset_name not in self.latlons:
-            self.latlons[dataset_name] = np.rad2deg(pl_module.latlons_data[dataset_name].clone().detach().cpu().numpy())
-=======
-            self.latlons = pl_module.model.model._graph_data[pl_module.model.model._graph_name_data].x.detach()
-            self.latlons = np.rad2deg(self.latlons.cpu().numpy())
->>>>>>> a5fedb3a
+            self.latlons[dataset_name] = pl_module.model.model._graph_data[pl_module.model.model._graph_name_data].x.detach()
+            self.latlons[dataset_name] = np.rad2deg(self.latlons.cpu().numpy())
 
         # prepare input and output tensors for plotting one dataset specified by dataset_name
         input_tensor = (
@@ -1193,45 +1162,25 @@
                 for name in self.parameters
             }
 
-<<<<<<< HEAD
-            data, output_tensor = self.process(pl_module, dataset_name, outputs, batch)
+            data, output_tensor = self.process(pl_module, dataset_name, outputs, batch, output_times)
 
             local_rank = pl_module.local_rank
-            rollout = getattr(pl_module, "rollout", 0)
-            for rollout_step in range(rollout):
+
+            for rollout_step in range(output_times[0):
+
+                init_step = self._get_init_step(rollout_step, output_times[1])
                 fig = plot_predicted_multilevel_flat_sample(
                     plot_parameters_dict,
                     self.per_sample,
                     self.latlons[dataset_name],
                     self.accumulation_levels_plot,
-                    data[0, ...].squeeze(),
+                    data[init_step, ...].squeeze(),
                     data[rollout_step + 1, ...].squeeze(),
                     output_tensor[rollout_step, ...],
                     datashader=self.datashader_plotting,
                     precip_and_related_fields=self.precip_and_related_fields,
                     colormaps=self.colormaps,
                 )
-=======
-        data, output_tensor = self.process(pl_module, outputs, batch, output_times)
-
-        local_rank = pl_module.local_rank
-
-        for rollout_step in range(output_times[0]):
-            init_step = self._get_init_step(rollout_step, output_times[1])
-
-            fig = plot_predicted_multilevel_flat_sample(
-                plot_parameters_dict,
-                self.per_sample,
-                self.latlons,
-                self.accumulation_levels_plot,
-                data[init_step, ...].squeeze(),
-                data[rollout_step + 1, ...].squeeze(),
-                output_tensor[rollout_step, ...],
-                datashader=self.datashader_plotting,
-                precip_and_related_fields=self.precip_and_related_fields,
-                colormaps=self.colormaps,
-            )
->>>>>>> a5fedb3a
 
                 self._output_figure(
                     logger,
@@ -1292,12 +1241,10 @@
         logger = trainer.logger
 
         local_rank = pl_module.local_rank
-<<<<<<< HEAD
         for dataset_name in dataset_names:
-            data, output_tensor = self.process(pl_module, dataset_name, outputs, batch)
-
-            rollout = getattr(pl_module, "rollout", 0)
-            for rollout_step in range(rollout):
+            data, output_tensor = self.process(pl_module, dataset_name, outputs, batch, output_times)
+
+            for rollout_step in range(output_times[0]):
                 # Build dictionary of inidicies and parameters to be plotted
                 diagnostics = (
                     []
@@ -1312,10 +1259,12 @@
                     for name in self.parameters
                 }
 
+                init_step = self._get_init_step(rollout_step, output_times[1])
+
                 fig = plot_power_spectrum(
                     plot_parameters_dict_spectrum,
                     self.latlons[dataset_name],
-                    data[0, ...].squeeze(),
+                    data[init_step, ...].squeeze(),
                     data[rollout_step + 1, ...].squeeze(),
                     output_tensor[rollout_step, ...],
                     min_delta=self.min_delta,
@@ -1328,40 +1277,6 @@
                     tag=f"pred_val_spec_{dataset_name}_rstep_{rollout_step:02d}_batch{batch_idx:04d}_rank{local_rank:01d}",
                     exp_log_tag=f"pred_val_spec_{dataset_name}_rstep_{rollout_step:02d}_rank{local_rank:01d}",
                 )
-=======
-        data, output_tensor = self.process(pl_module, outputs, batch, output_times)
-
-        for rollout_step in range(output_times[0]):
-            # Build dictionary of indices and parameters to be plotted
-
-            diagnostics = [] if self.config.data.diagnostic is None else self.config.data.diagnostic
-            plot_parameters_dict_spectrum = {
-                pl_module.data_indices.model.output.name_to_index[name]: (
-                    name,
-                    name not in diagnostics,
-                )
-                for name in self.parameters
-            }
-
-            init_step = self._get_init_step(rollout_step, output_times[1])
-
-            fig = plot_power_spectrum(
-                plot_parameters_dict_spectrum,
-                self.latlons,
-                data[init_step, ...].squeeze(),
-                data[rollout_step + 1, ...].squeeze(),
-                output_tensor[rollout_step, ...],
-                min_delta=self.min_delta,
-            )
-
-            self._output_figure(
-                logger,
-                fig,
-                epoch=epoch,
-                tag=f"pred_val_spec_step_{rollout_step:02d}_batch{batch_idx:04d}_rank{local_rank:01d}",
-                exp_log_tag=f"pred_val_spec_step_{rollout_step:02d}_rank{local_rank:01d}",
-            )
->>>>>>> a5fedb3a
 
 
 class PlotHistogram(BasePlotAdditionalMetrics):
@@ -1421,22 +1336,12 @@
         logger = trainer.logger
 
         local_rank = pl_module.local_rank
-<<<<<<< HEAD
 
         for dataset_name in dataset_names:
-            data, output_tensor = self.process(pl_module, dataset_name, outputs, batch)
-
-            rollout = getattr(pl_module, "rollout", 0)
-
-            for rollout_step in range(rollout):
-=======
-        data, output_tensor = self.process(pl_module, outputs, batch, output_times)
-
-        for rollout_step in range(output_times[0]):
-
-            # Build dictionary of indices and parameters to be plotted
-            diagnostics = [] if self.config.data.diagnostic is None else self.config.data.diagnostic
->>>>>>> a5fedb3a
+            data, output_tensor = self.process(pl_module, dataset_name, outputs, batch, output_times)
+
+
+            for rollout_step in range(output_times[0]):
 
                 # Build dictionary of inidicies and parameters to be plotted
                 diagnostics = (
@@ -1445,7 +1350,6 @@
                     else self.config.data.datasets[dataset_name].diagnostic
                 )
 
-<<<<<<< HEAD
                 plot_parameters_dict_histogram = {
                     pl_module.data_indices[dataset_name].model.output.name_to_index[name]: (
                         name,
@@ -1454,9 +1358,11 @@
                     for name in self.parameters
                 }
 
+                init_step = self._get_init_step(rollout_step, output_times[1])
+
                 fig = plot_histogram(
                     plot_parameters_dict_histogram,
-                    data[0, ...].squeeze(),
+                    data[init_step, ...].squeeze(),
                     data[rollout_step + 1, ...].squeeze(),
                     output_tensor[rollout_step, ...],
                     self.precip_and_related_fields,
@@ -1469,24 +1375,4 @@
                     epoch=epoch,
                     tag=f"pred_val_histo_{dataset_name}_rstep_{rollout_step:02d}_batch{batch_idx:04d}_rank{local_rank:01d}",
                     exp_log_tag=f"pred_val_histo_{dataset_name}_rstep_{rollout_step:02d}_rank{local_rank:01d}",
-                )
-=======
-            init_step = self._get_init_step(rollout_step, output_times[1])
-
-            fig = plot_histogram(
-                plot_parameters_dict_histogram,
-                data[init_step, ...].squeeze(),
-                data[rollout_step + 1, ...].squeeze(),
-                output_tensor[rollout_step, ...],
-                self.precip_and_related_fields,
-                self.log_scale,
-            )
-
-            self._output_figure(
-                logger,
-                fig,
-                epoch=epoch,
-                tag=f"pred_val_histo_step_{rollout_step:02d}_batch{batch_idx:04d}_rank{local_rank:01d}",
-                exp_log_tag=f"pred_val_histo_step_{rollout_step:02d}_rank{local_rank:01d}",
-            )
->>>>>>> a5fedb3a
+                )