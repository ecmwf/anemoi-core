--- conflicted
+++ resolved
@@ -154,12 +154,8 @@
         batch: torch.Tensor
             Batch tensor (bs, input_steps + forecast_steps, latlon, nvar)
         """
-<<<<<<< HEAD
-        loss = torch.zeros(1, dtype=next(iter(batch.values())).dtype, device=pl_module.device, requires_grad=False)
+        loss = torch.zeros(pl_module.loss.num_scales, dtype=next(iter(batch.values())).dtype, device=pl_module.device, requires_grad=False)
         batch_shape = next(iter(batch.values())).shape
-=======
-        loss = torch.zeros(pl_module.loss.num_scales, dtype=batch.dtype, device=pl_module.device, requires_grad=False)
->>>>>>> 59f033c7
         assert (
             batch_shape[1] >= self.rollout + pl_module.multi_step
         ), f"Batch length ({batch_shape[1]}) not sufficient for requested rollout length!"
