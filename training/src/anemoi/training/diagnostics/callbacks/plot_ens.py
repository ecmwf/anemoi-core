# (C) Copyright 2024 Anemoi contributors.
#
# This software is licensed under the terms of the Apache Licence Version 2.0
# which can be obtained at http://www.apache.org/licenses/LICENSE-2.0.
#
# In applying this licence, ECMWF does not waive the privileges and immunities
# granted to it by virtue of its status as an intergovernmental organisation
# nor does it submit to any jurisdiction.

from __future__ import annotations

import copy
import logging
from typing import TYPE_CHECKING

import numpy as np
import torch
from pytorch_lightning.utilities import rank_zero_only

from anemoi.training.diagnostics.callbacks.plot import GraphTrainableFeaturesPlot as _GraphTrainableFeaturesPlot
from anemoi.training.diagnostics.callbacks.plot import PlotHistogram as _PlotHistogram
from anemoi.training.diagnostics.callbacks.plot import PlotLoss as _PlotLoss
from anemoi.training.diagnostics.callbacks.plot import PlotSample as _PlotSample
from anemoi.training.diagnostics.callbacks.plot import PlotSpectrum as _PlotSpectrum

if TYPE_CHECKING:
    from typing import Any
    from typing import Union

    import pytorch_lightning as pl
    from omegaconf import DictConfig

LOGGER = logging.getLogger(__name__)


class EnsemblePlotMixin:
    """Mixin class for ensemble-specific plotting."""

    def _handle_ensemble_batch_and_output(
        self,
        pl_module: pl.LightningModule,
        output: list[torch.Tensor],
        batch: torch.Tensor,
    ) -> tuple[torch.Tensor, list[torch.Tensor]]:
        """Handle ensemble batch and output structure.

        Returns
        -------
        tuple
            Processed batch and predictions
        """
        # For ensemble models, batch is a tuple - allgather the full batch first
        batch = pl_module.allgather_batch(batch)
        # Extract ensemble predictions
        loss, y_preds, _ = output
        y_preds = [pl_module.allgather_batch(pred) for pred in y_preds]

        # Return batch[0] (normalized data) and structured output like regular forecaster
        return batch[0] if isinstance(batch, list | tuple) else batch, [loss, y_preds]

<<<<<<< HEAD
    def _get_output_times(self, config: BaseSchema, pl_module: pl.LightningModule):
        """Return times outputted by the model"""
        if config["training"]["model_task"] == "anemoi.training.train.tasks.GraphEnsInterpolator":
          output_times = (len(config.training.explicit_times.target), "time_interp")
        else:
          output_times = (getattr(pl_module, "rollout", 0), "forecast")
        return output_times
=======
        def _get_output_times(config, pl_module):
            if config["training"]["model_task"] == "anemoi.training.train.tasks.GraphEnsInterpolator":
                output_times = (len(config.training.explicit_times.target), "time_interp")
            else:
                output_times = (getattr(pl_module, "rollout", 0), "forecast")
            return output_times
>>>>>>> d181d390

    def process(
        self,
        pl_module: pl.LightningModule,
        outputs: list,
        batch: torch.Tensor,
        output_times: tuple,
        members: Union[int, list[int]] = 0,
    ) -> tuple[np.ndarray, np.ndarray]:
        """Process ensemble outputs for metrics plotting.

        Note: Return only the first ensemble member!!!

        Parameters
        ----------
        pl_module : pl.LightningModule
            Lightning module object
        outputs : list
            List of outputs from the model
        batch : torch.Tensor
            Batch tensor (bs, input_steps + forecast_steps, latlon, nvar)
        output_times : tuple
        members : int, list[int], optional
            Ensemble members to plot. If None, all members are returned. Default to 0.

        Returns
        -------
        tuple
            Processed batch and predictions
        """
        # When running in Async mode, it might happen that in the last epoch these tensors
        # have been moved to the cpu (and then the denormalising would fail as the 'input_tensor' would be on CUDA
        # but internal ones would be on the cpu), The lines below allow to address this problem
        if self.latlons is None:
            self.latlons = np.rad2deg(pl_module.latlons_data.clone().cpu().numpy())

        input_tensor = (
            batch[
                :,
                pl_module.multi_step - 1 : pl_module.multi_step + output_times[0] + 1,
                ...,
                pl_module.data_indices.data.output.full,
            ]
            .detach()
            .cpu()
        )
        data = self.post_processors(input_tensor)[self.sample_idx]
        output_tensor = torch.cat(
            tuple(
                self.post_processors(x[:, ...].detach().cpu(), in_place=False)[
                    self.sample_idx : self.sample_idx + 1,
                    members,
                    ...,
                ]
                for x in outputs[1]
            ),
        )

        output_tensor = pl_module.output_mask.apply(output_tensor, dim=-2, fill_value=np.nan).numpy()
        data[1:, ...] = pl_module.output_mask.apply(data[1:, ...], dim=-2, fill_value=np.nan)
        data = data.numpy()

        return data, output_tensor


class EnsemblePerBatchPlotMixin(EnsemblePlotMixin):
    """Mixin for per-batch ensemble plotting callbacks."""

    def on_validation_batch_end(
        self,
        trainer: pl.Trainer,
        pl_module: pl.LightningModule,
        output: list[torch.Tensor],
        batch: torch.Tensor,
        batch_idx: int,
        **kwargs,
    ) -> None:
        if (
            self.config.diagnostics.plot.asynchronous
            and self.config.dataloader.read_group_size > 1
            and pl_module.local_rank == 0
        ):
            LOGGER.warning("Asynchronous plotting can result in NCCL timeouts with reader_group_size > 1.")

        if batch_idx % self.every_n_batches == 0:
            processed_batch, processed_output = self._handle_ensemble_batch_and_output(pl_module, output, batch)

            # When running in Async mode, it might happen that in the last epoch these tensors
            # have been moved to the cpu (and then the denormalising would fail as the 'input_tensor' would be on CUDA
            # but internal ones would be on the cpu), The lines below allow to address this problem
            self.post_processors = copy.deepcopy(pl_module.model.post_processors)
            for post_processor in self.post_processors.processors.values():
                if hasattr(post_processor, "nan_locations"):
                    post_processor.nan_locations = pl_module.allgather_batch(post_processor.nan_locations)
            self.post_processors = self.post_processors.cpu()

            output_times = self._get_output_times(config, pl_module)

            self.plot(
                trainer,
                pl_module,
                processed_output,
                processed_batch,
                batch_idx,
                epoch=trainer.current_epoch,
                output_times=output_times,
                **kwargs,
            )


class BaseEnsemblePlotCallback(EnsemblePerBatchPlotMixin):
    """Base class for ensemble plotting callbacks that ensures proper inheritance order."""

    def __init_subclass__(cls, **kwargs):
        """Ensure ensemble mixin comes first in MRO."""
        super().__init_subclass__(**kwargs)
        mro = cls.__mro__

        # Find positions of our key classes
        ensemble_mixin_pos = None
        base_plot_pos = None

        for i, base in enumerate(mro):
            if base.__name__ == "EnsemblePerBatchPlotMixin":
                ensemble_mixin_pos = i
            elif hasattr(base, "__name__") and "BasePerBatchPlotCallback" in base.__name__:
                base_plot_pos = i
                break

        # Warn if ordering might cause issues
        if ensemble_mixin_pos is not None and base_plot_pos is not None and ensemble_mixin_pos > base_plot_pos:
            import warnings

            warnings.warn(
                f"In {cls.__name__}, EnsemblePerBatchPlotMixin should come before "
                f"BasePerBatchPlotCallback in inheritance hierarchy to ensure proper method resolution.",
                UserWarning,
            )


class PlotEnsSample(EnsemblePerBatchPlotMixin, _PlotSample):
    """Plots a post-processed ensemble sample: input, target and prediction."""

    def __init__(
        self,
        config: DictConfig,
        sample_idx: int,
        parameters: list[str],
        accumulation_levels_plot: list[float],
        precip_and_related_fields: list[str] | None = None,
        colormaps: dict[str] | None = None,
        per_sample: int = 6,
        every_n_batches: int | None = None,
        members: list | None = None,
        **kwargs: Any,
    ) -> None:
        # Initialize PlotSample first
        _PlotSample.__init__(
            self,
            config,
            sample_idx,
            parameters,
            accumulation_levels_plot,
            precip_and_related_fields,
            colormaps,
            per_sample,
            every_n_batches,
            **kwargs,
        )
        self.plot_members = members

    @rank_zero_only
    def _plot(
        self,
        trainer: pl.Trainer,
        pl_module: pl.LightningModule,
        outputs: list[torch.Tensor],  # Now expects [loss, y_preds] format
        batch: torch.Tensor,
        batch_idx: int,
        epoch: int,
        output_times: tuple,
    ) -> None:
        from anemoi.training.diagnostics.plots import plot_predicted_ensemble

        logger = trainer.logger

        # Build dictionary of indices and parameters to be plotted
        diagnostics = [] if self.config.data.diagnostic is None else self.config.data.diagnostic
        plot_parameters_dict = {
            pl_module.data_indices.model.output.name_to_index[name]: (name, name not in diagnostics)
            for name in self.config.diagnostics.plot.parameters
        }

        data, output_tensor = self.process(
            pl_module,
            outputs,
            batch,
            output_times=output_times,
            members=self.plot_members,
        )

        local_rank = pl_module.local_rank
        for rollout_step in range(output_times[0]):
            fig = plot_predicted_ensemble(
                parameters=plot_parameters_dict,
                n_plots_per_sample=4,
                latlons=self.latlons,
                clevels=self.accumulation_levels_plot,
                y_true=data[rollout_step + 1, ...].squeeze(),
                y_pred=output_tensor[rollout_step, ...].squeeze(),
                datashader=self.datashader_plotting,
                precip_and_related_fields=self.precip_and_related_fields,
                colormaps=self.colormaps,
            )

            self._output_figure(
                logger,
                fig,
                epoch=epoch,
                tag=f"pred_val_sample_rstep{rollout_step:02d}_batch{batch_idx:04d}_rank{local_rank:01d}",
                exp_log_tag=f"pred_val_sample_rstep{rollout_step:02d}_rank{local_rank:01d}",
            )


# Overload callbacks from single forecaster by using them with the first ensemble member
# ================================
class PlotLoss(_PlotLoss):
    """Plots the unsqueezed loss over rollouts for ensemble models."""

    def on_validation_batch_end(
        self,
        trainer: pl.Trainer,
        pl_module: pl.LightningModule,
        outputs: Any,
        batch: torch.Tensor,
        batch_idx: int,
    ) -> None:
        super().on_validation_batch_end(
            trainer,
            pl_module,
            outputs,
            batch[:, :, 0, :, :],
            batch_idx,
        )


class PlotSpectrum(BaseEnsemblePlotCallback, _PlotSpectrum):
    """Plots Spectrum of first ensemble member using regular PlotSpectrum logic."""

    def __init__(
        self,
        config: DictConfig,
        sample_idx: int,
        parameters: list[str],
        min_delta: float | None = None,
        every_n_batches: int | None = None,
    ) -> None:
        """Initialise the PlotSpectrum callback."""
        _PlotSpectrum.__init__(self, config, sample_idx, parameters, min_delta, every_n_batches)


class PlotSample(BaseEnsemblePlotCallback, _PlotSample):
    """Plots a post-processed sample using regular PlotSample logic on first ensemble member."""

    def __init__(
        self,
        config: DictConfig,
        sample_idx: int,
        parameters: list[str],
        accumulation_levels_plot: list[float],
        precip_and_related_fields: list[str] | None = None,
        colormaps: dict[str] | None = None,
        per_sample: int = 6,
        every_n_batches: int | None = None,
        **kwargs: Any,
    ) -> None:
        """Initialise the PlotSample callback."""
        _PlotSample.__init__(
            self,
            config,
            sample_idx,
            parameters,
            accumulation_levels_plot,
            precip_and_related_fields,
            colormaps,
            per_sample,
            every_n_batches,
            **kwargs,
        )


class PlotHistogram(BaseEnsemblePlotCallback, _PlotHistogram):
    """Plots histograms comparing target and prediction for ensemble models using first member."""

    def __init__(
        self,
        config: DictConfig,
        sample_idx: int,
        parameters: list[str],
        precip_and_related_fields: list[str] | None = None,
        every_n_batches: int | None = None,
    ) -> None:
        """Initialise the PlotHistogram callback."""
        _PlotHistogram.__init__(self, config, sample_idx, parameters, precip_and_related_fields, every_n_batches)


class GraphTrainableFeaturesPlot(_GraphTrainableFeaturesPlot):
    """Visualize the node & edge trainable features for ensemble models."""

    def __init__(self, config: DictConfig, every_n_epochs: int | None = None) -> None:
        """Initialise the GraphTrainableFeaturesPlot callback."""
        _GraphTrainableFeaturesPlot.__init__(self, config, every_n_epochs)<|MERGE_RESOLUTION|>--- conflicted
+++ resolved
@@ -58,7 +58,6 @@
         # Return batch[0] (normalized data) and structured output like regular forecaster
         return batch[0] if isinstance(batch, list | tuple) else batch, [loss, y_preds]
 
-<<<<<<< HEAD
     def _get_output_times(self, config: BaseSchema, pl_module: pl.LightningModule):
         """Return times outputted by the model"""
         if config["training"]["model_task"] == "anemoi.training.train.tasks.GraphEnsInterpolator":
@@ -66,14 +65,6 @@
         else:
           output_times = (getattr(pl_module, "rollout", 0), "forecast")
         return output_times
-=======
-        def _get_output_times(config, pl_module):
-            if config["training"]["model_task"] == "anemoi.training.train.tasks.GraphEnsInterpolator":
-                output_times = (len(config.training.explicit_times.target), "time_interp")
-            else:
-                output_times = (getattr(pl_module, "rollout", 0), "forecast")
-            return output_times
->>>>>>> d181d390
 
     def process(
         self,
