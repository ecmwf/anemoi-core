# (C) Copyright 2024 Anemoi contributors.
#
# This software is licensed under the terms of the Apache Licence Version 2.0
# which can be obtained at http://www.apache.org/licenses/LICENSE-2.0.
#
# In applying this licence, ECMWF does not waive the privileges and immunities
# granted to it by virtue of its status as an intergovernmental organisation
# nor does it submit to any jurisdiction.


import importlib
import logging
import re
from pathlib import Path
from typing import Any

import numpy as np
import pandas as pd
import pytorch_lightning as pl
import torch
import torch.distributed as dist
from omegaconf import DictConfig
from pytorch_lightning.callbacks import TQDMProgressBar
from pytorch_lightning.profilers import Profiler
from pytorch_lightning.profilers import PyTorchProfiler
from pytorch_lightning.profilers import SimpleProfiler
from pytorch_lightning.utilities import rank_zero_only
from pytorch_lightning.utilities.types import STEP_OUTPUT

from anemoi.training.train.forecaster import GraphForecaster

<<<<<<< HEAD
if importlib.util.find_spec("ipywidgets") is not None:
    from tqdm.auto import tqdm as _tqdm
else:
    from tqdm import tqdm as _tqdm
=======
    import pytorch_lightning as pl
    from omegaconf import DictConfig
    from pytorch_lightning.utilities.types import STEP_OUTPUT

    from anemoi.training.train.tasks.base import BaseGraphModule

    if importlib.util.find_spec("ipywidgets") is not None:
        from tqdm.auto import tqdm as _tqdm
    else:
        from tqdm import tqdm as _tqdm
>>>>>>> 138bc3af

from torch.profiler import profile

from anemoi.training.diagnostics.mlflow.logger import AnemoiMLflowLogger

LOGGER = logging.getLogger(__name__)


def check_torch_version() -> bool:
    torch_version = torch.__version__
    version_nums = torch_version.split(".")
    major_version = int(version_nums[0])
    minor_version = int(version_nums[1])
    if major_version == 2 and minor_version >= 1:
        return True
    LOGGER.error("Memory snapshot is only supported for torch >= 2.1")
    return False


def convert_to_seconds(time_str: str) -> float:
    import re

    pattern = r"(\d+(\.\d+)?)\s*([a-zA-Z]+)"
    # Use regex to find matches
    match = re.match(pattern, time_str)

    # Check if match is found
    if match:
        # Extract numeric part and unit part
        numeric_part = float(match.group(1))
        unit = match.group(3)

        # Convert the unit to seconds
        if unit == "s":
            return numeric_part
        if unit == "ds":
            return numeric_part / 10  # Convert decaseconds to seconds
        if unit == "cs":
            return numeric_part / 100  # Convert centiseconds to seconds
        if unit == "ms":
            return numeric_part / 1000  # Convert milliseconds to seconds
        error_msg = (
            "Invalid unit. Supported units are: 's' (seconds)'"
            "'ds' (decaseconds), 'cs' (centiseconds) and 'ms' (miliseconds) .",
        )
        raise ValueError(error_msg)
    error_msg = "Invalid time format. The time should be in the format: 'numeric_part unit'. For example: '10 ms'"
    raise ValueError(error_msg)


PROFILER_ACTIONS = [
    r"\[Strategy]\w+\.batch_to_device",
    r"\[Strategy]\w+\.backward",
    r"\[Strategy]\w+\.training_step",
    r"\[Strategy]\w+\.validation_step",
    r"\[Strategy]\w+\.batch_to_device",
    "run_training_epoch",
    "run_training_batch",
    r"\[_EvaluationLoop\]\.\w+",
    r"\[_TrainingEpochLoop\]\.\w+",
    r"\[LightningDataModule]\w+\.train_dataloader",
    r"\[LightningDataModule]\w+\.val_dataloader",
    r"\[LightningDataModule]\w+\.state_dict",
    r"\[LightningDataModule]\w+\.setup",
    r"\[LightningDataModule]\w+\.prepare_data",
    r"\[LightningDataModule]\w+\.teardown",
    r"\[LightningModule]\w+\.optimizer_step",
    r"\[LightningModule]\w+\.configure_gradient_clipping",
    r"\[LightningModule]\w+\.on_validation_model_eval",
    r"\[LightningModule]\w+\.optimizer_zero_grad",
    r"\[LightningModule]\w+\.transfer_batch_to_device",
    r"\[LightningModule]\w+\.on_validation_model_train",
    r"\[LightningModule]\w+\.configure_optimizers",
    r"\[LightningModule]\w+\.lr_scheduler_step",
    r"\[LightningModule]\w+\.configure_sharded_model",
    r"\[LightningModule]\w+\.setup",
    r"\[LightningModule]\w+\.prepare_data",
    r"\[Callback\](.*Plot*)",
    r"\[Callback\](.*Checkpoint*)",
]

GPU_METRICS_DICT = {
    "GPU device utilization (%)": "gpu",
    "GPU memory use (%)": "memory",
    "GPU memory allocated (%)": "memoryAllocated",
    "GPU memory allocated (GB)": "memoryAllocatedBytes",
}


class WandBSystemSummarizer:
    """Summarize System Metrics provided by W&B logger."""

    def __init__(self, wandb_logger: pl.loggers.WandbLogger):

        run_dict = wandb_logger._wandb_init
        self.run_id_path = f"{run_dict['entity']}/{run_dict['project']}/{run_dict['id']}"

    def get_wandb_metrics(self) -> (pd.DataFrame, dict):
        """Fetches system metrics and metadata from a W&B run."""
        import wandb

        run = wandb.Api().run(self.run_id_path)
        system_metrics = run.history(stream="events")
        metadata_dict = run.metadata
        system_metrics = system_metrics.dropna()
        return system_metrics, metadata_dict

    def summarize_gpu_metrics(self, df: pd.DataFrame) -> dict[str, float]:
        """Given the System Metrics DataFrame, summarized the GPU metrics.

        - gpu.{gpu_index}.memory - GPU memory utilization in percent for each GPU
        - gpu.{gpu_index}.memoryAllocated - GPU memory allocated as % of the total available memory for each GPU
        - gpu.{gpu_index}.memoryAllocatedBytes - GPU memory allocated in bytes for each GPU
        - gpu.{gpu_index}.gpu - GPU utilization in percent for each GPU
        """
        average_metric = {}
        col_names = df.columns
        for gpu_metric_name, gpu_metric in GPU_METRICS_DICT.items():
            pattern = rf"system.gpu.\d.{gpu_metric}$"
            sub_gpu_cols = [string for string in col_names if re.match(pattern, string)]
            metrics_per_gpu = df[sub_gpu_cols].mean(axis=0)
            if gpu_metric == "memoryAllocatedBytes":
                metrics_per_gpu = metrics_per_gpu * 1e-9
            average_metric[gpu_metric_name] = metrics_per_gpu.mean()
            # Just add metrics per gpu to the report if we have more than 1 GPU
            if metrics_per_gpu.shape[0] > 1:
                metrics_per_gpu.index = ["   " + index for index in metrics_per_gpu.index]
                average_metric.update(dict(metrics_per_gpu))
        return average_metric

    def summarize_system_metrics(self) -> dict[str, float]:
        r"""Summarizes the System metrics from a W&B run.

        Some of the metrics included are:
        - cpu.{}.cpu_percent - CPU usage of the system on a per-core basis.
        - system.memory - Represents the total system memory usage as a percentage of the total available memory.
        - system.cpu - Percentage of CPU usage by the process, normalized by the number of available CPUs
        - system.disk.\\.usageGB - (Represents the total system disk usage in gigabytes (GB))
        - system.proc.memory.percent - Indicates the memory usage of the process as a % of the total available memory

        More information about W&B system metrics can be found here:
        https://docs.wandb.ai/guides/app/features/system-metrics
        """
        system_metrics_df, metadata_dict = self.get_wandb_metrics(self.run_id_path)

        col_names = system_metrics_df.columns
        system_metrics = {}

        n_cpus = metadata_dict["cpu_count"]
        cpu_cols = list(filter(lambda k: "cpu." in k, col_names))
        system_metrics["avg CPU usage (%)"] = (system_metrics_df[cpu_cols].sum(axis=1) / n_cpus).mean()

        system_metrics_gpu = self.summarize_gpu_metrics(system_metrics_df)
        system_metrics.update(system_metrics_gpu)

        system_metrics["avg Memory usage (%)"] = system_metrics_df["system.memory"].mean()
        system_metrics["avg Disk usage (GB)"] = system_metrics_df["system.disk.\\.usageGB"].mean()
        system_metrics["avg Disk usage  (%)"] = system_metrics_df["system.disk.\\.usagePercent"].mean()

        system_metrics["execution time (sec)"] = system_metrics_df["_runtime"].iloc[-1]  # in seconds
        return system_metrics


class MLFlowSystemSummarizer:
    """Summarize System Metrics provided by MlFlow logger."""

    def __init__(self, mlflow_logger: pl.loggers.MLFlowLogger):
        self.run_id = mlflow_logger.run_id
        self.mlflow_client = mlflow_logger._mlflow_client

    @property
    def system_metrics(self) -> list[str]:
        run = self.mlflow_client.get_run(self.run_id)
        return [metric for metric in run.data.metrics if "system" in metric]

    def _clean_metric_name(self, metric_name: str) -> str:
        return (
            metric_name.replace("system.", "avg ")
            .replace("_", " ")
            .replace("megabytes", "MB")
            .replace("percentage", "%")
        )

    def _get_mean(self, pattern: str, df: pd.DataFrame) -> float:
        # Filter rows containing the pattern in the 'metric' column
        filtered_rows = df[df["metric"].str.contains(pattern)]
        return filtered_rows.loc[:, "value"].astype(np.float32).mean()

    def _extract_gpu_metrics(self, df: pd.DataFrame) -> pd.DataFrame:
        # Define the pattern you want to search for
        pattern = r"gpu\s\d+\s+utilization"
        df.loc[len(df.index)] = ["avg GPU utilization (%)", self._get_mean(pattern, df)]

        pattern = r"gpu\s\d+\s+memory\s+usage\s+%"
        df.loc[len(df.index)] = ["avg GPU memory usage %", self._get_mean(pattern, df)]

        pattern = r"gpu\s\d+\s+memory\s+usage\s+MB"
        df.loc[len(df.index)] = ["avg GPU memory usage MB", self._get_mean(pattern, df)]

        return df

    def summarize_mlflow_system_metrics(self) -> pd.DataFrame:
        rows = []
        for metric in self.system_metrics:
            metric = self.mlflow_client.get_metric_history(self.run_id, metric)
            avg_value = sum(m.value for m in metric) / len(metric)
            metric_name = self._clean_metric_name(metric[0].key)
            rows.append({"metric": metric_name, "value": f"{avg_value:.2f}"})
        return self._extract_gpu_metrics(pd.DataFrame(rows))


class DummyProfiler(Profiler):
    """Placeholder profiler."""

    def __init__(self):
        super().__init__()

    def start(self, *args, **kwargs) -> None:
        pass

    def stop(self, *args, **kwargs) -> None:
        pass


def _convert_npint_to_int(obj: Any) -> dict | list | int | str | float:
    """Recursively converts all np.int64 values in the input to Python int."""
    # Recursively converts all np.int64 to int
    if isinstance(obj, dict):
        return {k: _convert_npint_to_int(v) for k, v in obj.items()}
    if isinstance(obj, list):
        return [_convert_npint_to_int(item) for item in obj]
    if isinstance(obj, np.integer):
        return int(obj)  # Convert np.int64 to int
    return obj


class PatchedProfile(profile):

    def _get_distributed_info(self) -> dict[str, str]:
        dist_info = super()._get_distributed_info()
        return _convert_npint_to_int(dist_info)


class BenchmarkProfiler(Profiler):
    """Custom PyTorch Lightning profiler for benchmarking."""

    def __init__(self, config: DictConfig) -> None:
        super().__init__(config)

        self.config = config
        self.warmup = self.config.diagnostics.benchmark_profiler.memory.warmup
        if not self.warmup:
            self.warmup = 0
        self.num_steps = self.config.diagnostics.benchmark_profiler.memory.steps

        if self.config.diagnostics.benchmark_profiler.memory.extra_plots:
            assert (
                self.num_steps <= self.config.training.num_sanity_val_steps
            ), "Sanity steps should be less than snapshot steps, to avoid memory issues"

        self.dirpath = None
        self.create_output_path()
        # the profilers need to be initialised before the setup method because
        # actions like configuring callbacks would trigger the profiler
        self.memory_profiler = DummyProfiler  # dummy profiler to be used as placeholder
        self.time_profiler = DummyProfiler  # dummy profiler to be used as placeholder

    @rank_zero_only
    def create_output_path(self) -> None:
        self.dirpath = Path(self.config.hardware.paths.profiler)
        self.dirpath.mkdir(parents=True, exist_ok=True)

    def broadcast_profiler_path(self, string_var: str, src_rank: int) -> str:
        from lightning_fabric.utilities.distributed import group as _group

        string_var = [string_var]
        dist.broadcast_object_list(string_var, src_rank, group=_group.WORLD)
        return string_var[0]

    def setup(self, stage: str, local_rank: int | None = None, log_dir: str | None = None) -> None:
        del log_dir
        # THE STRATEGY IS ALREADY INITIALISED AND TORCH DISTRIBUTED IS ACTIVE
        # we need to broadcast the profiler path to all ranks to save the memory traces
        self.dirpath = Path(self.broadcast_profiler_path(str(self.dirpath), 0))
        self._stage = stage
        self._local_rank = local_rank
        self._create_time_profilers()
        self._create_memory_profilers()

    def _create_time_profilers(self) -> None:
        """Creates profilers for time and memory measurements."""
        if self.config.diagnostics.benchmark_profiler.time.enabled:
            self.time_profiler = SimpleProfiler(
                dirpath=self.dirpath,
            )

    def _create_memory_profilers(self) -> None:
        if self.config.diagnostics.benchmark_profiler.memory.enabled:
            import os

            def trace_handler(dir_name: str, stage: str | None = None) -> callable:

                def handler_fn(prof: pl.profilers.Profiler) -> None:
                    import socket
                    import time

                    worker_name = f"{socket.gethostname()}_{os.getpid()}"
                    file_name = str(dir_name / f"{worker_name}.{stage}.{time.time_ns()}.pt.trace.json")
                    LOGGER.info("Saving memory trace to %s", file_name)
                    prof.export_chrome_trace(file_name)

                return handler_fn

            global_rank = int(os.environ.get("SLURM_PROCID", "0"))  # WON'T WORK WHEN RUNNING WITHOUT SLURM
            if not (self.config.diagnostics.benchmark_profiler.memory.trace_rank0_only and global_rank != 0):
                from pytorch_lightning.profilers.pytorch import _KINETO_AVAILABLE

                assert (
                    _KINETO_AVAILABLE
                ), "Kineto is not available. Please ensure Kineto is avaialble to be able to use the memory profiler"

                torch.profiler.profile = (
                    PatchedProfile  # patch the profile(KinetoProfile) object to serialise the distributed info
                )
                self.memory_profiler = PyTorchProfiler(
                    with_stack=True,
                    emit_nvtx=False,
                    profile_memory=True,
                    export_to_chrome=True,
                    record_shapes=True,
                    group_by_input_shapes=True,
                    dirpath=self.dirpath,
                    on_trace_ready=trace_handler(self.dirpath),
                    schedule=torch.profiler.schedule(
                        wait=0,
                        warmup=self.warmup,
                        active=self.num_steps,
                        repeat=1,
                        skip_first=self.config.training.num_sanity_val_steps,
                    ),
                )
        self.time_rows_dict = None  # updated if we create a memory profile report

    def start(self, action_name: str) -> None:
        """Starts recording for a specific action.

        Parameters
        ----------
        action_name : str
            Name of the action.
        """
        self.time_profiler.start(action_name)
        self.memory_profiler.start(action_name)

    def stop(self, action_name: str) -> None:
        """Stops recording for a specific action.

        Parameters
        ----------
        action_name : str
            Name of the action.
        """
        self.time_profiler.stop(action_name)
        self.memory_profiler.stop(action_name)

    def _trim_time_report(self, recorded_actions: dict) -> dict[str, float]:
        all_actions_names = recorded_actions.keys()
        df = pd.DataFrame({"Strings": all_actions_names})
        combined_pattern = "|".join(PROFILER_ACTIONS)
        filtered_df = df[df["Strings"].str.contains(combined_pattern, regex=True, na=False)]
        trimmed_actions_names = filtered_df["Strings"].tolist()
        return {key: recorded_actions[key] for key in trimmed_actions_names}

    def get_time_profiler_df(self, precision: int = 5) -> pd.DataFrame:
        """Retrieves a DataFrame with time profiling information.

        Parameters
        ----------
        precision : int
            Precision for rounding, by default 5

        Returns
        -------
        pd.DataFrame
            DataFrame with time profiling information.
        """
        if self.config.diagnostics.benchmark_profiler.time.verbose is False:
            self.time_profiler.recorded_durations = self._trim_time_report(
                recorded_actions=self.time_profiler.recorded_durations,
            )
        time_df = pd.DataFrame(self.time_profiler.recorded_durations.items())
        time_df[2] = time_df[1].apply(len)
        time_df[3] = time_df[1].apply(np.mean)
        time_df[1] = time_df[1].apply(sum)
        time_df.columns = ["name", "total_time", "n_calls", "avg_time"]

        def replace_function(value: str) -> str:
            # Replace 'apple' with 'fruit'
            return re.sub(r"\{.*?\}", "", value)  # Remove anything between braces

        time_df["name"] = time_df["name"].apply(replace_function)
        pattern = r"\[(.*?)\]|(.*)"
        time_df["category"] = time_df["name"].str.extract(pattern, expand=False)[0].fillna(time_df["name"])

        pattern = re.compile(r"\[Callback\](.*?)\.")
        # Apply the regular expression to the column
        callbacks_subcategories = "*Callback_" + time_df[time_df["category"] == "Callback"]["name"].str.extract(pattern)
        indexer = time_df[time_df["category"] == "Callback"].index
        time_df.loc[indexer, "category"] = callbacks_subcategories[0].tolist()

        # Check if 'Callback' is present in the 'category' column
        time_df["is_callback"] = time_df["category"].str.contains("Callback", case=False)

        # Group by the 'is_callback' column and apply groupby operation only on rows with 'Callback' in 'category'
        grouped_data = (
            time_df[time_df["is_callback"]]
            .groupby("category")
            .agg({"n_calls": "sum", "avg_time": "sum", "total_time": "sum"})
            .reset_index()
        )
        grouped_data["name"] = grouped_data["category"]

        time_df = pd.concat([time_df[~time_df["is_callback"]], grouped_data])
        time_df = time_df.drop("is_callback", axis=1)
        time_df = time_df.round(precision)
        time_df = time_df.sort_values(by="category", ascending=False)

        self.time_report_fname = self.dirpath / "time_profiler.csv"
        self._save_report(time_df, self.time_report_fname)
        return time_df

    @staticmethod
    def to_df(sample_dict: dict[str, float], precision: str = ".5") -> pd.DataFrame:
        df = pd.DataFrame(sample_dict.items())
        df.columns = ["metric", "value"]
        df.value = df.value.apply(lambda x: f"%{precision}f" % x)
        return df

    @rank_zero_only
    def get_system_profiler_df(self, logger_name: str, logger: pl.loggers.Logger) -> pd.DataFrame:
        if logger_name == "wandb":
            system_metrics_df = self.to_df(WandBSystemSummarizer(logger).summarize_system_metrics())
        elif logger_name == "mlflow":
            system_metrics_df = MLFlowSystemSummarizer(logger).summarize_mlflow_system_metrics()
        elif logger_name == "tensorboard":
            LOGGER.info("No system profiler data available for Tensorboard")
            system_metrics_df = None

        self.system_report_fname = self.dirpath / "system_profiler.csv"
        self._save_report(system_metrics_df, self.system_report_fname)
        return system_metrics_df

    def _save_report(self, df: pd.DataFrame, fname: Path) -> None:
        df.to_csv(fname)

    def _save_model_summary(self, model_summary: str, fname: Path) -> None:
        with fname.open("w") as f:
            f.write(model_summary)
            f.close()

    def get_model_summary(self, model: BaseGraphModule, example_input_array: np.ndarray) -> str:

        from torchinfo import summary

        # when using flash attention model, we need to convert the input and model to float16 and cuda
        # since FlashAttention only supports fp16 and bf16 data type
        example_input_array = example_input_array.to(dtype=torch.float16)
        example_input_array = example_input_array.to("cuda")
        model.half()
        model = model.to("cuda")

        summary_str = str(
            summary(
                model,
                input_data=example_input_array,
                depth=20,
                col_width=16,
                col_names=["trainable", "input_size", "output_size", "num_params", "params_percent", "mult_adds"],
                row_settings=["var_names"],
                verbose=0,
            ),
        )
        self.model_summary_fname = self.dirpath / "model_summary.txt"
        self._save_model_summary(summary_str, self.model_summary_fname)
        return summary_str

    @rank_zero_only
    def get_speed_profiler_df(self, progressbar: _tqdm) -> pd.DataFrame:
        """Computes the speed metrics based on training and validation rates."""
        speed_metrics = {}

        batch_size_tr = self.config.dataloader.batch_size.training
        batch_size_val = self.config.dataloader.batch_size.validation

        training_rates_array = np.array(progressbar.training_rates)
        speed_metrics["training_avg_throughput"] = training_rates_array.mean()
        speed_metrics["training_avg_throughput_per_sample"] = training_rates_array.mean() / batch_size_tr

        validation_rates_array = np.array(progressbar.validation_rates)
        speed_metrics["validation_avg_throughput"] = validation_rates_array.mean()
        speed_metrics["validation_avg_throughput_per_sample"] = validation_rates_array.mean() / batch_size_val

        # Calculate per_sample metrics
        speed_metrics["avg_training_dataloader_throughput"] = (
            1 / np.array(self.time_profiler.recorded_durations["[_TrainingEpochLoop].train_dataloader_next"]).mean()
        )
        speed_metrics["avg_training_dataloader_throughput_per_sample"] = (
            speed_metrics["avg_training_dataloader_throughput"] / batch_size_tr
        )

        speed_metrics["avg_validation_dataloader_throughput"] = (
            1 / np.array(self.time_profiler.recorded_durations["[_EvaluationLoop].val_next"]).mean()
        )
        speed_metrics["avg_validation_dataloader_throughput_per_sample"] = (
            speed_metrics["avg_validation_dataloader_throughput"] / batch_size_val
        )

        if self.time_rows_dict:
            speed_metrics.update(self.time_rows_dict)

        speed_profile_df = self.to_df(speed_metrics)

        self.speed_report_fname = self.dirpath / "speed_profiler.csv"
        self._save_report(speed_profile_df, self.speed_report_fname)

        return speed_profile_df

    def _save_extra_plots(self) -> None:
        if check_torch_version():
            # !it's available for  torch >= 2.1
            from torch.cuda._memory_viz import profile_plot

            self.memory_trace_fname = Path(self.dirpath, "memory_trace.html")
            with self.memory_trace_fname.open("w") as f:
                f.write(profile_plot(self.memory_profiler.profiler))

            # !it's available for  torch >= 2.1
            self.memory_timeline_fname = str(Path(self.dirpath, "memory_timelines.html"))
            self.memory_profiler.profiler.export_memory_timeline(self.memory_timeline_fname)

    @rank_zero_only
    def get_memory_profiler_df(self) -> pd.DataFrame:
        """Retrieves the memory profiler data as a DataFrame.

        Aggregates the results coming from multiple nodes/processes.

        Returns
        -------
        pd.DataFrame
            Memory profiler data.
        """
        if self.config.diagnostics.benchmark_profiler.memory.extra_plots:
            self._save_extra_plots()

        self.memory_profiler._delete_profilers()

        if not self.memory_profiler.function_events:
            return ""

        data = self.memory_profiler.function_events.key_averages(
            group_by_input_shapes=self.memory_profiler._group_by_input_shapes,
        )
        table = data.table(
            sort_by=self.memory_profiler._sort_by_key,
            row_limit=self.memory_profiler._row_limit,
            **self.memory_profiler._table_kwargs,
        )  # this is a string

        from io import StringIO

        table_main_body = table.split("\n")[:-3]  # Remove the last rows
        columns = [
            "Name",
            "Self CPU %",
            "Self CPU",
            "CPU total %",
            "CPU total",
            "CPU time avg",
            "Self CUDA",
            "Self CUDA %",
            "CUDA total",
            "CUDA time avg",
            "CPU Mem",
            "Self CPU Mem",
            "CUDA Mem",
            "Self CUDA Mem",
            "# of Calls",
            "Input Shapes",
        ]
        table_main_body = "\n".join(table_main_body)
        memory_df = pd.read_fwf(StringIO(table_main_body), names=columns, skiprows=2)
        flag = ["--" not in row for row in memory_df["Name"]]
        memory_df = memory_df[flag]
        time_rows = [row for row in table.split("\n")[-3:] if row != ""]
        if time_rows:
            time_rows_dict = {}
            for row in time_rows:
                key, val = row.split(":")
                val = convert_to_seconds(val.strip())
                time_rows_dict[key] = val
            self.time_rows_dict = time_rows_dict

            memory_df = memory_df[~memory_df["Name"].isin(time_rows)]

        self.memory_report_fname = self.dirpath / "memory_profiler.csv"
        self._save_report(memory_df, self.memory_report_fname)
        return memory_df


class ProfilerProgressBar(TQDMProgressBar):
    """Custom PyTorch Lightning progress bar with profiling functionality.

    Attributes
    ----------
    validation_rates : list[float]
        List to store validation rates (it/s).
    training_rates : list[float]
        List to store training rates (it/s).
    """

    def __init__(self):
        super().__init__()
        self.validation_rates = []
        self.training_rates = []

    def _extract_rate(self, pbar: _tqdm) -> float:
        """Extracts the iteration rate from the progress bar.

        Parameters
        ----------
        pbar : tqdm
            The progress bar.

        Returns
        -------
        float
            The iteration rate.
        """
        return (pbar.format_dict["n"] - pbar.format_dict["initial"]) / pbar.format_dict["elapsed"]

    def on_train_batch_end(
        self,
        trainer: pl.Trainer,
        pl_module: pl.LightningModule,
        outputs: STEP_OUTPUT,
        batch: Any,
        batch_idx: int,
    ) -> None:
        """Appends the rate from the progress bar to the list of 'training_rates'."""
        batch_idx + 1
        super().on_train_batch_end(trainer, pl_module, outputs, batch, batch_idx)
        if self.train_progress_bar.format_dict["n"] != 0:
            self.training_rates.append(self._extract_rate(self.train_progress_bar))
            for logger in self.trainer.loggers:
                if isinstance(logger, AnemoiMLflowLogger):
                    logger.log_metrics({"training_rate": self.training_rates[-1]}, step=trainer.global_step)

    def on_validation_batch_end(
        self,
        trainer: pl.Trainer,
        pl_module: pl.LightningModule,
        outputs: STEP_OUTPUT,
        batch: Any,
        batch_idx: int,
        dataloader_idx: int = 0,
    ) -> None:
        """Append rate from the progress bar to the list of 'validation_rates'."""
        super().on_validation_batch_end(trainer, pl_module, outputs, batch, batch_idx, dataloader_idx)
        if self.val_progress_bar.format_dict["n"] != 0:
            self.validation_rates.append(self._extract_rate(self.val_progress_bar))
            for logger in self.trainer.loggers:
                if isinstance(logger, AnemoiMLflowLogger):
                    logger.log_metrics({"validation_rate": self.validation_rates[-1]}, step=trainer.global_step)<|MERGE_RESOLUTION|>--- conflicted
+++ resolved
@@ -8,33 +8,27 @@
 # nor does it submit to any jurisdiction.
 
 
-import importlib
+from __future__ import annotations
+
 import logging
 import re
 from pathlib import Path
+from typing import TYPE_CHECKING
 from typing import Any
 
 import numpy as np
 import pandas as pd
-import pytorch_lightning as pl
 import torch
 import torch.distributed as dist
-from omegaconf import DictConfig
 from pytorch_lightning.callbacks import TQDMProgressBar
 from pytorch_lightning.profilers import Profiler
 from pytorch_lightning.profilers import PyTorchProfiler
 from pytorch_lightning.profilers import SimpleProfiler
 from pytorch_lightning.utilities import rank_zero_only
-from pytorch_lightning.utilities.types import STEP_OUTPUT
-
-from anemoi.training.train.forecaster import GraphForecaster
-
-<<<<<<< HEAD
-if importlib.util.find_spec("ipywidgets") is not None:
-    from tqdm.auto import tqdm as _tqdm
-else:
-    from tqdm import tqdm as _tqdm
-=======
+
+if TYPE_CHECKING:
+    import importlib
+
     import pytorch_lightning as pl
     from omegaconf import DictConfig
     from pytorch_lightning.utilities.types import STEP_OUTPUT
@@ -45,7 +39,6 @@
         from tqdm.auto import tqdm as _tqdm
     else:
         from tqdm import tqdm as _tqdm
->>>>>>> 138bc3af
 
 from torch.profiler import profile
 
