--- conflicted
+++ resolved
@@ -655,17 +655,6 @@
         flag = ["--" not in row for row in memory_df["Name"]]
         memory_df = memory_df[flag]
         time_rows = [row for row in table.split("\n")[-3:] if row != ""]
-<<<<<<< HEAD
-        #if time_rows:
-            #time_rows_dict = {}
-            #for row in time_rows:
-            #    key, val = row.split(":")
-            #    val = convert_to_seconds(val.strip())
-            #    time_rows_dict[key] = val
-            #self.time_rows_dict = time_rows_dict
-
-            #memory_df = memory_df[~memory_df["Name"].isin(time_rows)]
-=======
         try:
             if time_rows:
                 time_rows_dict = {}
@@ -678,7 +667,6 @@
                 memory_df = memory_df[~memory_df["Name"].isin(time_rows)]
         except ValueError as e:
             LOGGER.info("Error saving memory df: %s", e)
->>>>>>> 9d064c40
 
         self.memory_report_fname = self.dirpath / "memory_profiler.csv"
         self._save_report(memory_df, self.memory_report_fname)
