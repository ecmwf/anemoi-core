--- conflicted
+++ resolved
@@ -170,12 +170,6 @@
 
     @cached_property
     def ds_valid(self) -> NativeGridDataset:
-<<<<<<< HEAD
-=======
-        r = self.rollout
-        r = max(r, self.config.dataloader.validation_rollout)
->>>>>>> f26adc96
-
         if not self.config.dataloader.training.end < self.config.dataloader.validation.start:
             LOGGER.warning(
                 "Training end date %s is not before validation start date %s.",
