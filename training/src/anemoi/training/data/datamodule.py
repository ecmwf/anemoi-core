# (C) Copyright 2024 Anemoi contributors.
#
# This software is licensed under the terms of the Apache Licence Version 2.0
# which can be obtained at http://www.apache.org/licenses/LICENSE-2.0.
#
# In applying this licence, ECMWF does not waive the privileges and immunities
# granted to it by virtue of its status as an intergovernmental organisation
# nor does it submit to any jurisdiction.

from __future__ import annotations

import logging
from functools import cached_property
from typing import TYPE_CHECKING

import numpy as np
import pytorch_lightning as pl
from hydra.utils import instantiate
from torch.utils.data import DataLoader

from anemoi.datasets.data import open_dataset
from anemoi.models.data_indices.collection import IndexCollection
from anemoi.training.data.dataset import NativeGridDataset
from anemoi.training.data.dataset import worker_init_func
from anemoi.training.schemas.base_schema import BaseSchema
from anemoi.training.schemas.base_schema import convert_to_omegaconf
from anemoi.utils.dates import frequency_to_seconds

LOGGER = logging.getLogger(__name__)

if TYPE_CHECKING:
    from collections.abc import Callable

    from torch_geometric.data import HeteroData

    from anemoi.training.data.grid_indices import BaseGridIndices


class AnemoiDatasetsDataModule(pl.LightningDataModule):
    """Anemoi Datasets data module for PyTorch Lightning."""

    def __init__(self, config: BaseSchema, graph_data: HeteroData) -> None:
        """Initialize Anemoi Datasets data module.

        Parameters
        ----------
        config : BaseSchema
            Job configuration

        """
        super().__init__()

        self.config = config
        self.graph_data = graph_data

        # Set the training end date if not specified
        if self.config.dataloader.training.end is None:
            LOGGER.info(
                "No end date specified for training data, setting default before validation start date %s.",
                self.config.dataloader.validation.start - 1,
            )
            self.config.dataloader.training.end = self.config.dataloader.validation.start - 1

        if not self.config.dataloader.pin_memory:
            LOGGER.info("Data loader memory pinning disabled.")

    @cached_property
    def statistics(self) -> dict:
        return self.ds_train.statistics

    @cached_property
    def statistics_tendencies(self) -> dict:
        return self.ds_train.statistics_tendencies

    @cached_property
    def metadata(self) -> dict:
        return self.ds_train.metadata

    @cached_property
    def supporting_arrays(self) -> dict:
        return self.ds_train.supporting_arrays | self.grid_indices.supporting_arrays

    @cached_property
    def data_indices(self) -> IndexCollection:
        return IndexCollection(convert_to_omegaconf(self.config), self.ds_train.name_to_index)

    def relative_date_indices(self, val_rollout: int = 1) -> list:
        """Determine a list of relative time indices to load for each batch."""
        if hasattr(self.config.training, "explicit_times"):
            return sorted(set(self.config.training.explicit_times.input + self.config.training.explicit_times.target))

        # Calculate indices using multistep, timeincrement and rollout.
        # Use the maximum rollout to be expected
        rollout = max(
            (
                self.config.training.rollout.max
                if self.config.training.rollout.epoch_increment > 0
                else self.config.training.rollout.start
            ),
            val_rollout,
        )

        multi_step = self.config.training.multistep_input
        return [self.timeincrement * mstep for mstep in range(multi_step + rollout)]

    def add_model_run_ids(self, data_reader: Callable) -> Callable:
        """Determine the model run id of each time index of the data and add to a data_reader object.

        NOTE: This is only relevant when training on non-analysis and could in the future be replaced with
        a property of the dataset stored in data_reader. Now assumes regular interval of changed model runs
        """
        if not hasattr(self.config.dataloader, "model_run_info"):
            data_reader.model_run_ids = None
            return data_reader

        mr_start = np.datetime64(self.config.dataloader.model_run_info.start)
        mr_len = self.config.dataloader.model_run_info.length  # model run length in number of date indices
        assert (
            max(self.relative_date_indices(self.config.training.rollout.max)) < mr_len
        ), f"""Requested data length {max(self.relative_date_indices(self.config.training.rollout.max)) + 1}
                longer than model run length {mr_len}"""

        data_reader.model_run_ids = (data_reader.dates - mr_start) // np.timedelta64(
            mr_len * frequency_to_seconds(self.config.data.frequency),
            "s",
        )
        return data_reader

    @cached_property
    def grid_indices(self) -> type[BaseGridIndices]:
        reader_group_size = self.config.dataloader.read_group_size

        grid_indices = instantiate(
            self.config.model_dump(by_alias=True).dataloader.grid_indices,
            reader_group_size=reader_group_size,
        )
        grid_indices.setup(self.graph_data)
        return grid_indices

    @cached_property
    def timeincrement(self) -> int:
        """Determine the step size relative to the data frequency."""
        try:
            frequency = frequency_to_seconds(self.config.data.frequency)
        except ValueError as e:
            msg = f"Error in data frequency, {self.config.data.frequency}"
            raise ValueError(msg) from e

        try:
            timestep = frequency_to_seconds(self.config.data.timestep)
        except ValueError as e:
            msg = f"Error in timestep, {self.config.data.timestep}"
            raise ValueError(msg) from e

        assert timestep % frequency == 0, (
            f"Timestep ({self.config.data.timestep} == {timestep}) isn't a "
            f"multiple of data frequency ({self.config.data.frequency} == {frequency})."
        )

        LOGGER.info(
            "Timeincrement set to %s for data with frequency, %s, and timestep, %s",
            timestep // frequency,
            frequency,
            timestep,
        )
        return timestep // frequency

    @cached_property
    def ds_train(self) -> NativeGridDataset:
        return self._get_dataset(
            open_dataset(self.config.model_dump().dataloader.training),
            label="train",
        )

    @cached_property
    def ds_valid(self) -> NativeGridDataset:
        if not self.config.dataloader.training.end < self.config.dataloader.validation.start:
            LOGGER.warning(
                "Training end date %s is not before validation start date %s.",
                self.config.dataloader.training.end,
                self.config.dataloader.validation.start,
            )
        return self._get_dataset(
            open_dataset(self.config.model_dump().dataloader.validation),
            shuffle=False,
            val_rollout=self.config.dataloader.validation_rollout,
            label="validation",
        )

    @cached_property
    def ds_test(self) -> NativeGridDataset:
        assert self.config.dataloader.training.end < self.config.dataloader.test.start, (
            f"Training end date {self.config.dataloader.training.end} is not before"
            f"test start date {self.config.dataloader.test.start}"
        )
        assert self.config.dataloader.validation.end < self.config.dataloader.test.start, (
            f"Validation end date {self.config.dataloader.validation.end} is not before"
            f"test start date {self.config.dataloader.test.start}"
        )
        return self._get_dataset(
            open_dataset(self.config.model_dump().dataloader.test),
            shuffle=False,
            label="test",
        )

    def _get_dataset(
        self,
        data_reader: Callable,
        shuffle: bool = True,
        val_rollout: int = 1,
        label: str = "generic",
    ) -> NativeGridDataset:

        data_reader = self.add_model_run_ids(data_reader)  # NOTE: Temporary

        # Compute effective batch size
        effective_bs = (
            self.config.dataloader.batch_size.training
            * self.config.hardware.num_gpus_per_node
            * self.config.hardware.num_nodes
            // self.config.hardware.num_gpus_per_model
        )

        return NativeGridDataset(
            data_reader=data_reader,
<<<<<<< HEAD
            rollout=r,
            multistep=self.config.training.multistep_input,
            timeincrement=self.timeincrement,
            timestep=self.config.data.timestep,
=======
            relative_date_indices=self.relative_date_indices(val_rollout),
>>>>>>> a3f51deb
            shuffle=shuffle,
            grid_indices=self.grid_indices,
            label=label,
            effective_bs=effective_bs,
        )

    def _get_dataloader(self, ds: NativeGridDataset, stage: str) -> DataLoader:
        assert stage in {"training", "validation", "test"}
        return DataLoader(
            ds,
            batch_size=self.config.model_dump().dataloader.batch_size[stage],
            # number of worker processes
            num_workers=self.config.model_dump().dataloader.num_workers[stage],
            # use of pinned memory can speed up CPU-to-GPU data transfers
            # see https://pytorch.org/docs/stable/notes/cuda.html#cuda-memory-pinning
            pin_memory=self.config.dataloader.pin_memory,
            # worker initializer
            worker_init_fn=worker_init_func,
            # prefetch batches
            prefetch_factor=self.config.dataloader.prefetch_factor,
            persistent_workers=True,
        )

    def train_dataloader(self) -> DataLoader:
        return self._get_dataloader(self.ds_train, "training")

    def val_dataloader(self) -> DataLoader:
        return self._get_dataloader(self.ds_valid, "validation")

    def test_dataloader(self) -> DataLoader:
        return self._get_dataloader(self.ds_test, "test")<|MERGE_RESOLUTION|>--- conflicted
+++ resolved
@@ -223,14 +223,8 @@
 
         return NativeGridDataset(
             data_reader=data_reader,
-<<<<<<< HEAD
-            rollout=r,
-            multistep=self.config.training.multistep_input,
-            timeincrement=self.timeincrement,
+            relative_date_indices=self.relative_date_indices(val_rollout),
             timestep=self.config.data.timestep,
-=======
-            relative_date_indices=self.relative_date_indices(val_rollout),
->>>>>>> a3f51deb
             shuffle=shuffle,
             grid_indices=self.grid_indices,
             label=label,
