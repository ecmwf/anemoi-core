# (C) Copyright 2024 Anemoi contributors.
#
# This software is licensed under the terms of the Apache Licence Version 2.0
# which can be obtained at http://www.apache.org/licenses/LICENSE-2.0.
#
# In applying this licence, ECMWF does not waive the privileges and immunities
# granted to it by virtue of its status as an intergovernmental organisation
# nor does it submit to any jurisdiction.

from __future__ import annotations

import logging
from functools import cached_property
from typing import TYPE_CHECKING

import numpy as np
import pytorch_lightning as pl
from hydra.utils import instantiate
from torch.utils.data import DataLoader

from anemoi.datasets.data import open_dataset
from anemoi.models.data_indices.collection import IndexCollection
from anemoi.training.data.dataset import NativeGridDataset
from anemoi.training.schemas.base_schema import BaseSchema
from anemoi.training.utils.worker_init import worker_init_func
from anemoi.utils.dates import frequency_to_seconds

LOGGER = logging.getLogger(__name__)

if TYPE_CHECKING:
    from collections.abc import Callable

    from torch_geometric.data import HeteroData

    from anemoi.training.data.grid_indices import BaseGridIndices
    from anemoi.training.schemas.base_schema import BaseSchema


class AnemoiDatasetsDataModule(pl.LightningDataModule):
    """Anemoi Datasets data module for PyTorch Lightning."""

    def __init__(self, config: BaseSchema, graph_data: HeteroData) -> None:
        """Initialize Anemoi Datasets data module.

        Parameters
        ----------
        config : BaseSchema
            Job configuration

        """
        super().__init__()

        self.config = config
        self.graph_data = graph_data

        # Set the training end date if not specified
        if self.config.dataloader.training.end is None:
            LOGGER.info(
                "No end date specified for training data, setting default before validation start date %s.",
                self.config.dataloader.validation.start - 1,
            )
            self.config.dataloader.training.end = self.config.dataloader.validation.start - 1

        if not self.config.dataloader.pin_memory:
            LOGGER.info("Data loader memory pinning disabled.")

    @cached_property
    def statistics(self) -> dict:
        return self.ds_train.statistics

    @cached_property
    def statistics_tendencies(self) -> dict:
        return self.ds_train.statistics_tendencies

    @cached_property
    def metadata(self) -> dict:
        return self.ds_train.metadata

    @cached_property
    def supporting_arrays(self) -> dict:
        return self.ds_train.supporting_arrays | self.grid_indices.supporting_arrays

    @cached_property
    def data_indices(self) -> IndexCollection:
        return IndexCollection(self.config, self.ds_train.name_to_index)

    def relative_date_indices(self, val_rollout: int = 1) -> list:
        """Determine a list of relative time indices to load for each batch."""
        if hasattr(self.config.training, "explicit_times"):
            return sorted(set(self.config.training.explicit_times.input + self.config.training.explicit_times.target))

        # Calculate indices using multistep, timeincrement and rollout.
        # Use the maximum rollout to be expected
        rollout_cfg = getattr(getattr(self.config, "training", None), "rollout", None)

        rollout_max = getattr(rollout_cfg, "max", None)
        rollout_start = getattr(rollout_cfg, "start", 1)
        rollout_epoch_increment = getattr(rollout_cfg, "epoch_increment", 0)

        # Fallback if max is None or rollout_cfg is missing
        rollout_value = rollout_start
        if rollout_cfg and rollout_epoch_increment > 0 and rollout_max is not None:
            rollout_value = rollout_max

<<<<<<< HEAD
=======
        else:
            LOGGER.warning(
                "Falling back rollout to: %s",
                rollout_value,
            )

>>>>>>> f8ab9620
        rollout = max(rollout_value, val_rollout)

        multi_step = self.config.training.multistep_input
        return [self.timeincrement * mstep for mstep in range(multi_step + rollout)]

    def add_trajectory_ids(self, data_reader: Callable) -> Callable:
        """Determine an index of forecast trajectories associated with the time index and add to a data_reader object.

        This is needed for interpolation to ensure that the interpolator is trained on consistent time slices.

        NOTE: This is only relevant when training on non-analysis and could in the future be replaced with
        a property of the dataset stored in data_reader. Now assumes regular interval of changed model runs
        """
        if not hasattr(self.config.dataloader, "model_run_info"):
            data_reader.trajectory_ids = None
            return data_reader

        mr_start = np.datetime64(self.config.dataloader.model_run_info.start)
        mr_len = self.config.dataloader.model_run_info.length  # model run length in number of date indices
        if hasattr(self.config.training, "rollout") and self.config.training.rollout.max is not None:
            max_rollout_index = max(self.relative_date_indices(self.config.training.rollout.max))
            assert (
                max_rollout_index < mr_len
            ), f"""Requested data length {max_rollout_index + 1}
                    longer than model run length {mr_len}"""

        data_reader.trajectory_ids = (data_reader.dates - mr_start) // np.timedelta64(
            mr_len * frequency_to_seconds(self.config.data.frequency),
            "s",
        )
        return data_reader

    @cached_property
    def grid_indices(self) -> type[BaseGridIndices]:
        reader_group_size = self.config.dataloader.read_group_size

        grid_indices = instantiate(
            self.config.dataloader.grid_indices,
            reader_group_size=reader_group_size,
        )
        grid_indices.setup(self.graph_data)
        return grid_indices

    @cached_property
    def timeincrement(self) -> int:
        """Determine the step size relative to the data frequency."""
        try:
            frequency = frequency_to_seconds(self.config.data.frequency)
        except ValueError as e:
            msg = f"Error in data frequency, {self.config.data.frequency}"
            raise ValueError(msg) from e

        try:
            timestep = frequency_to_seconds(self.config.data.timestep)
        except ValueError as e:
            msg = f"Error in timestep, {self.config.data.timestep}"
            raise ValueError(msg) from e

        assert timestep % frequency == 0, (
            f"Timestep ({self.config.data.timestep} == {timestep}) isn't a "
            f"multiple of data frequency ({self.config.data.frequency} == {frequency})."
        )

        LOGGER.info(
            "Timeincrement set to %s for data with frequency, %s, and timestep, %s",
            timestep // frequency,
            frequency,
            timestep,
        )
        return timestep // frequency

    @cached_property
    def ds_train(self) -> NativeGridDataset:
        return self._get_dataset(
            open_dataset(self.config.dataloader.training),
            label="train",
        )

    @cached_property
    def ds_valid(self) -> NativeGridDataset:
        if not self.config.dataloader.training.end < self.config.dataloader.validation.start:
            LOGGER.warning(
                "Training end date %s is not before validation start date %s.",
                self.config.dataloader.training.end,
                self.config.dataloader.validation.start,
            )
        return self._get_dataset(
            open_dataset(self.config.dataloader.validation),
            shuffle=False,
            val_rollout=self.config.dataloader.validation_rollout,
            label="validation",
        )

    @cached_property
    def ds_test(self) -> NativeGridDataset:
        assert self.config.dataloader.training.end < self.config.dataloader.test.start, (
            f"Training end date {self.config.dataloader.training.end} is not before"
            f"test start date {self.config.dataloader.test.start}"
        )
        assert self.config.dataloader.validation.end < self.config.dataloader.test.start, (
            f"Validation end date {self.config.dataloader.validation.end} is not before"
            f"test start date {self.config.dataloader.test.start}"
        )
        return self._get_dataset(
            open_dataset(self.config.dataloader.test),
            shuffle=False,
            label="test",
        )

    def _get_dataset(
        self,
        data_reader: Callable,
        shuffle: bool = True,
        val_rollout: int = 1,
        label: str = "generic",
    ) -> NativeGridDataset:

        data_reader = self.add_trajectory_ids(data_reader)  # NOTE: Functionality to be moved to anemoi datasets

        return NativeGridDataset(
            data_reader=data_reader,
            relative_date_indices=self.relative_date_indices(val_rollout),
            timestep=self.config.data.timestep,
            shuffle=shuffle,
            grid_indices=self.grid_indices,
            label=label,
        )

    def _get_dataloader(self, ds: NativeGridDataset, stage: str) -> DataLoader:
        assert stage in {"training", "validation", "test"}
        return DataLoader(
            ds,
            batch_size=self.config.dataloader.batch_size[stage],
            # number of worker processes
            num_workers=self.config.dataloader.num_workers[stage],
            # use of pinned memory can speed up CPU-to-GPU data transfers
            # see https://pytorch.org/docs/stable/notes/cuda.html#cuda-memory-pinning
            pin_memory=self.config.dataloader.pin_memory,
            # worker initializer
            worker_init_fn=worker_init_func,
            # prefetch batches
            prefetch_factor=self.config.dataloader.prefetch_factor,
            persistent_workers=True,
        )

    def train_dataloader(self) -> DataLoader:
        return self._get_dataloader(self.ds_train, "training")

    def val_dataloader(self) -> DataLoader:
        return self._get_dataloader(self.ds_valid, "validation")

    def test_dataloader(self) -> DataLoader:
        return self._get_dataloader(self.ds_test, "test")<|MERGE_RESOLUTION|>--- conflicted
+++ resolved
@@ -102,15 +102,12 @@
         if rollout_cfg and rollout_epoch_increment > 0 and rollout_max is not None:
             rollout_value = rollout_max
 
-<<<<<<< HEAD
-=======
         else:
             LOGGER.warning(
                 "Falling back rollout to: %s",
                 rollout_value,
             )
 
->>>>>>> f8ab9620
         rollout = max(rollout_value, val_rollout)
 
         multi_step = self.config.training.multistep_input
