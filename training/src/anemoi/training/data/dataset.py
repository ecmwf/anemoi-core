--- conflicted
+++ resolved
@@ -86,18 +86,12 @@
         """Return dataset resolution."""
         return self.data.resolution
 
-<<<<<<< HEAD
     @property
     def trajectory_ids(self) -> list[str] | None:
         """Return trajectory IDs if available."""
         return None
-=======
-    def get_sample(self, time_indices: int | list[int] | slice, reader_group_rank: int) -> torch.Tensor:
-        # NOTE: this is temporary until anemoi datasets allows indexing with arrays or lists
-        # data[start...] will be replaced with data[self.relative_date_indices + i]
->>>>>>> 72a6f2ff
 
-    def get_sample(self, time_indices: slice, grid_shard_indices: np.ndarray | None = None) -> torch.Tensor:
+    def get_sample(self, time_indices: slice | int | list[int], grid_shard_indices: np.ndarray | None = None) -> torch.Tensor:
         """Get a sample from the dataset."""
         if isinstance(grid_shard_indices, slice):
             # Load only shards into CPU memory
