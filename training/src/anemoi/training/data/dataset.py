--- conflicted
+++ resolved
@@ -57,11 +57,8 @@
         self.data = data_reader
         self.timestep = timestep
         self.grid_indices = grid_indices
-<<<<<<< HEAD
-=======
         self.label = label
         self.relative_date_indices = relative_date_indices  # relative index of dates to extract
->>>>>>> a5fedb3a
 
         # lazy init model and reader group info, will be set by the DDPGroupStrategy:
         self.model_comm_group_rank = 0
@@ -84,12 +81,6 @@
         self.chunk_index_range: np.ndarray | None = None
         self.shuffle = shuffle
 
-<<<<<<< HEAD
-        # relative index of dates to extract
-        self.relative_date_indices = relative_date_indices
-
-=======
->>>>>>> a5fedb3a
     @cached_property
     def statistics(self) -> dict:
         """Return dataset statistics."""
