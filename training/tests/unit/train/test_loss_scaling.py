--- conflicted
+++ resolved
@@ -165,8 +165,7 @@
         1 * 1,  # q
         1 * 0.1,  # z
         1 * 100,  # other
-        1 * 1,  # cos_d
-        1 * 1,  # sin_d
+        1 * 1,  # d
     ],
 )
 
@@ -178,8 +177,7 @@
         1 * 1,  # q (diagnostic)
         1 * 0.1,  # z (diagnostic)
         (1 / 8.6) * 100,  # other
-        1 * 1,  # cos_d (remapped)
-        1 * 1,  # sin_d (remapped)
+        1 * 1,  # d
     ],
 )
 
@@ -191,8 +189,43 @@
         1,  # q (diagnostic)
         0.1,  # z (diagnostic)
         (1**2) / (8.6**2) * 100,  # other
-        1 * 1,  # cos_d (remapped)
-        1 * 1,  # sin_d (remapped)
+        1 * 1,  # d
+    ],
+)
+
+expected_no_tendency_scaling = torch.Tensor(
+    [
+        1 * 0.5,  # y_50
+        1 * 0.5,  # y_500
+        1 * 0.5,  # y_850
+        1 * 1,  # q
+        1 * 0.1,  # z
+        1 * 100,  # other
+        1 * 1,  # d
+    ],
+)
+
+expected_stdev_tendency_scaling = torch.Tensor(
+    [
+        (10.0 / 5.0) * 0.5,  # y_50
+        (10.0 / 5.0) * 0.5,  # y_500
+        (10.0 / 5.0) * 0.5,  # y_850
+        1 * 1,  # q (diagnostic)
+        1 * 0.1,  # z (diagnostic)
+        (1 / 8.6) * 100,  # other
+        1 * 2.0,  # d
+    ],
+)
+
+expected_var_tendency_scaling = torch.Tensor(
+    [
+        (10.0**2) / (5.0**2) * 0.5,  # y_50
+        (10.0**2) / (5.0**2) * 0.5,  # y_500
+        (10.0**2) / (5.0**2) * 0.5,  # y_850
+        1,  # q (diagnostic)
+        0.1,  # z (diagnostic)
+        (1**2) / (8.6**2) * 100,  # other
+        (2**2) / (1**2),  # d
     ],
 )
 
@@ -236,14 +269,9 @@
 
 @pytest.mark.parametrize("fake_data", [linear_scaler], indirect=["fake_data"])
 def test_metric_range(fake_data: tuple[DictConfig, IndexCollection]) -> None:
-<<<<<<< HEAD
-    config, data_indices = fake_data
-    metric_range = GraphForecaster.get_val_metric_ranges(config.training, data_indices)
-=======
     config, data_indices, _, _ = fake_data
 
-    metric_range, metric_ranges_validation = get_metric_ranges(config, data_indices)
->>>>>>> 07bd6183
+    metric_range = get_metric_ranges(config, data_indices)
 
     del metric_range["all"]
 
