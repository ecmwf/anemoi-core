--- conflicted
+++ resolved
@@ -308,11 +308,7 @@
 
         scale_dims = (TensorDim.VARIABLE,)
 
-<<<<<<< HEAD
-        def initial_scaling_values(self) -> torch.Tensor:
-=======
         def get_scaling_values(self) -> torch.Tensor:
->>>>>>> 233928c2
             """Return initial scaling values."""
             return torch.Tensor([1.0])
 
@@ -329,13 +325,8 @@
     """Test that the updating scalar returns the correct values."""
     scalar = mock_updating_scalar()
 
-<<<<<<< HEAD
-    assert scalar.initial_scaling_values() is not None
-    assert isinstance(scalar.initial_scaling_values(), torch.Tensor)
-=======
     assert scalar.get_scaling_values() is not None
     assert isinstance(scalar.get_scaling_values(), torch.Tensor)
->>>>>>> 233928c2
 
     assert scalar.get_scaling() is not None
     assert scalar.get_scaling()[1] == torch.Tensor([1.0]), "Scalar values should be from the initial scaling values."
