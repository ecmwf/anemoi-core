--- conflicted
+++ resolved
@@ -23,11 +23,8 @@
 from anemoi.training.losses import RMSELoss
 from anemoi.training.losses import get_loss_function
 from anemoi.training.losses.base import BaseLoss
-<<<<<<< HEAD
-=======
 from anemoi.training.losses.base import FunctionalLoss
 from anemoi.training.utils.enums import TensorDim
->>>>>>> 87074709
 
 
 @pytest.mark.parametrize(
@@ -35,41 +32,6 @@
     [MSELoss, HuberLoss, MAELoss, RMSELoss, LogCoshLoss, KernelCRPS, AlmostFairKernelCRPS],
 )
 def test_manual_init(loss_cls: type[BaseLoss]) -> None:
-<<<<<<< HEAD
-    loss = loss_cls(torch.ones(1))
-    assert isinstance(loss, BaseLoss)
-
-
-@pytest.mark.parametrize(
-    "loss_cls",
-    [MSELoss, HuberLoss, MAELoss, RMSELoss, LogCoshLoss, KernelCRPS, AlmostFairKernelCRPS],
-)
-def test_dynamic_init_include(loss_cls: type[BaseLoss]) -> None:
-    loss = get_loss_function(DictConfig({"_target_": f"anemoi.training.losses.{loss_cls.__name__}"}))
-    assert isinstance(loss, BaseLoss)
-
-
-@pytest.mark.parametrize(
-    "loss_cls",
-    [MSELoss, HuberLoss, MAELoss, RMSELoss, LogCoshLoss, KernelCRPS, AlmostFairKernelCRPS],
-)
-def test_dynamic_init_scaler(loss_cls: type[BaseLoss]) -> None:
-    loss = get_loss_function(
-        DictConfig(
-            {
-                "_target_": f"anemoi.training.losses.{loss_cls.__name__}",
-                "scalers": ["test"],
-            },
-        ),
-        scalers={"test": ((0, 1), torch.ones((1, 2)))},
-    )
-    assert isinstance(loss, BaseLoss)
-
-    assert "test" in loss.scaler
-    torch.testing.assert_close(loss.scaler.get_scaler(2), torch.ones((1, 2)))
-
-
-=======
     loss = loss_cls()
     assert isinstance(loss, BaseLoss)
 
@@ -266,14 +228,10 @@
     assert torch.allclose(loss_coarse, loss_fine), "Losses should be equal between grid sizes"
 
 
->>>>>>> 87074709
-@pytest.mark.parametrize(
-    "loss_cls",
-    [MSELoss, HuberLoss, MAELoss, RMSELoss, LogCoshLoss, KernelCRPS, AlmostFairKernelCRPS],
-)
-<<<<<<< HEAD
-def test_dynamic_init_add_all(loss_cls: type[BaseLoss]) -> None:
-=======
+@pytest.mark.parametrize(
+    "loss_cls",
+    [MSELoss, HuberLoss, MAELoss, RMSELoss, LogCoshLoss, KernelCRPS, AlmostFairKernelCRPS],
+)
 def test_dynamic_init_include(loss_cls: type[BaseLoss]) -> None:
     loss = get_loss_function(DictConfig({"_target_": f"anemoi.training.losses.{loss_cls.__name__}"}))
     assert isinstance(loss, BaseLoss)
@@ -284,24 +242,16 @@
     [MSELoss, HuberLoss, MAELoss, RMSELoss, LogCoshLoss, KernelCRPS, AlmostFairKernelCRPS],
 )
 def test_dynamic_init_scaler(loss_cls: type[BaseLoss]) -> None:
->>>>>>> 87074709
     loss = get_loss_function(
         DictConfig(
             {
                 "_target_": f"anemoi.training.losses.{loss_cls.__name__}",
-<<<<<<< HEAD
-                "scalers": ["*"],
-=======
                 "scalers": ["test"],
->>>>>>> 87074709
             },
         ),
         scalers={"test": ((0, 1), torch.ones((1, 2)))},
     )
     assert isinstance(loss, BaseLoss)
-<<<<<<< HEAD
-
-=======
 
     assert "test" in loss.scaler
     torch.testing.assert_close(loss.scaler.get_scaler(2), torch.ones((1, 2)))
@@ -323,7 +273,6 @@
     )
     assert isinstance(loss, BaseLoss)
 
->>>>>>> 87074709
     assert "test" in loss.scaler
     torch.testing.assert_close(loss.scaler.get_scaler(2), torch.ones((1, 2)))
 
