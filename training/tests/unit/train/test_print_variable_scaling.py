# (C) Copyright 2024 Anemoi contributors.
#
# This software is licensed under the terms of the Apache Licence Version 2.0
# which can be obtained at http://www.apache.org/licenses/LICENSE-2.0.
#
# In applying this licence, ECMWF does not waive the privileges and immunities
# granted to it by virtue of its status as an intergovernmental organisation
# nor does it submit to any jurisdiction.


# (C) Copyright 2024 Anemoi contributors.
# Apache 2.0 license…

import logging
from types import SimpleNamespace
<<<<<<< HEAD
from typing import Any 
=======

>>>>>>> bcc31a7c
import numpy as np


from anemoi.training.losses.utils import print_variable_scaling
LOGGER = logging.getLogger(print_variable_scaling.__module__)


# -------------------------- Minimal fakes -----------------------------------


class _FakeScalerSubset:
    def __init__(self, arr: np.ndarray) -> None:
        self._arr = np.asarray(arr)

    def get_scaler(self, *_args: Any, **_kwargs: Any) -> np.ndarray:
        # Return exactly what we seeded (shape preserved); the function will reshape(-1)
        return self._arr.copy()


class _FakeScaler:
    def __init__(self, arr: np.ndarray) -> None:
        self._arr = np.asarray(arr)

    def subset_by_dim(self, _dim: Any) -> "_FakeScalerSubset":  # <-- annotated
        # dim is ignored in this fake; real code uses TensorDim.VARIABLE.value
        return _FakeScalerSubset(self._arr)


class _FakeLoss:
    def __init__(self, arr: np.ndarray) -> None:
        self.scaler = _FakeScaler(arr)


def _fake_indices(names: list[str]) -> SimpleNamespace:  # <-- annotated
    # Must provide data_indices.model.output.name_to_index (ordered)
    name_to_index = {name: i for i, name in enumerate(names)}
    model = SimpleNamespace(output=SimpleNamespace(name_to_index=name_to_index))
    return SimpleNamespace(model=model)


class _ListHandler(logging.Handler):
    """Capture log records as plain strings."""

    def __init__(self) -> None:
        super().__init__(level=logging.DEBUG)
        self.messages: list[str] = []

    def emit(self, record: logging.LogRecord) -> None:
        self.messages.append(record.getMessage())


def _count_logged_pairs(message: str) -> int:
    """Count 'name: value' pairs in the function's log line."""
    prefix = "Final Variable Scaling: "
    payload = message.removeprefix(prefix)
    # The function ends with a trailing ", " — filter empty tail
    parts = [p for p in payload.split(", ") if p]
    return len(parts)


# ------------------------------ Tests ---------------------------------------


def test_print_variable_scaling_single_var_flattens_but_not_scalar() -> None:
    """For a single variable, various shapes should flatten to a length-1 vector (never 0-D scalar)."""
    names = ["swh"]
    indices = _fake_indices(names)
    shapes = [(), (1,), (1, 1), (1, 1, 1)]  # shapes that squeeze() could collapse to 0-D

    for shape in shapes:
        arr = np.array([1.23]).reshape(shape) if shape else np.array(1.23)
        loss = _FakeLoss(arr)

        handler = _ListHandler()
        old_level = LOGGER.level
        LOGGER.setLevel(logging.DEBUG)
        LOGGER.addHandler(handler)
        try:
            # If reshape(-1) were not used, some shapes would turn into 0-D and indexing would blow up.
            print_variable_scaling(loss, indices)
        finally:
            LOGGER.removeHandler(handler)
            LOGGER.setLevel(old_level)

        msgs = [m for m in handler.messages if m.startswith("Final Variable Scaling: ")]
        assert msgs, f"No log captured for shape {shape}"
        assert _count_logged_pairs(msgs[-1]) == 1, f"Expected 1 pair for shape {shape}"


def test_print_variable_scaling_multi_var_flattens_to_correct_length() -> None:
    """For multiple variables, various shapes should flatten to a vector with the correct length."""
    names = ["swh", "mwp"]
    indices = _fake_indices(names)
    shapes = [(2,), (1, 2), (2, 1), (1, 1, 2)]  # all contain exactly 2 elements

    for shape in shapes:
        base = np.array([1.0, 2.5]).reshape(shape)
        loss = _FakeLoss(base)

        handler = _ListHandler()
        old_level = LOGGER.level
        LOGGER.setLevel(logging.DEBUG)
        LOGGER.addHandler(handler)
        try:
            print_variable_scaling(loss, indices)
        finally:
            LOGGER.removeHandler(handler)
            LOGGER.setLevel(old_level)

        msgs = [m for m in handler.messages if m.startswith("Final Variable Scaling: ")]
        assert msgs, f"No log captured for shape {shape}"
        assert _count_logged_pairs(msgs[-1]) == 2, f"Expected 2 pairs for shape {shape}"<|MERGE_RESOLUTION|>--- conflicted
+++ resolved
@@ -13,11 +13,7 @@
 
 import logging
 from types import SimpleNamespace
-<<<<<<< HEAD
 from typing import Any 
-=======
-
->>>>>>> bcc31a7c
 import numpy as np
 
 
