# (C) Copyright 2024 Anemoi contributors.
#
# This software is licensed under the terms of the Apache Licence Version 2.0
# which can be obtained at http://www.apache.org/licenses/LICENSE-2.0.
#
# In applying this licence, ECMWF does not waive the privileges and immunities
# granted to it by virtue of its status as an intergovernmental organisation
# nor does it submit to any jurisdiction.

# ruff: noqa: ANN001, ANN201

from unittest.mock import MagicMock
from unittest.mock import patch

import omegaconf
import pytest
import torch
import yaml

from anemoi.training.diagnostics.callbacks import get_callbacks
from anemoi.training.diagnostics.callbacks.evaluation import RolloutEvalEns
from anemoi.training.diagnostics.callbacks.plot_ens import EnsemblePlotMixin
from anemoi.training.diagnostics.callbacks.plot_ens import PlotEnsSample
from anemoi.training.diagnostics.callbacks.plot_ens import PlotHistogram
from anemoi.training.diagnostics.callbacks.plot_ens import PlotSample
from anemoi.training.diagnostics.callbacks.plot_ens import PlotSpectrum

NUM_FIXED_CALLBACKS = 3  # ParentUUIDCallback, CheckVariableOrder, RegisterMigrations

default_config = """
diagnostics:
  callbacks: []

  plot:
    enabled: False
    callbacks: []

  debug:
    # this will detect and trace back NaNs / Infs etc. but will slow down training
    anomaly_detection: False

  enable_checkpointing: False
  checkpoint:

  log: {}
"""


def test_no_extra_callbacks_set():
    # No extra callbacks set
    config = omegaconf.OmegaConf.create(yaml.safe_load(default_config))
    callbacks = get_callbacks(config)
    assert len(callbacks) == NUM_FIXED_CALLBACKS  # ParentUUIDCallback, CheckVariableOrder, etc


def test_add_config_enabled_callback():
    # Add logging callback
    config = omegaconf.OmegaConf.create(default_config)
    config.diagnostics.callbacks.append({"log": {"mlflow": {"enabled": True}}})
    callbacks = get_callbacks(config)
    assert len(callbacks) == NUM_FIXED_CALLBACKS + 1


def test_add_callback():
    config = omegaconf.OmegaConf.create(default_config)
    config.diagnostics.callbacks.append(
        {"_target_": "anemoi.training.diagnostics.callbacks.provenance.ParentUUIDCallback"},
    )
    callbacks = get_callbacks(config)
    assert len(callbacks) == NUM_FIXED_CALLBACKS + 1


def test_add_plotting_callback(monkeypatch):
    # Add plotting callback
    import anemoi.training.diagnostics.callbacks.plot as plot

    class PlotLoss:
        def __init__(self, config: omegaconf.DictConfig):
            pass

    monkeypatch.setattr(plot, "PlotLoss", PlotLoss)

    config = omegaconf.OmegaConf.create(default_config)
    config.diagnostics.plot.enabled = True
    config.diagnostics.plot.callbacks = [{"_target_": "anemoi.training.diagnostics.callbacks.plot.PlotLoss"}]
    callbacks = get_callbacks(config)
    assert len(callbacks) == NUM_FIXED_CALLBACKS + 1


# Ensemble callback tests
def test_ensemble_plot_mixin_handle_batch_and_output():
    """Test EnsemblePlotMixin._handle_ensemble_batch_and_output method."""
    mixin = EnsemblePlotMixin()

    # Mock lightning module and allgather_batch method
    pl_module = MagicMock()
    pl_module.allgather_batch.side_effect = lambda x: x

    # Mock ensemble output
    loss = torch.tensor(0.5)
    y_preds = [torch.randn(2, 3, 4, 5), torch.randn(2, 3, 4, 5)]
    ens_ic = torch.randn(2, 3)
    output = [loss, y_preds, ens_ic]

    # Mock batch
    batch = [torch.randn(2, 10, 4, 5), torch.randn(2, 10, 4, 5)]

    processed_batch, processed_output = mixin._handle_ensemble_batch_and_output(pl_module, output, batch)

    # Check that batch[0] is returned
    assert torch.equal(processed_batch, batch[0])
    # Check that output is restructured as [loss, y_preds]
    assert len(processed_output) == 2
    assert torch.equal(processed_output[0], loss)
    assert len(processed_output[1]) == 2


def test_ensemble_plot_mixin_process():
    """Test EnsemblePlotMixin.process method."""
    mixin = EnsemblePlotMixin()
    mixin.sample_idx = 0
    mixin.latlons = None

    # Mock lightning module
    pl_module = MagicMock()
    pl_module.multi_step = 2
    pl_module.rollout = 3
    pl_module.data_indices.data.output.full = slice(None)
    pl_module.latlons_data = torch.randn(100, 2)

    # Mock config
    config["training"]["model_task"] = "anemoi.training.train.tasks.GraphEnsForecaster"
    # Create test tensors
    # batch: bs, input_steps + forecast_steps, latlon, nvar
    batch = torch.randn(2, 6, 100, 5)
    # input_tensor: bs, rollout + 1, latlon, nvar
    data_tensor = torch.randn(2, 4, 100, 5)
    # loss: 1, y_preds: bs, latlon, nvar
    outputs = [torch.tensor(0.5), [torch.randn(2, 100, 5), torch.randn(2, 100, 5), torch.randn(2, 100, 5)]]

    # Mock post_processors
    mock_post_processors = MagicMock()
    mock_post_processors.return_value = data_tensor
    # tensor after post_processors: bs, ensemble, latlon, nvar
    mock_post_processors.side_effect = [
        data_tensor,
        torch.randn(2, 1, 100, 5),
        torch.randn(2, 1, 100, 5),
        torch.randn(2, 1, 100, 5),
    ]
    mock_post_processors.cpu.return_value = mock_post_processors
    pl_module.model.post_processors = mock_post_processors

    # Mock output_mask.apply as identity
    pl_module.output_mask.apply.side_effect = lambda x, **_kwargs: x

    # Set post_processors on the mixin instance
    mixin.post_processors = mock_post_processors

    if config["training"]["model_task"] == "anemoi.training.train.tasks.GraphInterpolator":
<<<<<<< HEAD
      time_out = (len(config.training.explicit_times.target), "time_interp")
=======
        time_out = (len(self.config.training.explicit_times.target), "time_interp")
>>>>>>> f98051b7
    else:
        time_out = (getattr(pl_module, "rollout", 0), "forecast")

    data, result_output_tensor = mixin.process(pl_module, outputs, batch, time_out=time_out, members=0)

    # Check instantiation
    assert data is not None
    assert result_output_tensor is not None

    # Check dimensions
    assert data.shape == (4, 100, 5), f"Expected data shape (4, 100, 5), got {data.shape}"
    assert result_output_tensor.shape == (
        3,
        100,
        5,
    ), f"Expected output_tensor shape (3, 100, 5), got {result_output_tensor.shape}"


def test_rollout_eval_ens_eval():
    """Test RolloutEvalEns._eval method."""
    config = omegaconf.OmegaConf.create({})
    callback = RolloutEvalEns(config, rollout=2, every_n_batches=1)

    # Mock pl_module
    pl_module = MagicMock()
    pl_module.device = torch.device("cpu")
    pl_module.multi_step = 1
    pl_module.rollout_step.return_value = [
        (torch.tensor(0.1), {"metric1": torch.tensor(0.2)}, None, None),
        (torch.tensor(0.15), {"metric1": torch.tensor(0.25)}, None, None),
    ]

    # Mock batch (bs, ms, nens_per_device, latlon, nvar)
    batch = torch.randn(2, 4, 4, 10, 5)

    with patch.object(callback, "_log") as mock_log:
        callback._eval(pl_module, batch)

        #  Check for output
        mock_log.assert_called_once()
        args = mock_log.call_args[0]
        assert args[1].item() == pytest.approx(0.125)  # (0.1 + 0.15) / 2
        assert args[2]["metric1"].item() == pytest.approx(0.25)  # Last metric value
        assert args[3] == 2  # batch size


def test_ensemble_plot_callbacks_instantiation():
    """Test that ensemble plot callbacks can be instantiated."""
    config = omegaconf.OmegaConf.create(
        {
            "diagnostics": {
                "plot": {
                    "parameters": ["temperature", "pressure"],
                    "datashader": False,
                    "asynchronous": False,
                    "frequency": {"batch": 1},
                },
            },
            "data": {"diagnostic": None},
            "hardware": {"paths": {"plots": "path_to_plots"}},
            "dataloader": {"read_group_size": 1},
        },
    )

    # Test plotting class instantiation
    plot_ens_sample = PlotEnsSample(
        config=config,
        sample_idx=0,
        parameters=["temperature", "pressure"],
        accumulation_levels_plot=[0.1, 0.5, 0.9],
    )
    assert plot_ens_sample is not None

    plot_sample = PlotSample(
        config=config,
        sample_idx=0,
        parameters=["temperature"],
        accumulation_levels_plot=[0.5],
    )
    assert plot_sample is not None

    plot_spectrum = PlotSpectrum(
        config=config,
        sample_idx=0,
        parameters=["temperature"],
    )
    assert plot_spectrum is not None

    plot_histogram = PlotHistogram(
        config=config,
        sample_idx=0,
        parameters=["temperature"],
    )
    assert plot_histogram is not None<|MERGE_RESOLUTION|>--- conflicted
+++ resolved
@@ -158,11 +158,7 @@
     mixin.post_processors = mock_post_processors
 
     if config["training"]["model_task"] == "anemoi.training.train.tasks.GraphInterpolator":
-<<<<<<< HEAD
-      time_out = (len(config.training.explicit_times.target), "time_interp")
-=======
-        time_out = (len(self.config.training.explicit_times.target), "time_interp")
->>>>>>> f98051b7
+        time_out = (len(config.training.explicit_times.target), "time_interp")
     else:
         time_out = (getattr(pl_module, "rollout", 0), "forecast")
 
