--- conflicted
+++ resolved
@@ -130,18 +130,11 @@
 
 def test_mlflow_schema() -> None:
     config = {
-<<<<<<< HEAD
-        "enabled": False,
-        "offline": False,
-        "authentication": False,
-        "tracking_uri": None,
-=======
         "_target_": "anemoi.training.diagnostics.mlflow.logger.AnemoiMLflowLogger",
         "enabled": False,
         "offline": False,
         "authentication": False,
         "tracking_uri": None,  # You had ??? — using None as placeholder
->>>>>>> 9fc59231
         "experiment_name": "anemoi-debug",
         "project_name": "Anemoi",
         "system": False,
@@ -154,9 +147,6 @@
     }
     schema = MlflowSchema(**config)
 
-<<<<<<< HEAD
-    assert not schema.enabled
-=======
     assert schema.target_ == "anemoi.training.diagnostics.mlflow.logger.AnemoiMLflowLogger"
     assert schema.save_dir is None
 
@@ -180,5 +170,4 @@
     schema = MlflowSchema(**config)
 
     assert schema.target_ == "anemoi.training.diagnostics.mlflow.logger.AnemoiMLflowLogger"
-    assert schema.save_dir is None
->>>>>>> 9fc59231
+    assert schema.save_dir is None