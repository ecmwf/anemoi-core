# (C) Copyright 2024 Anemoi contributors.
#
# This software is licensed under the terms of the Apache Licence Version 2.0
# which can be obtained at http://www.apache.org/licenses/LICENSE-2.0.
#
# In applying this licence, ECMWF does not waive the privileges and immunities
# granted to it by virtue of its status as an intergovernmental organisation
# nor does it submit to any jurisdiction.

import types
from typing import Any
from unittest.mock import MagicMock

import pytest

from anemoi.models.data_indices.collection import IndexCollection
from anemoi.training.diagnostics.callbacks.sanity import CheckVariableOrder
from anemoi.training.train.tasks.forecaster import GraphForecaster
from anemoi.training.train.train import AnemoiTrainer


@pytest.fixture
def name_to_index() -> dict:
    return {"a": 0, "b": 1, "c": 2}


@pytest.fixture
def name_to_index_permute() -> dict:
    return {"a": 0, "b": 2, "c": 1}


@pytest.fixture
def name_to_index_rename() -> dict:
    return {"a": 0, "b": 1, "d": 2}


@pytest.fixture
def name_to_index_partial_rename_permute() -> dict:
    return {"a": 2, "b": 1, "d": 0}


@pytest.fixture
def name_to_index_rename_permute() -> dict:
    return {"x": 2, "b": 1, "d": 0}


@pytest.fixture
def fake_trainer(mocker: Any, name_to_index: dict) -> AnemoiTrainer:
    trainer = mocker.Mock(spec=AnemoiTrainer)
    trainer.datamodule.data_indices.name_to_index = name_to_index
    trainer.datamodule.data_indices.compare_variables = types.MethodType(
        IndexCollection.compare_variables,
        trainer.datamodule.data_indices,
    )
    return trainer


@pytest.fixture
def fake_pl_module(mocker: Any, name_to_index: dict) -> MagicMock:
    pl_module = mocker.Mock()
    pl_module._ckpt_model_name_to_index = name_to_index
    return pl_module


@pytest.fixture
def callback() -> CheckVariableOrder:
    callback = CheckVariableOrder()
    assert callback is not None
    assert hasattr(callback, "on_train_start")
    assert hasattr(callback, "on_validation_start")
    assert hasattr(callback, "on_test_start")

    return callback


def test_on_epoch(
    fake_trainer: AnemoiTrainer,
    fake_pl_module: MagicMock,
    callback: CheckVariableOrder,
    name_to_index: dict,
) -> None:
    """Test all epoch functions with "working" indices."""
    fake_trainer.datamodule.ds_train.name_to_index = name_to_index
    fake_trainer.datamodule.ds_valid.name_to_index = name_to_index
    fake_trainer.datamodule.ds_test.name_to_index = name_to_index
    callback.on_train_start(fake_trainer, fake_pl_module)
    callback.on_validation_start(fake_trainer, fake_pl_module)
    callback.on_test_start(fake_trainer, fake_pl_module)

    assert (
        fake_trainer.datamodule.data_indices.compare_variables(
            fake_pl_module._ckpt_model_name_to_index,
            name_to_index,
        )
        is None
    )


def test_on_epoch_permute(
    fake_trainer: AnemoiTrainer,
    fake_pl_module: MagicMock,
    callback: CheckVariableOrder,
    name_to_index_permute: dict,
) -> None:
    """Test all epoch functions with permuted indices.

    Expecting errors in all cases.
    """
    fake_trainer.datamodule.ds_train.name_to_index = name_to_index_permute
    fake_trainer.datamodule.ds_valid.name_to_index = name_to_index_permute
    fake_trainer.datamodule.ds_test.name_to_index = name_to_index_permute
    with pytest.raises(ValueError, match="Detected a different sort order of the same variables:") as exc_info:
        callback.on_train_start(fake_trainer, fake_pl_module)
    assert "{'c': (2, 1), 'b': (1, 2)}" in str(exc_info.value) or "{'b': (1, 2), 'c': (2, 1)}" in str(exc_info.value)
    with pytest.raises(ValueError, match="Detected a different sort order of the same variables:") as exc_info:
        callback.on_validation_start(fake_trainer, fake_pl_module)
    assert "{'c': (2, 1), 'b': (1, 2)}" in str(exc_info.value) or "{'b': (1, 2), 'c': (2, 1)}" in str(exc_info.value)
    with pytest.raises(ValueError, match="Detected a different sort order of the same variables:") as exc_info:
        callback.on_test_start(fake_trainer, fake_pl_module)
    assert "{'c': (2, 1), 'b': (1, 2)}" in str(exc_info.value) or "{'b': (1, 2), 'c': (2, 1)}" in str(exc_info.value)

    with pytest.raises(ValueError, match="Detected a different sort order of the same variables:") as exc_info:
        fake_trainer.datamodule.data_indices.compare_variables(
            fake_pl_module._ckpt_model_name_to_index,
            name_to_index_permute,
        )
    assert "{'c': (2, 1), 'b': (1, 2)}" in str(exc_info.value) or "{'b': (1, 2), 'c': (2, 1)}" in str(exc_info.value)


def test_on_epoch_rename(
    fake_trainer: AnemoiTrainer,
    fake_pl_module: MagicMock,
    callback: CheckVariableOrder,
    name_to_index_rename: dict,
) -> None:
    """Test all epoch functions with renamed indices.

    Expecting passes in all cases.
    """
    fake_trainer.datamodule.ds_train.name_to_index = name_to_index_rename
    fake_trainer.datamodule.ds_valid.name_to_index = name_to_index_rename
    fake_trainer.datamodule.ds_test.name_to_index = name_to_index_rename
    callback.on_train_start(fake_trainer, fake_pl_module)
    callback.on_validation_start(fake_trainer, fake_pl_module)
    callback.on_test_start(fake_trainer, fake_pl_module)

    fake_trainer.datamodule.data_indices.compare_variables(
        fake_pl_module._ckpt_model_name_to_index,
        name_to_index_rename,
    )


def test_on_epoch_rename_permute(
    fake_trainer: AnemoiTrainer,
    fake_pl_module: MagicMock,
    callback: CheckVariableOrder,
    name_to_index_rename_permute: dict,
) -> None:
    """Test all epoch functions with renamed and permuted indices.

    Expects all passes (but warnings).
    """
    fake_trainer.datamodule.ds_train.name_to_index = name_to_index_rename_permute
    fake_trainer.datamodule.ds_valid.name_to_index = name_to_index_rename_permute
    fake_trainer.datamodule.ds_test.name_to_index = name_to_index_rename_permute
    callback.on_train_start(fake_trainer, fake_pl_module)
    callback.on_validation_start(fake_trainer, fake_pl_module)
    callback.on_test_start(fake_trainer, fake_pl_module)

    fake_trainer.datamodule.data_indices.compare_variables(
        fake_pl_module._ckpt_model_name_to_index,
        name_to_index_rename_permute,
    )


def test_on_epoch_partial_rename_permute(
    fake_trainer: AnemoiTrainer,
    fake_pl_module: MagicMock,
    callback: CheckVariableOrder,
    name_to_index_partial_rename_permute: dict,
) -> None:
    """Test all epoch functions with partially renamed and permuted indices.

    Expects all errors.
    """
    fake_trainer.datamodule.ds_train.name_to_index = name_to_index_partial_rename_permute
    fake_trainer.datamodule.ds_valid.name_to_index = name_to_index_partial_rename_permute
    fake_trainer.datamodule.ds_test.name_to_index = name_to_index_partial_rename_permute
<<<<<<< HEAD
    with pytest.raises(ValueError, match="The variable order in the model and data is different."):
        callback.on_train_start(fake_trainer, fake_pl_module)
    with pytest.raises(ValueError, match="The variable order in the model and data is different."):
        callback.on_validation_start(fake_trainer, fake_pl_module)
    with pytest.raises(ValueError, match="The variable order in the model and data is different."):
        callback.on_test_start(fake_trainer, fake_pl_module)
=======
    with pytest.raises(ValueError, match=r"The variable order in the model and data is different."):
        callback.on_train_start(fake_trainer, None)
    with pytest.raises(ValueError, match=r"The variable order in the model and data is different."):
        callback.on_validation_start(fake_trainer, None)
    with pytest.raises(ValueError, match=r"The variable order in the model and data is different."):
        callback.on_test_start(fake_trainer, None)
>>>>>>> 30cff571

    with pytest.raises(ValueError, match=r"The variable order in the model and data is different."):
        fake_trainer.datamodule.data_indices.compare_variables(
            fake_pl_module._ckpt_model_name_to_index,
            name_to_index_partial_rename_permute,
        )


def test_on_epoch_wrong_validation(
    fake_trainer: AnemoiTrainer,
    fake_pl_module: MagicMock,
    callback: CheckVariableOrder,
    name_to_index: dict,
    name_to_index_permute: dict,
    name_to_index_rename: dict,
) -> None:
    """Test all epoch functions with "working" indices, but different validation indices."""
    fake_trainer.datamodule.ds_train.name_to_index = name_to_index
    fake_trainer.datamodule.ds_valid.name_to_index = name_to_index_permute
    fake_trainer.datamodule.ds_test.name_to_index = name_to_index_rename
    callback.on_train_start(fake_trainer, fake_pl_module)
    with pytest.raises(ValueError, match="Detected a different sort order of the same variables:") as exc_info:
        callback.on_validation_start(fake_trainer, fake_pl_module)
    assert " {'c': (2, 1), 'b': (1, 2)}" in str(
        exc_info.value,
    ) or "{'b': (1, 2), 'c': (2, 1)}" in str(exc_info.value)
    callback.on_test_start(fake_trainer, fake_pl_module)

    assert (
        fake_trainer.datamodule.data_indices.compare_variables(
            fake_pl_module._ckpt_model_name_to_index,
            name_to_index,
        )
        is None
    )


def test_on_load_checkpoint_restores_name_to_index() -> None:

    model = GraphForecaster.__new__(GraphForecaster)

    model.on_load_checkpoint = types.MethodType(GraphForecaster.on_load_checkpoint, GraphForecaster)

    mock_name_to_index = {"var1": 0, "var2": 1}
    mock_checkpoint = {"hyper_parameters": {"data_indices": MagicMock(name_to_index=mock_name_to_index)}}
    # Act
    model.on_load_checkpoint(mock_checkpoint)

    # Assert
    assert model._ckpt_model_name_to_index == mock_name_to_index<|MERGE_RESOLUTION|>--- conflicted
+++ resolved
@@ -186,21 +186,12 @@
     fake_trainer.datamodule.ds_train.name_to_index = name_to_index_partial_rename_permute
     fake_trainer.datamodule.ds_valid.name_to_index = name_to_index_partial_rename_permute
     fake_trainer.datamodule.ds_test.name_to_index = name_to_index_partial_rename_permute
-<<<<<<< HEAD
     with pytest.raises(ValueError, match="The variable order in the model and data is different."):
         callback.on_train_start(fake_trainer, fake_pl_module)
     with pytest.raises(ValueError, match="The variable order in the model and data is different."):
         callback.on_validation_start(fake_trainer, fake_pl_module)
     with pytest.raises(ValueError, match="The variable order in the model and data is different."):
         callback.on_test_start(fake_trainer, fake_pl_module)
-=======
-    with pytest.raises(ValueError, match=r"The variable order in the model and data is different."):
-        callback.on_train_start(fake_trainer, None)
-    with pytest.raises(ValueError, match=r"The variable order in the model and data is different."):
-        callback.on_validation_start(fake_trainer, None)
-    with pytest.raises(ValueError, match=r"The variable order in the model and data is different."):
-        callback.on_test_start(fake_trainer, None)
->>>>>>> 30cff571
 
     with pytest.raises(ValueError, match=r"The variable order in the model and data is different."):
         fake_trainer.datamodule.data_indices.compare_variables(
