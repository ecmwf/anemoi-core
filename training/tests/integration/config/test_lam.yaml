--- conflicted
+++ resolved
@@ -25,34 +25,6 @@
 # need this modification since some variables set in the default zarr config are not part of the dataset
 data:
   forcing:
-    - "cos_latitude"
-    - "cos_longitude"
-    - "sin_latitude"
-    - "sin_longitude"
-    - "cos_julian_day"
-    - "cos_local_time"
-    - "sin_julian_day"
-    - "sin_local_time"
-  diagnostic:
-    - "tp"
-
-  normalizer:
-    default: "mean-std"
-    std:
-      - "tp"
-    min-max:
-    max:
-    none:
-<<<<<<< HEAD
-      - "cos_latitude"
-      - "cos_longitude"
-      - "sin_latitude"
-      - "sin_longitude"
-      - "cos_julian_day"
-      - "cos_local_time"
-      - "sin_julian_day"
-      - "sin_local_time"
-=======
     - "cos_latitude"
     - "cos_longitude"
     - "sin_latitude"
@@ -98,5 +70,4 @@
         every_n_batches: ${diagnostics.plot.frequency.batch}
         precip_and_related_fields: ${diagnostics.plot.precip_and_related_fields}
         parameters:
-        - tp
->>>>>>> 84e58823
+        - tp