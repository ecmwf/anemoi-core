# configuration for the "ensemble_crps" benchmark
system:
  hardware:
    num_gpus_per_model: 1
    num_gpus_per_ensemble: 2
  input:
    dataset:  /home/mlx/ai-ml/datasets/aifs-ea-an-oper-0001-mars-n320-1979-2023-6h-v8.zarr
    graph: ./ens-bm-graph.pt
    truncation: null
    truncation_inv: null
    loss_matrices_path: "anemoi-integration-tests/training/assets/"

<<<<<<< HEAD
=======
training:
  ensemble_size_per_device: 1
  training_loss:
    loss_matrices: [ null]
    weights: [1.0]
  validation_metrics:
    multiscale:
      loss_matrices: [null]
      weights: [1.0]
>>>>>>> f29e2617

dataloader:
  training:
    end: 2020-11-30
  validation:
    start: 2020-12-31

graph:
  nodes:
    hidden:
      node_builder:
        resolution: 6

model:
<<<<<<< HEAD
  num_channels: 256

training:
  ensemble_size_per_device: 1
  training_loss:
    loss_matrices: [ "o96_smoothing_o96.npz", null]
    weights: [1.0, 1.0]
  validation_metrics:
    multiscale:
      loss_matrices: ["o96_smoothing_o96.npz", null]
      weights: [1.0, 1.0]
=======
  num_channels: 256
>>>>>>> f29e2617
<|MERGE_RESOLUTION|>--- conflicted
+++ resolved
@@ -10,8 +10,6 @@
     truncation_inv: null
     loss_matrices_path: "anemoi-integration-tests/training/assets/"
 
-<<<<<<< HEAD
-=======
 training:
   ensemble_size_per_device: 1
   training_loss:
@@ -21,7 +19,6 @@
     multiscale:
       loss_matrices: [null]
       weights: [1.0]
->>>>>>> f29e2617
 
 dataloader:
   training:
@@ -36,18 +33,4 @@
         resolution: 6
 
 model:
-<<<<<<< HEAD
-  num_channels: 256
-
-training:
-  ensemble_size_per_device: 1
-  training_loss:
-    loss_matrices: [ "o96_smoothing_o96.npz", null]
-    weights: [1.0, 1.0]
-  validation_metrics:
-    multiscale:
-      loss_matrices: ["o96_smoothing_o96.npz", null]
-      weights: [1.0, 1.0]
-=======
-  num_channels: 256
->>>>>>> f29e2617
+  num_channels: 256