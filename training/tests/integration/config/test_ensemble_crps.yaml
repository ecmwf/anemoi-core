--- conflicted
+++ resolved
@@ -1,24 +1,12 @@
 # Modifications for the basic template "config.yaml"
-<<<<<<< HEAD
-hardware:
-  paths:
-    data: https://object-store.os-api.cci1.ecmwf.int/ml-tests/test-data/samples
-    truncation: https://object-store.os-api.cci1.ecmwf.int/ml-tests/test-data/samples
-  files:
-=======
 system:
   input:
->>>>>>> f14fc321
     dataset: anemoi-integration-tests/training/datasets/aifs-ea-an-oper-0001-mars-o96-2017-2017-6h-v8-testing.zarr
     # We only use the graph file in test_training_cycle_lam_with_existing_graph, not in test_training_cycle_lam
     graph: anemoi-integration-tests/training/graphs/lam-graph.pt
     truncation: null
     truncation_inv: null
-<<<<<<< HEAD
-    graph: null
     truncation_loss: ["anemoi-integration-tests/training/assets/trunc_o48-o32.npz",  None]
-=======
->>>>>>> f14fc321
 
 dataloader:
   training:
