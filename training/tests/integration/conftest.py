--- conflicted
+++ resolved
@@ -236,7 +236,6 @@
     return cfg, dataset_urls[0]
 
 
-<<<<<<< HEAD
 @pytest.fixture(
     params=[  # selects different test cases
         "graphtransformer",
@@ -279,11 +278,10 @@
     cfg = OmegaConf.merge(template, testing_modifications_with_temp_dir, use_case_modifications)
     OmegaConf.resolve(cfg)
     return cfg, test_case
-=======
+
 @pytest.fixture(scope="session")
 def migrator() -> Migrator:
     return Migrator()
->>>>>>> e513c19a
 
 
 @pytest.fixture
