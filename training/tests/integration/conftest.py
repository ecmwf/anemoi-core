--- conflicted
+++ resolved
@@ -201,19 +201,11 @@
 # TODO add small o48 test case which can be run anywhere
 # TODO change it so i can inherit from stretched_config etc. rather then rewriting
 @pytest.fixture(
-<<<<<<< HEAD
     params=[ #selects different test cases
         "graphtransformer_n320_1g",
         "gnn_n320_1g",
         #"stretched",
         #"lam",
-=======
-    params=[  # selects different test cases
-        # "graphtransformer_n320_1g",
-        # "gnn_n320_1g",
-        # "stretched",
-        "lam",
->>>>>>> 880c64ae
     ],
 )
 def benchmark_config(
@@ -226,7 +218,6 @@
     # change configs based on test case
     if test_case == "graphtransformer_n320_1g":
         overrides = ["model=graphtransformer", "graph=multi_scale"]
-<<<<<<< HEAD
         top_level_yaml=Path.cwd()/"training/tests/integration/config/benchmark/graphtransformer.yaml"
     elif test_case == "gnn_n320_1g":
         overrides = []
@@ -237,50 +228,14 @@
     elif test_case == "lam":
         overrides = []
         top_level_yaml=Path.cwd()/"training/tests/integration/config/benchmark/lam.yaml"
-=======
-        top_level_yaml = Path.cwd() / "training/tests/integration/config/benchmark.yaml"
-        config_name = "config"
-    elif test_case == "gnn_n320_1g":
-        overrides = []
-        top_level_yaml = Path.cwd() / "training/tests/integration/config/benchmark.yaml"
-        config_name = "config"
-    elif test_case == "stretched":
-        overrides = []
-        top_level_yaml = Path.cwd() / "training/tests/integration/config/test_stretched.yaml"
-        config_name = "stretched"
-    elif test_case == "lam":
-        overrides = []
-        top_level_yaml = Path.cwd() / "training/tests/integration/config/test_lam.yaml"
-        config_name = "lam"  # TODO check if i need to set config_name
->>>>>>> 880c64ae
     else:
         raise ValueError(f"Error. Unknown benchmark configuration: {testCase}")
 
     with initialize(version_base=None, config_path="../../src/anemoi/training/config", job_name="benchmark"):
-<<<<<<< HEAD
         template = compose(config_name="config", overrides=overrides)
     
     use_case_modifications = OmegaConf.load(top_level_yaml)
 
-=======
-        template = compose(config_name=config_name, overrides=overrides)
-
-    use_case_modifications = OmegaConf.load(top_level_yaml)
-
-    if test_case == "stretched" or test_case == "lam":
-        # tmp_dir, rel_paths, dataset_urls = get_tmp_paths(use_case_modifications, ["dataset", "forcing_dataset"])
-        # dataset, forcing_dataset = rel_paths
-
-        # just remove the server paths from files
-        use_case_modifications.hardware.files.dataset = "cerra-rr-an-oper-0001-mars-5p5km-2017-2017-6h-v3-testing.zarr"
-        use_case_modifications.hardware.files.forcing_dataset = (
-            "aifs-ea-an-oper-0001-mars-o96-2017-2017-6h-v8-testing.zarr"
-        )
-        use_case_modifications.hardware.paths.data = (
-            "/home/mlx/ai-ml/datasets"  # TODO move to seperate streched_benchmark.yaml
-        )
-
->>>>>>> 880c64ae
     cfg = OmegaConf.merge(template, testing_modifications_with_temp_dir, use_case_modifications)
     OmegaConf.resolve(cfg)
     return cfg, test_case
