# (C) Copyright 2025 Anemoi contributors.
#
# This software is licensed under the terms of the Apache Licence Version 2.0
# which can be obtained at http://www.apache.org/licenses/LICENSE-2.0.
#
# In applying this licence, ECMWF does not waive the privileges and immunities
# granted to it by virtue of its status as an intergovernmental organisation
# nor does it submit to any jurisdiction.


import os
import shutil
from pathlib import Path

import pytest
from hydra import compose
from hydra import initialize
from omegaconf import OmegaConf


@pytest.fixture(autouse=True)
def set_working_directory() -> None:
    """Automatically set the working directory to the repo root."""
    repo_root = Path(__file__).resolve().parent
    while not (repo_root / ".git").exists() and repo_root != repo_root.parent:
        repo_root = repo_root.parent

    os.chdir(repo_root)


@pytest.fixture
def testing_modifications_with_temp_dir(tmp_path: Path) -> OmegaConf:
    testing_modifications = OmegaConf.load(Path.cwd() / "training/tests/integration/config/testing_modifications.yaml")
    testing_modifications.hardware.paths.output = str(tmp_path)
    return testing_modifications


@pytest.fixture(
    params=[
        ["model=gnn"],
        ["model=graphtransformer"],
    ],
)
def architecture_config(
    request: pytest.FixtureRequest,
    testing_modifications_with_temp_dir: OmegaConf,
    get_tmp_paths: callable,
) -> tuple[OmegaConf, str]:
    overrides = request.param
    with initialize(version_base=None, config_path="../../src/anemoi/training/config", job_name="test_config"):
        template = compose(
            config_name="config",
            overrides=overrides,
        )  # apply architecture overrides to template since they override a default

    use_case_modifications = OmegaConf.load(Path.cwd() / "training/tests/integration/config/test_config.yaml")
    tmp_dir, rel_paths, dataset_urls = get_tmp_paths(use_case_modifications, ["dataset"])
    use_case_modifications.hardware.paths.data = tmp_dir
    use_case_modifications.hardware.files.dataset = rel_paths[0]

    cfg = OmegaConf.merge(template, testing_modifications_with_temp_dir, use_case_modifications)
    OmegaConf.resolve(cfg)
    return cfg, dataset_urls[0]


@pytest.fixture
def stretched_config(
    testing_modifications_with_temp_dir: OmegaConf,
    get_tmp_paths: callable,
) -> tuple[OmegaConf, list[str]]:
    with initialize(version_base=None, config_path="../../src/anemoi/training/config", job_name="test_stretched"):
        template = compose(config_name="stretched")

    use_case_modifications = OmegaConf.load(Path.cwd() / "training/tests/integration/config/test_stretched.yaml")

    tmp_dir, rel_paths, dataset_urls = get_tmp_paths(use_case_modifications, ["dataset", "forcing_dataset"])
    dataset, forcing_dataset = rel_paths
    use_case_modifications.hardware.paths.data = tmp_dir
    use_case_modifications.hardware.files.dataset = dataset
    use_case_modifications.hardware.files.forcing_dataset = forcing_dataset

    cfg = OmegaConf.merge(template, testing_modifications_with_temp_dir, use_case_modifications)
    OmegaConf.resolve(cfg)
    return cfg, dataset_urls


@pytest.fixture
def lam_config(testing_modifications_with_temp_dir: OmegaConf, get_tmp_paths: callable) -> tuple[OmegaConf, str]:
    with initialize(version_base=None, config_path="../../src/anemoi/training/config", job_name="test_lam"):
        template = compose(config_name="lam")

    use_case_modifications = OmegaConf.load(Path.cwd() / "training/tests/integration/config/test_lam.yaml")

    tmp_dir, rel_paths, dataset_urls = get_tmp_paths(use_case_modifications, ["dataset", "forcing_dataset"])
    dataset, forcing_dataset = rel_paths
    use_case_modifications.hardware.paths.data = tmp_dir
    use_case_modifications.hardware.files.dataset = dataset
    use_case_modifications.hardware.files.forcing_dataset = forcing_dataset

    cfg = OmegaConf.merge(template, testing_modifications_with_temp_dir, use_case_modifications)
    OmegaConf.resolve(cfg)
    return cfg, dataset_urls


@pytest.fixture
def lam_config_with_graph(lam_config: OmegaConf, get_test_data: callable) -> tuple[OmegaConf, list[str]]:
    existing_graph_config = OmegaConf.load(Path.cwd() / "training/src/anemoi/training/config/graph/existing.yaml")
    cfg, urls = lam_config
    cfg.graph = existing_graph_config

    url_graph = cfg.hardware.files["graph"]
    tmp_path_graph = get_test_data(url_graph)
    cfg.hardware.paths.graph = Path(tmp_path_graph).parent
    cfg.hardware.files.graph = Path(tmp_path_graph).name

    return cfg, urls


@pytest.fixture
def ensemble_config(testing_modifications_with_temp_dir: OmegaConf, get_tmp_paths: callable) -> tuple[OmegaConf, str]:
    overrides = ["model=graphtransformer_ens", "graph=multi_scale"]

    with initialize(version_base=None, config_path="../../src/anemoi/training/config", job_name="test_ensemble_crps"):
        template = compose(config_name="ensemble_crps", overrides=overrides)

    use_case_modifications = OmegaConf.load(Path.cwd() / "training/tests/integration/config/test_ensemble_crps.yaml")

    tmp_dir, rel_paths, dataset_urls = get_tmp_paths(use_case_modifications, ["dataset"])
    use_case_modifications.hardware.paths.data = tmp_dir
    use_case_modifications.hardware.files.dataset = rel_paths[0]

    cfg = OmegaConf.merge(template, testing_modifications_with_temp_dir, use_case_modifications)
    OmegaConf.resolve(cfg)
    return cfg, dataset_urls[0]


@pytest.fixture
def hierarchical_config(
    testing_modifications_with_temp_dir: OmegaConf,
    get_tmp_paths: callable,
) -> tuple[OmegaConf, list[str]]:
    with initialize(version_base=None, config_path="../../src/anemoi/training/config", job_name="test_hierarchical"):
        template = compose(config_name="hierarchical")

    use_case_modifications = OmegaConf.load(Path.cwd() / "training/tests/integration/config/test_config.yaml")
    tmp_dir, rel_paths, dataset_urls = get_tmp_paths(use_case_modifications, ["dataset"])
    use_case_modifications.hardware.paths.data = tmp_dir
    use_case_modifications.hardware.files.dataset = rel_paths[0]

    cfg = OmegaConf.merge(template, testing_modifications_with_temp_dir, use_case_modifications)
    OmegaConf.resolve(cfg)
    return cfg, dataset_urls


@pytest.fixture
def get_tmp_paths(temporary_directory_for_test_data: callable) -> callable:
    def _get_tmp_paths(config: OmegaConf, list_datasets: list[str]) -> tuple[str, list[str], list[str]]:
        tmp_paths = []
        dataset_names = []
        archive_urls = []

        for dataset in list_datasets:
            url_archive = config.hardware.files[dataset] + ".tgz"
            name_dataset = Path(config.hardware.files[dataset]).name
            tmp_path_dataset = temporary_directory_for_test_data(url_archive, archive=True)

            tmp_paths.append(tmp_path_dataset)
            dataset_names.append(name_dataset)
            archive_urls.append(url_archive)

        if len(list_datasets) == 1:
            return tmp_paths[0], dataset_names, archive_urls

        tmp_dir = os.path.commonprefix([tmp_paths[0], tmp_paths[1]])[:-1]  # remove trailing slash
        rel_paths = [Path(Path(path).name) / name for (name, path) in zip(dataset_names, tmp_paths)]
        return tmp_dir, rel_paths, archive_urls

    return _get_tmp_paths


@pytest.fixture
def gnn_config(
    testing_modifications_with_temp_dir: OmegaConf,
    get_tmp_paths: callable,
) -> tuple[OmegaConf, str]:

    with initialize(version_base=None, config_path="../../src/anemoi/training/config", job_name="test_config"):
        template = compose(config_name="config")

    use_case_modifications = OmegaConf.load(Path.cwd() / "training/tests/integration/config/test_config.yaml")
    tmp_dir, rel_paths, dataset_urls = get_tmp_paths(use_case_modifications, ["dataset"])
    use_case_modifications.hardware.paths.data = tmp_dir
    use_case_modifications.hardware.files.dataset = rel_paths[0]

    cfg = OmegaConf.merge(template, testing_modifications_with_temp_dir, use_case_modifications)
    OmegaConf.resolve(cfg)
    return cfg

<<<<<<< HEAD
@pytest.fixture(
    params=[
        ["model=graphtransformer"],
    ],
)
=======

@pytest.fixture
>>>>>>> 4f5be886
def benchmark_config(
    testing_modifications_with_temp_dir: OmegaConf,
    get_tmp_paths: callable,
) -> tuple[OmegaConf, str]:

    with initialize(version_base=None, config_path="../../src/anemoi/training/config", job_name="benchmark"):
        template = compose(config_name="config")

    use_case_modifications = OmegaConf.load(Path.cwd() / "training/tests/integration/config/benchmark.yaml")
    tmp_dir, rel_paths, dataset_urls = get_tmp_paths(use_case_modifications, ["dataset"])
    use_case_modifications.hardware.paths.data = tmp_dir
    use_case_modifications.hardware.files.dataset = rel_paths[0]

    cfg = OmegaConf.merge(template, testing_modifications_with_temp_dir, use_case_modifications)
    OmegaConf.resolve(cfg)
    return cfg, dataset_urls


@pytest.fixture
def gnn_config_with_checkpoint(gnn_config: OmegaConf, get_test_data: callable) -> OmegaConf:
    cfg, dataset_url = gnn_config
    existing_ckpt = get_test_data(
        "anemoi-integration-tests/training/checkpoints/testing-checkpoint-global-2025-06-24.ckpt",
    )
    checkpoint_dir = Path(cfg.hardware.paths.output + "checkpoint/dummy_id")
    checkpoint_dir.mkdir(parents=True, exist_ok=True)
    shutil.copy(existing_ckpt, checkpoint_dir / "last.ckpt")

    cfg.training.run_id = "dummy_id"
    cfg.training.max_epochs = 3
    return cfg, dataset_url


@pytest.fixture
def interpolator_config(
    testing_modifications_with_temp_dir: OmegaConf,
    get_tmp_paths: callable,
) -> tuple[OmegaConf, str]:
    """Compose a runnable configuration for the temporal-interpolation model.

    It is based on `interpolator.yaml` and only patches paths pointing to the
    sample dataset that the tests download locally.
    """
    # No model override here - the template already sets the dedicated
    # interpolator model + GraphInterpolator Lightning task.
    with initialize(
        version_base=None,
        config_path="../../src/anemoi/training/config",
        job_name="test_interpolator",
    ):
        template = compose(config_name="interpolator")

    use_case_modifications = OmegaConf.load(
        Path.cwd() / "training/tests/integration/config/test_interpolator.yaml",
    )

    tmp_dir, rel_paths, dataset_urls = get_tmp_paths(use_case_modifications, ["dataset"])
    use_case_modifications.hardware.paths.data = tmp_dir
    use_case_modifications.hardware.files.dataset = rel_paths[0]

    cfg = OmegaConf.merge(template, testing_modifications_with_temp_dir, use_case_modifications)
    OmegaConf.resolve(cfg)
    return cfg, dataset_urls[0]<|MERGE_RESOLUTION|>--- conflicted
+++ resolved
@@ -196,16 +196,11 @@
     OmegaConf.resolve(cfg)
     return cfg
 
-<<<<<<< HEAD
 @pytest.fixture(
     params=[
         ["model=graphtransformer"],
     ],
 )
-=======
-
-@pytest.fixture
->>>>>>> 4f5be886
 def benchmark_config(
     testing_modifications_with_temp_dir: OmegaConf,
     get_tmp_paths: callable,
