# (C) Copyright 2025 Anemoi contributors.
#
# This software is licensed under the terms of the Apache Licence Version 2.0
# which can be obtained at http://www.apache.org/licenses/LICENSE-2.0.
#
# In applying this licence, ECMWF does not waive the privileges and immunities
# granted to it by virtue of its status as an intergovernmental organisation
# nor does it submit to any jurisdiction.


import logging
import os
from pathlib import Path

import pytest
import torch
from hydra import compose
from hydra import initialize
from omegaconf import DictConfig
from omegaconf import OmegaConf

from anemoi.models.migrations import Migrator
from anemoi.utils.testing import GetTestData
from anemoi.utils.testing import TemporaryDirectoryForTestData

LOGGER = logging.getLogger(__name__)


@pytest.fixture(autouse=True)
def set_working_directory() -> None:
    """Automatically set the working directory to the repo root."""
    repo_root = Path(__file__).resolve().parent
    while not (repo_root / ".git").exists() and repo_root != repo_root.parent:
        repo_root = repo_root.parent

    os.chdir(repo_root)


@pytest.fixture
def testing_modifications_with_temp_dir(tmp_path: Path) -> DictConfig:
    testing_modifications = OmegaConf.load(Path.cwd() / "training/tests/integration/config/testing_modifications.yaml")
    assert isinstance(testing_modifications, DictConfig)
    testing_modifications.hardware.paths.output = str(tmp_path)
    return testing_modifications


class GetTmpPaths:
    def __init__(self, temporary_directory_for_test_data: TemporaryDirectoryForTestData) -> None:
        self.temporary_directory_for_test_data = temporary_directory_for_test_data

    def __call__(self, config: DictConfig, list_datasets: list[str]) -> tuple[str, list[str], list[str]]:
        tmp_paths = []
        dataset_names = []
        archive_urls = []

        for dataset in list_datasets:
            url_archive = config.hardware.files[dataset] + ".tgz"
            name_dataset = Path(config.hardware.files[dataset]).name
            tmp_path_dataset = self.temporary_directory_for_test_data(url_archive, archive=True)

            tmp_paths.append(tmp_path_dataset)
            dataset_names.append(name_dataset)
            archive_urls.append(url_archive)

        if len(list_datasets) == 1:
            return tmp_paths[0], dataset_names, archive_urls

        tmp_dir = os.path.commonprefix([tmp_paths[0], tmp_paths[1]])[:-1]  # remove trailing slash
        rel_paths = [Path(Path(path).name) / name for (name, path) in zip(dataset_names, tmp_paths, strict=False)]
        return tmp_dir, rel_paths, archive_urls


@pytest.fixture
def get_tmp_paths(temporary_directory_for_test_data: TemporaryDirectoryForTestData) -> GetTmpPaths:
    return GetTmpPaths(temporary_directory_for_test_data)


@pytest.fixture(
    params=[
        ["model=gnn"],
        ["model=graphtransformer"],
    ],
)
def architecture_config(
    request: pytest.FixtureRequest,
    testing_modifications_with_temp_dir: DictConfig,
    get_tmp_paths: GetTmpPaths,
) -> tuple[DictConfig, str, str]:
    overrides = request.param
    model_architecture = overrides[0].split("=")[1]
    with initialize(version_base=None, config_path="../../src/anemoi/training/config", job_name="test_config"):
        template = compose(
            config_name="config",
            overrides=overrides,
        )  # apply architecture overrides to template since they override a default

    use_case_modifications = OmegaConf.load(Path.cwd() / "training/tests/integration/config/test_config.yaml")
    assert isinstance(use_case_modifications, DictConfig)

    tmp_dir, rel_paths, dataset_urls = get_tmp_paths(use_case_modifications, ["dataset"])
    use_case_modifications.hardware.paths.data = tmp_dir
    use_case_modifications.hardware.files.dataset = rel_paths[0]

    # Add the imputer here as it's not part of the default config
    imputer_modifications = OmegaConf.load(Path.cwd() / "training/tests/integration/config/imputer_modifications.yaml")

    OmegaConf.set_struct(template.data, False)  # allow adding new keys to the template to add the imputer
    cfg = OmegaConf.merge(template, testing_modifications_with_temp_dir, use_case_modifications, imputer_modifications)
    OmegaConf.resolve(cfg)
    assert isinstance(cfg, DictConfig)
    return cfg, dataset_urls[0], model_architecture


@pytest.fixture
def stretched_config(
    testing_modifications_with_temp_dir: DictConfig,
    get_tmp_paths: GetTmpPaths,
) -> tuple[DictConfig, list[str]]:
    with initialize(version_base=None, config_path="../../src/anemoi/training/config", job_name="test_stretched"):
        template = compose(config_name="stretched")

    use_case_modifications = OmegaConf.load(Path.cwd() / "training/tests/integration/config/test_stretched.yaml")
    assert isinstance(use_case_modifications, DictConfig)

    tmp_dir, rel_paths, dataset_urls = get_tmp_paths(use_case_modifications, ["dataset", "forcing_dataset"])
    dataset, forcing_dataset = rel_paths
    use_case_modifications.hardware.paths.data = tmp_dir
    use_case_modifications.hardware.files.dataset = dataset
    use_case_modifications.hardware.files.forcing_dataset = forcing_dataset

    cfg = OmegaConf.merge(template, testing_modifications_with_temp_dir, use_case_modifications)
    OmegaConf.resolve(cfg)
    assert isinstance(cfg, DictConfig)
    return cfg, dataset_urls


@pytest.fixture
def lam_config(
    testing_modifications_with_temp_dir: DictConfig,
    get_tmp_paths: GetTmpPaths,
) -> tuple[DictConfig, list[str]]:
    with initialize(version_base=None, config_path="../../src/anemoi/training/config", job_name="test_lam"):
        template = compose(config_name="lam")

    use_case_modifications = OmegaConf.load(Path.cwd() / "training/tests/integration/config/test_lam.yaml")
    assert isinstance(use_case_modifications, DictConfig)

    tmp_dir, rel_paths, dataset_urls = get_tmp_paths(use_case_modifications, ["dataset", "forcing_dataset"])
    dataset, forcing_dataset = rel_paths
    use_case_modifications.hardware.paths.data = tmp_dir
    use_case_modifications.hardware.files.dataset = dataset
    use_case_modifications.hardware.files.forcing_dataset = forcing_dataset

    cfg = OmegaConf.merge(template, testing_modifications_with_temp_dir, use_case_modifications)
    OmegaConf.resolve(cfg)
    assert isinstance(cfg, DictConfig)
    return cfg, dataset_urls


@pytest.fixture
def lam_config_with_graph(
    lam_config: tuple[DictConfig, list[str]],
    get_test_data: GetTestData,
) -> tuple[DictConfig, list[str]]:
    existing_graph_config = OmegaConf.load(Path.cwd() / "training/src/anemoi/training/config/graph/existing.yaml")
    cfg, urls = lam_config
    cfg.graph = existing_graph_config

    url_graph = cfg.hardware.files["graph"]
    tmp_path_graph = get_test_data(url_graph)
    cfg.hardware.paths.graph = Path(tmp_path_graph).parent
    cfg.hardware.files.graph = Path(tmp_path_graph).name

    return cfg, urls


@pytest.fixture
def ensemble_config(
    testing_modifications_with_temp_dir: DictConfig,
    get_tmp_paths: GetTmpPaths,
) -> tuple[DictConfig, str]:
    overrides = ["model=graphtransformer_ens", "graph=multi_scale"]

    with initialize(version_base=None, config_path="../../src/anemoi/training/config", job_name="test_ensemble_crps"):
        template = compose(config_name="ensemble_crps", overrides=overrides)

    use_case_modifications = OmegaConf.load(Path.cwd() / "training/tests/integration/config/test_ensemble_crps.yaml")
    assert isinstance(use_case_modifications, DictConfig)

    tmp_dir, rel_paths, dataset_urls = get_tmp_paths(use_case_modifications, ["dataset"])
    use_case_modifications.hardware.paths.data = tmp_dir
    use_case_modifications.hardware.files.dataset = rel_paths[0]

    cfg = OmegaConf.merge(template, testing_modifications_with_temp_dir, use_case_modifications)
    OmegaConf.resolve(cfg)
    assert isinstance(cfg, DictConfig)
    return cfg, dataset_urls[0]


@pytest.fixture
def hierarchical_config(
    testing_modifications_with_temp_dir: DictConfig,
    get_tmp_paths: GetTmpPaths,
) -> tuple[DictConfig, list[str]]:
    with initialize(version_base=None, config_path="../../src/anemoi/training/config", job_name="test_hierarchical"):
        template = compose(config_name="hierarchical")

    use_case_modifications = OmegaConf.load(Path.cwd() / "training/tests/integration/config/test_config.yaml")
    assert isinstance(use_case_modifications, DictConfig)

    tmp_dir, rel_paths, dataset_urls = get_tmp_paths(use_case_modifications, ["dataset"])
    use_case_modifications.hardware.paths.data = tmp_dir
    use_case_modifications.hardware.files.dataset = rel_paths[0]

    cfg = OmegaConf.merge(template, testing_modifications_with_temp_dir, use_case_modifications)
    OmegaConf.resolve(cfg)
    assert isinstance(cfg, DictConfig)
    return cfg, dataset_urls


@pytest.fixture
<<<<<<< HEAD
def autoencoder_config(
    testing_modifications_with_temp_dir: OmegaConf,
    get_tmp_paths: callable,
) -> tuple[OmegaConf, list[str]]:
    with initialize(version_base=None, config_path="../../src/anemoi/training/config", job_name="test_autoencoder"):
        template = compose(config_name="autoencoder")

    use_case_modifications = OmegaConf.load(Path.cwd() / "training/tests/integration/config/test_config.yaml")
    tmp_dir, rel_paths, dataset_urls = get_tmp_paths(use_case_modifications, ["dataset"])
    use_case_modifications.hardware.paths.data = tmp_dir
    use_case_modifications.hardware.files.dataset = rel_paths[0]

    cfg = OmegaConf.merge(template, testing_modifications_with_temp_dir, use_case_modifications)
    OmegaConf.resolve(cfg)
    return cfg, dataset_urls


@pytest.fixture
def get_tmp_paths(temporary_directory_for_test_data: callable) -> callable:
    def _get_tmp_paths(config: OmegaConf, list_datasets: list[str]) -> tuple[str, list[str], list[str]]:
        tmp_paths = []
        dataset_names = []
        archive_urls = []

        for dataset in list_datasets:
            url_archive = config.hardware.files[dataset] + ".tgz"
            name_dataset = Path(config.hardware.files[dataset]).name
            tmp_path_dataset = temporary_directory_for_test_data(url_archive, archive=True)

            tmp_paths.append(tmp_path_dataset)
            dataset_names.append(name_dataset)
            archive_urls.append(url_archive)

        if len(list_datasets) == 1:
            return tmp_paths[0], dataset_names, archive_urls

        tmp_dir = os.path.commonprefix([tmp_paths[0], tmp_paths[1]])[:-1]  # remove trailing slash
        rel_paths = [Path(Path(path).name) / name for (name, path) in zip(dataset_names, tmp_paths)]
        return tmp_dir, rel_paths, archive_urls

    return _get_tmp_paths


@pytest.fixture
def gnn_config(
    testing_modifications_with_temp_dir: OmegaConf,
    get_tmp_paths: callable,
) -> tuple[OmegaConf, str]:

=======
def gnn_config(testing_modifications_with_temp_dir: DictConfig, get_tmp_paths: GetTmpPaths) -> tuple[DictConfig, str]:
>>>>>>> eb3edc59
    with initialize(version_base=None, config_path="../../src/anemoi/training/config", job_name="test_config"):
        template = compose(config_name="config")

    use_case_modifications = OmegaConf.load(Path.cwd() / "training/tests/integration/config/test_config.yaml")
    assert isinstance(use_case_modifications, DictConfig)

    tmp_dir, rel_paths, dataset_urls = get_tmp_paths(use_case_modifications, ["dataset"])
    use_case_modifications.hardware.paths.data = tmp_dir
    use_case_modifications.hardware.files.dataset = rel_paths[0]

    cfg = OmegaConf.merge(template, testing_modifications_with_temp_dir, use_case_modifications)
    OmegaConf.resolve(cfg)
    assert isinstance(cfg, DictConfig)
    return cfg, dataset_urls[0]


@pytest.fixture(
    params=[  # selects different test cases
        "lam",
        "graphtransformer",
        "stretched",
        "ensemble_crps",
    ],
)
def benchmark_config(
    request: pytest.FixtureRequest,
    testing_modifications_with_temp_dir: OmegaConf,
) -> tuple[OmegaConf, str]:
    test_case = request.param
    base_config = "config"  # which config we start from in anemoi/training/configs/
    # base_config="config" =>  anemoi/training/configs/config.yaml
    # LAM and Stretched need different base configs

    # change configs based on test case
    if test_case == "graphtransformer":
        overrides = ["model=graphtransformer", "graph=multi_scale"]
    elif test_case == "stretched":
        overrides = []
        base_config = "stretched"
    elif test_case == "lam":
        overrides = []
        base_config = "lam"
    elif test_case == "ensemble_crps":
        overrides = ["model=graphtransformer", "graph=multi_scale"]
        base_config = "ensemble_crps"
    else:
        msg = f"Error. Unknown benchmark configuration: {test_case}"
        raise ValueError(msg)

    with initialize(version_base=None, config_path="../../src/anemoi/training/config", job_name="benchmark"):
        template = compose(config_name=base_config, overrides=overrides)

    # Settings for benchmarking in general (sets atos paths, enables profiling, disables plotting etc)
    base_benchmark_config = OmegaConf.load(Path.cwd() / Path("training/tests/integration/config/benchmark/base.yaml"))

    # Settings for the specific benchmark test case
    use_case_modifications = OmegaConf.load(
        Path.cwd() / f"training/tests/integration/config/benchmark/{test_case}.yaml",
    )
    cfg = OmegaConf.merge(template, testing_modifications_with_temp_dir, use_case_modifications, base_benchmark_config)
    OmegaConf.resolve(cfg)
    return cfg, test_case


@pytest.fixture(scope="session")
def migrator() -> Migrator:
    return Migrator()


@pytest.fixture
def architecture_config_with_checkpoint(
    migrator: Migrator,
    architecture_config: tuple[DictConfig, str, str],
    get_test_data: GetTestData,
) -> tuple[DictConfig, str]:
    cfg, dataset_url, model_architecture = architecture_config

    # Pick checkpoint path based on the model
    if "gnn" in model_architecture:
        existing_ckpt = get_test_data(
            "anemoi-integration-tests/training/checkpoints/testing-checkpoint-gnn-global-2025-07-31.ckpt",
        )
    elif "graphtransformer" in model_architecture:
        existing_ckpt = get_test_data(
            "anemoi-integration-tests/training/checkpoints/testing-checkpoint-graphtransformer-global-2025-07-31.ckpt",
        )
    else:
        msg_error = f"Unknown architecture in config: {cfg.model.architecture}"
        raise ValueError(msg_error)

    _, new_ckpt, _ = migrator.sync(existing_ckpt)

    checkpoint_dir = Path(cfg.hardware.paths.output + "checkpoint/dummy_id")
    checkpoint_dir.mkdir(parents=True, exist_ok=True)
    torch.save(new_ckpt, checkpoint_dir / "last.ckpt")

    cfg.training.run_id = "dummy_id"
    cfg.training.max_epochs = 3
    return cfg, dataset_url


@pytest.fixture
def interpolator_config(
    testing_modifications_with_temp_dir: DictConfig,
    get_tmp_paths: GetTmpPaths,
) -> tuple[DictConfig, str]:
    """Compose a runnable configuration for the temporal-interpolation model.

    It is based on `interpolator.yaml` and only patches paths pointing to the
    sample dataset that the tests download locally.
    """
    # No model override here - the template already sets the dedicated
    # interpolator model + GraphInterpolator Lightning task.
    with initialize(
        version_base=None,
        config_path="../../src/anemoi/training/config",
        job_name="test_interpolator",
    ):
        template = compose(config_name="interpolator")

    use_case_modifications = OmegaConf.load(
        Path.cwd() / "training/tests/integration/config/test_interpolator.yaml",
    )
    assert isinstance(use_case_modifications, DictConfig)

    tmp_dir, rel_paths, dataset_urls = get_tmp_paths(use_case_modifications, ["dataset"])
    use_case_modifications.hardware.paths.data = tmp_dir
    use_case_modifications.hardware.files.dataset = rel_paths[0]

    cfg = OmegaConf.merge(template, testing_modifications_with_temp_dir, use_case_modifications)
    OmegaConf.resolve(cfg)
    assert isinstance(cfg, DictConfig)
    return cfg, dataset_urls[0]


@pytest.fixture(
    params=[
        [],
        [
            "model=graphtransformer_diffusiontend",
            "training.model_task=anemoi.training.train.tasks.GraphDiffusionTendForecaster",
        ],
    ],
    ids=["diffusion", "diffusiontend"],
)
def diffusion_config(
    request: pytest.FixtureRequest,
    testing_modifications_with_temp_dir: OmegaConf,
    get_tmp_paths: callable,
) -> tuple[OmegaConf, str]:
    overrides = request.param

    with initialize(version_base=None, config_path="../../src/anemoi/training/config", job_name="test_diffusion"):
        template = compose(config_name="diffusion", overrides=overrides)

    use_case_modifications = OmegaConf.load(Path.cwd() / "training/tests/integration/config/test_diffusion.yaml")
    tmp_dir, rel_paths, dataset_urls = get_tmp_paths(use_case_modifications, ["dataset"])
    use_case_modifications.hardware.paths.data = tmp_dir
    use_case_modifications.hardware.files.dataset = rel_paths[0]

    cfg = OmegaConf.merge(template, testing_modifications_with_temp_dir, use_case_modifications)
    OmegaConf.resolve(cfg)
    return cfg, dataset_urls[0]<|MERGE_RESOLUTION|>--- conflicted
+++ resolved
@@ -219,7 +219,6 @@
 
 
 @pytest.fixture
-<<<<<<< HEAD
 def autoencoder_config(
     testing_modifications_with_temp_dir: OmegaConf,
     get_tmp_paths: callable,
@@ -228,50 +227,38 @@
         template = compose(config_name="autoencoder")
 
     use_case_modifications = OmegaConf.load(Path.cwd() / "training/tests/integration/config/test_config.yaml")
-    tmp_dir, rel_paths, dataset_urls = get_tmp_paths(use_case_modifications, ["dataset"])
-    use_case_modifications.hardware.paths.data = tmp_dir
-    use_case_modifications.hardware.files.dataset = rel_paths[0]
-
-    cfg = OmegaConf.merge(template, testing_modifications_with_temp_dir, use_case_modifications)
-    OmegaConf.resolve(cfg)
+    assert isinstance(use_case_modifications, DictConfig)
+
+    tmp_dir, rel_paths, dataset_urls = get_tmp_paths(use_case_modifications, ["dataset"])
+    use_case_modifications.hardware.paths.data = tmp_dir
+    use_case_modifications.hardware.files.dataset = rel_paths[0]
+
+    cfg = OmegaConf.merge(template, testing_modifications_with_temp_dir, use_case_modifications)
+    OmegaConf.resolve(cfg)
+    assert isinstance(cfg, DictConfig)
     return cfg, dataset_urls
 
 
 @pytest.fixture
-def get_tmp_paths(temporary_directory_for_test_data: callable) -> callable:
-    def _get_tmp_paths(config: OmegaConf, list_datasets: list[str]) -> tuple[str, list[str], list[str]]:
-        tmp_paths = []
-        dataset_names = []
-        archive_urls = []
-
-        for dataset in list_datasets:
-            url_archive = config.hardware.files[dataset] + ".tgz"
-            name_dataset = Path(config.hardware.files[dataset]).name
-            tmp_path_dataset = temporary_directory_for_test_data(url_archive, archive=True)
-
-            tmp_paths.append(tmp_path_dataset)
-            dataset_names.append(name_dataset)
-            archive_urls.append(url_archive)
-
-        if len(list_datasets) == 1:
-            return tmp_paths[0], dataset_names, archive_urls
-
-        tmp_dir = os.path.commonprefix([tmp_paths[0], tmp_paths[1]])[:-1]  # remove trailing slash
-        rel_paths = [Path(Path(path).name) / name for (name, path) in zip(dataset_names, tmp_paths)]
-        return tmp_dir, rel_paths, archive_urls
-
-    return _get_tmp_paths
-
-
-@pytest.fixture
-def gnn_config(
+def autoencoder_config(
     testing_modifications_with_temp_dir: OmegaConf,
     get_tmp_paths: callable,
-) -> tuple[OmegaConf, str]:
-
-=======
+) -> tuple[OmegaConf, list[str]]:
+    with initialize(version_base=None, config_path="../../src/anemoi/training/config", job_name="test_autoencoder"):
+        template = compose(config_name="autoencoder")
+
+    use_case_modifications = OmegaConf.load(Path.cwd() / "training/tests/integration/config/test_config.yaml")
+    tmp_dir, rel_paths, dataset_urls = get_tmp_paths(use_case_modifications, ["dataset"])
+    use_case_modifications.hardware.paths.data = tmp_dir
+    use_case_modifications.hardware.files.dataset = rel_paths[0]
+
+    cfg = OmegaConf.merge(template, testing_modifications_with_temp_dir, use_case_modifications)
+    OmegaConf.resolve(cfg)
+    return cfg, dataset_urls
+
+
+@pytest.fixture
 def gnn_config(testing_modifications_with_temp_dir: DictConfig, get_tmp_paths: GetTmpPaths) -> tuple[DictConfig, str]:
->>>>>>> eb3edc59
     with initialize(version_base=None, config_path="../../src/anemoi/training/config", job_name="test_config"):
         template = compose(config_name="config")
 
