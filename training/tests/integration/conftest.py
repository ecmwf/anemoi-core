--- conflicted
+++ resolved
@@ -194,7 +194,38 @@
     return cfg, dataset_url
 
 
-<<<<<<< HEAD
+@pytest.fixture
+def interpolator_config(
+    testing_modifications_with_temp_dir: OmegaConf,
+    get_tmp_paths: callable,
+) -> tuple[OmegaConf, str]:
+    """Compose a runnable configuration for the temporal-interpolation model.
+
+    It is based on `interpolator.yaml` and only patches paths pointing to the
+    sample dataset that the tests download locally.
+    """
+    # No model override here - the template already sets the dedicated
+    # interpolator model + GraphInterpolator Lightning task.
+    with initialize(
+        version_base=None,
+        config_path="../../src/anemoi/training/config",
+        job_name="test_interpolator",
+    ):
+        template = compose(config_name="interpolator")
+
+    use_case_modifications = OmegaConf.load(
+        Path.cwd() / "training/tests/integration/config/test_interpolator.yaml",
+    )
+
+    tmp_dir, rel_paths, dataset_urls = get_tmp_paths(use_case_modifications, ["dataset"])
+    use_case_modifications.hardware.paths.data = tmp_dir
+    use_case_modifications.hardware.files.dataset = rel_paths[0]
+
+    cfg = OmegaConf.merge(template, testing_modifications_with_temp_dir, use_case_modifications)
+    OmegaConf.resolve(cfg)
+    return cfg, dataset_urls[0]
+
+
 @pytest.fixture(
     params=[
         [],
@@ -216,31 +247,6 @@
         template = compose(config_name="diffusion", overrides=overrides)
 
     use_case_modifications = OmegaConf.load(Path.cwd() / "training/tests/integration/config/test_diffusion.yaml")
-=======
-@pytest.fixture
-def interpolator_config(
-    testing_modifications_with_temp_dir: OmegaConf,
-    get_tmp_paths: callable,
-) -> tuple[OmegaConf, str]:
-    """Compose a runnable configuration for the temporal-interpolation model.
-
-    It is based on `interpolator.yaml` and only patches paths pointing to the
-    sample dataset that the tests download locally.
-    """
-    # No model override here - the template already sets the dedicated
-    # interpolator model + GraphInterpolator Lightning task.
-    with initialize(
-        version_base=None,
-        config_path="../../src/anemoi/training/config",
-        job_name="test_interpolator",
-    ):
-        template = compose(config_name="interpolator")
-
-    use_case_modifications = OmegaConf.load(
-        Path.cwd() / "training/tests/integration/config/test_interpolator.yaml",
-    )
-
->>>>>>> a9d30e16
     tmp_dir, rel_paths, dataset_urls = get_tmp_paths(use_case_modifications, ["dataset"])
     use_case_modifications.hardware.paths.data = tmp_dir
     use_case_modifications.hardware.files.dataset = rel_paths[0]
