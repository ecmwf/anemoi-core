# (C) Copyright 2025 Anemoi contributors.
#
# This software is licensed under the terms of the Apache Licence Version 2.0
# which can be obtained at http://www.apache.org/licenses/LICENSE-2.0.
#
# In applying this licence, ECMWF does not waive the privileges and immunities
# granted to it by virtue of its status as an intergovernmental organisation
# nor does it submit to any jurisdiction.


import os
import shutil
from pathlib import Path

import pytest
from hydra import compose
from hydra import initialize
from omegaconf import DictConfig
from omegaconf import OmegaConf

from anemoi.utils.testing import GetTestData
from anemoi.utils.testing import TemporaryDirectoryForTestData


@pytest.fixture(autouse=True)
def set_working_directory() -> None:
    """Automatically set the working directory to the repo root."""
    repo_root = Path(__file__).resolve().parent
    while not (repo_root / ".git").exists() and repo_root != repo_root.parent:
        repo_root = repo_root.parent

    os.chdir(repo_root)


@pytest.fixture
def testing_modifications_with_temp_dir(tmp_path: Path) -> DictConfig:
    testing_modifications = OmegaConf.load(Path.cwd() / "training/tests/integration/config/testing_modifications.yaml")
    assert isinstance(testing_modifications, DictConfig)
    testing_modifications.hardware.paths.output = str(tmp_path)
    return testing_modifications


class GetTmpPaths:
    def __init__(self, temporary_directory_for_test_data: TemporaryDirectoryForTestData) -> None:
        self.temporary_directory_for_test_data = temporary_directory_for_test_data

    def __call__(self, config: DictConfig, list_datasets: list[str]) -> tuple[str, list[str], list[str]]:
        tmp_paths = []
        dataset_names = []
        archive_urls = []

        for dataset in list_datasets:
            url_archive = config.hardware.files[dataset] + ".tgz"
            name_dataset = Path(config.hardware.files[dataset]).name
            tmp_path_dataset = self.temporary_directory_for_test_data(url_archive, archive=True)

            tmp_paths.append(tmp_path_dataset)
            dataset_names.append(name_dataset)
            archive_urls.append(url_archive)

        if len(list_datasets) == 1:
            return tmp_paths[0], dataset_names, archive_urls

        tmp_dir = os.path.commonprefix([tmp_paths[0], tmp_paths[1]])[:-1]  # remove trailing slash
        rel_paths = [Path(Path(path).name) / name for (name, path) in zip(dataset_names, tmp_paths, strict=False)]
        return tmp_dir, rel_paths, archive_urls


@pytest.fixture
def get_tmp_paths(temporary_directory_for_test_data: TemporaryDirectoryForTestData) -> GetTmpPaths:
    return GetTmpPaths(temporary_directory_for_test_data)


@pytest.fixture(
    params=[
        ["model=gnn"],
        ["model=graphtransformer"],
    ],
)
def architecture_config(
    request: pytest.FixtureRequest,
    testing_modifications_with_temp_dir: DictConfig,
    get_tmp_paths: GetTmpPaths,
) -> tuple[DictConfig, str]:
    overrides = request.param
    with initialize(version_base=None, config_path="../../src/anemoi/training/config", job_name="test_config"):
        template = compose(
            config_name="config",
            overrides=overrides,
        )  # apply architecture overrides to template since they override a default

    use_case_modifications = OmegaConf.load(Path.cwd() / "training/tests/integration/config/test_config.yaml")
    assert isinstance(use_case_modifications, DictConfig)

    tmp_dir, rel_paths, dataset_urls = get_tmp_paths(use_case_modifications, ["dataset"])
    use_case_modifications.hardware.paths.data = tmp_dir
    use_case_modifications.hardware.files.dataset = rel_paths[0]

    # Add the imputer here as it's not part of the default config
    imputer_modifications = OmegaConf.load(Path.cwd() / "training/tests/integration/config/imputer_modifications.yaml")

    OmegaConf.set_struct(template.data, False)  # allow adding new keys to the template to add the imputer
    cfg = OmegaConf.merge(template, testing_modifications_with_temp_dir, use_case_modifications, imputer_modifications)
    OmegaConf.resolve(cfg)
    assert isinstance(cfg, DictConfig)
    return cfg, dataset_urls[0]


@pytest.fixture
def stretched_config(
    testing_modifications_with_temp_dir: DictConfig,
    get_tmp_paths: GetTmpPaths,
) -> tuple[DictConfig, list[str]]:
    with initialize(version_base=None, config_path="../../src/anemoi/training/config", job_name="test_stretched"):
        template = compose(config_name="stretched")

    use_case_modifications = OmegaConf.load(Path.cwd() / "training/tests/integration/config/test_stretched.yaml")
    assert isinstance(use_case_modifications, DictConfig)

    tmp_dir, rel_paths, dataset_urls = get_tmp_paths(use_case_modifications, ["dataset", "forcing_dataset"])
    dataset, forcing_dataset = rel_paths
    use_case_modifications.hardware.paths.data = tmp_dir
    use_case_modifications.hardware.files.dataset = dataset
    use_case_modifications.hardware.files.forcing_dataset = forcing_dataset

    cfg = OmegaConf.merge(template, testing_modifications_with_temp_dir, use_case_modifications)
    OmegaConf.resolve(cfg)
    assert isinstance(cfg, DictConfig)
    return cfg, dataset_urls


@pytest.fixture
def lam_config(
    testing_modifications_with_temp_dir: DictConfig,
    get_tmp_paths: GetTmpPaths,
) -> tuple[DictConfig, list[str]]:
    with initialize(version_base=None, config_path="../../src/anemoi/training/config", job_name="test_lam"):
        template = compose(config_name="lam")

    use_case_modifications = OmegaConf.load(Path.cwd() / "training/tests/integration/config/test_lam.yaml")
    assert isinstance(use_case_modifications, DictConfig)

    tmp_dir, rel_paths, dataset_urls = get_tmp_paths(use_case_modifications, ["dataset", "forcing_dataset"])
    dataset, forcing_dataset = rel_paths
    use_case_modifications.hardware.paths.data = tmp_dir
    use_case_modifications.hardware.files.dataset = dataset
    use_case_modifications.hardware.files.forcing_dataset = forcing_dataset

    cfg = OmegaConf.merge(template, testing_modifications_with_temp_dir, use_case_modifications)
    OmegaConf.resolve(cfg)
    assert isinstance(cfg, DictConfig)
    return cfg, dataset_urls


@pytest.fixture
def lam_config_with_graph(
    lam_config: tuple[DictConfig, list[str]],
    get_test_data: GetTestData,
) -> tuple[DictConfig, list[str]]:
    existing_graph_config = OmegaConf.load(Path.cwd() / "training/src/anemoi/training/config/graph/existing.yaml")
    cfg, urls = lam_config
    cfg.graph = existing_graph_config

    url_graph = cfg.hardware.files["graph"]
    tmp_path_graph = get_test_data(url_graph)
    cfg.hardware.paths.graph = Path(tmp_path_graph).parent
    cfg.hardware.files.graph = Path(tmp_path_graph).name

    return cfg, urls


@pytest.fixture
def ensemble_config(
    testing_modifications_with_temp_dir: DictConfig,
    get_tmp_paths: GetTmpPaths,
) -> tuple[DictConfig, str]:
    overrides = ["model=graphtransformer_ens", "graph=multi_scale"]

    with initialize(version_base=None, config_path="../../src/anemoi/training/config", job_name="test_ensemble_crps"):
        template = compose(config_name="ensemble_crps", overrides=overrides)

    use_case_modifications = OmegaConf.load(Path.cwd() / "training/tests/integration/config/test_ensemble_crps.yaml")
    assert isinstance(use_case_modifications, DictConfig)

    tmp_dir, rel_paths, dataset_urls = get_tmp_paths(use_case_modifications, ["dataset"])
    use_case_modifications.hardware.paths.data = tmp_dir
    use_case_modifications.hardware.files.dataset = rel_paths[0]

    cfg = OmegaConf.merge(template, testing_modifications_with_temp_dir, use_case_modifications)
    OmegaConf.resolve(cfg)
    assert isinstance(cfg, DictConfig)
    return cfg, dataset_urls[0]


@pytest.fixture
def hierarchical_config(
    testing_modifications_with_temp_dir: DictConfig,
    get_tmp_paths: GetTmpPaths,
) -> tuple[DictConfig, list[str]]:
    with initialize(version_base=None, config_path="../../src/anemoi/training/config", job_name="test_hierarchical"):
        template = compose(config_name="hierarchical")

    use_case_modifications = OmegaConf.load(Path.cwd() / "training/tests/integration/config/test_config.yaml")
    assert isinstance(use_case_modifications, DictConfig)

    tmp_dir, rel_paths, dataset_urls = get_tmp_paths(use_case_modifications, ["dataset"])
    use_case_modifications.hardware.paths.data = tmp_dir
    use_case_modifications.hardware.files.dataset = rel_paths[0]

    cfg = OmegaConf.merge(template, testing_modifications_with_temp_dir, use_case_modifications)
    OmegaConf.resolve(cfg)
    assert isinstance(cfg, DictConfig)
    return cfg, dataset_urls


@pytest.fixture
def gnn_config(testing_modifications_with_temp_dir: DictConfig, get_tmp_paths: GetTmpPaths) -> tuple[DictConfig, str]:
    with initialize(version_base=None, config_path="../../src/anemoi/training/config", job_name="test_config"):
        template = compose(config_name="config")

    use_case_modifications = OmegaConf.load(Path.cwd() / "training/tests/integration/config/test_config.yaml")
    assert isinstance(use_case_modifications, DictConfig)

    tmp_dir, rel_paths, dataset_urls = get_tmp_paths(use_case_modifications, ["dataset"])
    use_case_modifications.hardware.paths.data = tmp_dir
    use_case_modifications.hardware.files.dataset = rel_paths[0]

    cfg = OmegaConf.merge(template, testing_modifications_with_temp_dir, use_case_modifications)
    OmegaConf.resolve(cfg)
<<<<<<< HEAD
    return cfg


# TODO make graphtransformer_1g the default test case, and only run that
# TODO add small o48 test case which can be run anywhere
# TODO change it so i can inherit from stretched_config etc. rather then rewriting
@pytest.fixture(
    params=[ #selects different test cases
        "graphtransformer_n320_1g",
        #"stretched",
        #"lam",
    ],
)
def benchmark_config(
    request: pytest.FixtureRequest,
    testing_modifications_with_temp_dir: OmegaConf,
    get_tmp_paths: callable,
) -> tuple[OmegaConf, str]:
    test_case = request.param

    # change configs based on test case
    if test_case == "graphtransformer_n320_1g":
        overrides = ["model=graphtransformer", "graph=multi_scale"]
        top_level_yaml=Path.cwd()/"training/tests/integration/config/benchmark/graphtransformer.yaml"
    elif test_case == "gnn_n320_1g":
        overrides = []
        top_level_yaml=Path.cwd()/"training/tests/integration/config/benchmark/gnn.yaml"
    elif test_case == "stretched":
        overrides = []
        top_level_yaml=Path.cwd()/"training/tests/integration/config/benchmakr/stretched.yaml"
    elif test_case == "lam":
        overrides = []
        top_level_yaml=Path.cwd()/"training/tests/integration/config/benchmark/lam.yaml"
    else:
        raise ValueError(f"Error. Unknown benchmark configuration: {testCase}")

    with initialize(version_base=None, config_path="../../src/anemoi/training/config", job_name="benchmark"):
        template = compose(config_name="config", overrides=overrides)
    
    use_case_modifications = OmegaConf.load(top_level_yaml)

    cfg = OmegaConf.merge(template, testing_modifications_with_temp_dir, use_case_modifications)
    OmegaConf.resolve(cfg)
    return cfg, test_case
=======
    assert isinstance(cfg, DictConfig)
    return cfg, dataset_urls[0]
>>>>>>> 8e97af5d


@pytest.fixture
def gnn_config_with_checkpoint(
    gnn_config: tuple[DictConfig, str],
    get_test_data: GetTestData,
) -> tuple[DictConfig, str]:
    cfg, dataset_url = gnn_config
    existing_ckpt = get_test_data(
        "anemoi-integration-tests/training/checkpoints/testing-checkpoint-global-2025-07-31.ckpt",
    )
    checkpoint_dir = Path(cfg.hardware.paths.output + "checkpoint/dummy_id")
    checkpoint_dir.mkdir(parents=True, exist_ok=True)
    shutil.copy(existing_ckpt, checkpoint_dir / "last.ckpt")

    cfg.training.run_id = "dummy_id"
    cfg.training.max_epochs = 3
    return cfg, dataset_url


@pytest.fixture
def interpolator_config(
    testing_modifications_with_temp_dir: DictConfig,
    get_tmp_paths: GetTmpPaths,
) -> tuple[DictConfig, str]:
    """Compose a runnable configuration for the temporal-interpolation model.

    It is based on `interpolator.yaml` and only patches paths pointing to the
    sample dataset that the tests download locally.
    """
    # No model override here - the template already sets the dedicated
    # interpolator model + GraphInterpolator Lightning task.
    with initialize(
        version_base=None,
        config_path="../../src/anemoi/training/config",
        job_name="test_interpolator",
    ):
        template = compose(config_name="interpolator")

    use_case_modifications = OmegaConf.load(
        Path.cwd() / "training/tests/integration/config/test_interpolator.yaml",
    )
    assert isinstance(use_case_modifications, DictConfig)

    tmp_dir, rel_paths, dataset_urls = get_tmp_paths(use_case_modifications, ["dataset"])
    use_case_modifications.hardware.paths.data = tmp_dir
    use_case_modifications.hardware.files.dataset = rel_paths[0]

    cfg = OmegaConf.merge(template, testing_modifications_with_temp_dir, use_case_modifications)
    OmegaConf.resolve(cfg)
    assert isinstance(cfg, DictConfig)
    return cfg, dataset_urls[0]


@pytest.fixture(
    params=[
        [],
        [
            "model=graphtransformer_diffusiontend",
            "training.model_task=anemoi.training.train.tasks.GraphDiffusionTendForecaster",
        ],
    ],
    ids=["diffusion", "diffusiontend"],
)
def diffusion_config(
    request: pytest.FixtureRequest,
    testing_modifications_with_temp_dir: OmegaConf,
    get_tmp_paths: callable,
) -> tuple[OmegaConf, str]:
    overrides = request.param

    with initialize(version_base=None, config_path="../../src/anemoi/training/config", job_name="test_diffusion"):
        template = compose(config_name="diffusion", overrides=overrides)

    use_case_modifications = OmegaConf.load(Path.cwd() / "training/tests/integration/config/test_diffusion.yaml")
    tmp_dir, rel_paths, dataset_urls = get_tmp_paths(use_case_modifications, ["dataset"])
    use_case_modifications.hardware.paths.data = tmp_dir
    use_case_modifications.hardware.files.dataset = rel_paths[0]

    cfg = OmegaConf.merge(template, testing_modifications_with_temp_dir, use_case_modifications)
    OmegaConf.resolve(cfg)
    return cfg, dataset_urls[0]<|MERGE_RESOLUTION|>--- conflicted
+++ resolved
@@ -227,7 +227,6 @@
 
     cfg = OmegaConf.merge(template, testing_modifications_with_temp_dir, use_case_modifications)
     OmegaConf.resolve(cfg)
-<<<<<<< HEAD
     return cfg
 
 
@@ -272,10 +271,6 @@
     cfg = OmegaConf.merge(template, testing_modifications_with_temp_dir, use_case_modifications)
     OmegaConf.resolve(cfg)
     return cfg, test_case
-=======
-    assert isinstance(cfg, DictConfig)
-    return cfg, dataset_urls[0]
->>>>>>> 8e97af5d
 
 
 @pytest.fixture
