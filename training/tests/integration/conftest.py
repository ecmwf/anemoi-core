--- conflicted
+++ resolved
@@ -176,9 +176,7 @@
 
     cfg = OmegaConf.merge(template, testing_modifications_with_temp_dir, use_case_modifications)
     OmegaConf.resolve(cfg)
-<<<<<<< HEAD
-    return cfg
-
+    return cfg, dataset_urls[0]
 
 @pytest.fixture
 def gnn_config_with_checkpoint(gnn_config_with_data: OmegaConf) -> OmegaConf:
@@ -192,7 +190,4 @@
 
     gnn_config_with_data.training.run_id = "dummy_id"
     gnn_config_with_data.training.max_epochs = 3
-    return gnn_config_with_data
-=======
-    return cfg, dataset_urls[0]
->>>>>>> 8a2b0c8a
+    return gnn_config_with_data