# (C) Copyright 2025 Anemoi contributors.
#
# This software is licensed under the terms of the Apache Licence Version 2.0
# which can be obtained at http://www.apache.org/licenses/LICENSE-2.0.
#
# In applying this licence, ECMWF does not waive the privileges and immunities
# granted to it by virtue of its status as an intergovernmental organisation
# nor does it submit to any jurisdiction.


import logging
import os
from pathlib import Path

import pytest
import torch
from hydra import compose
from hydra import initialize
from omegaconf import DictConfig
from omegaconf import OmegaConf

from anemoi.models.migrations import Migrator
from anemoi.utils.testing import GetTestData
from anemoi.utils.testing import TemporaryDirectoryForTestData

LOGGER = logging.getLogger(__name__)


@pytest.fixture(autouse=True)
def set_working_directory() -> None:
    """Automatically set the working directory to the repo root."""
    repo_root = Path(__file__).resolve().parent
    while not (repo_root / ".git").exists() and repo_root != repo_root.parent:
        repo_root = repo_root.parent

    os.chdir(repo_root)


@pytest.fixture
def testing_modifications_with_temp_dir(tmp_path: Path) -> DictConfig:
    testing_modifications = OmegaConf.load(Path.cwd() / "training/tests/integration/config/testing_modifications.yaml")
    assert isinstance(testing_modifications, DictConfig)
    testing_modifications.hardware.paths.output = str(tmp_path)
    return testing_modifications


class GetTmpPaths:
    def __init__(self, temporary_directory_for_test_data: TemporaryDirectoryForTestData) -> None:
        self.temporary_directory_for_test_data = temporary_directory_for_test_data

    def __call__(self, config: DictConfig, list_datasets: list[str]) -> tuple[str, list[str], list[str]]:
        tmp_paths = []
        dataset_names = []
        archive_urls = []

        for dataset in list_datasets:
            url_archive = config.hardware.files[dataset] + ".tgz"
            name_dataset = Path(config.hardware.files[dataset]).name
            tmp_path_dataset = self.temporary_directory_for_test_data(url_archive, archive=True)

            tmp_paths.append(tmp_path_dataset)
            dataset_names.append(name_dataset)
            archive_urls.append(url_archive)

        if len(list_datasets) == 1:
            return tmp_paths[0], dataset_names, archive_urls

        tmp_dir = os.path.commonprefix([tmp_paths[0], tmp_paths[1]])[:-1]  # remove trailing slash
        rel_paths = [Path(Path(path).name) / name for (name, path) in zip(dataset_names, tmp_paths, strict=False)]
        return tmp_dir, rel_paths, archive_urls


@pytest.fixture
def get_tmp_paths(temporary_directory_for_test_data: TemporaryDirectoryForTestData) -> GetTmpPaths:
    return GetTmpPaths(temporary_directory_for_test_data)


@pytest.fixture(
    params=[
        ["model=gnn"],
        ["model=graphtransformer"],
    ],
)
def architecture_config(
    request: pytest.FixtureRequest,
    testing_modifications_with_temp_dir: DictConfig,
    get_tmp_paths: GetTmpPaths,
) -> tuple[DictConfig, str]:
    overrides = request.param
    model_architecture = overrides[0].split("=")[1]
    with initialize(version_base=None, config_path="../../src/anemoi/training/config", job_name="test_config"):
        template = compose(
            config_name="config",
            overrides=overrides,
        )  # apply architecture overrides to template since they override a default

    use_case_modifications = OmegaConf.load(Path.cwd() / "training/tests/integration/config/test_config.yaml")
    assert isinstance(use_case_modifications, DictConfig)

    tmp_dir, rel_paths, dataset_urls = get_tmp_paths(use_case_modifications, ["dataset"])
    use_case_modifications.hardware.paths.data = tmp_dir
    use_case_modifications.hardware.files.dataset = rel_paths[0]

    # Add the imputer here as it's not part of the default config
    imputer_modifications = OmegaConf.load(Path.cwd() / "training/tests/integration/config/imputer_modifications.yaml")

    OmegaConf.set_struct(template.data, False)  # allow adding new keys to the template to add the imputer
    cfg = OmegaConf.merge(template, testing_modifications_with_temp_dir, use_case_modifications, imputer_modifications)
    OmegaConf.resolve(cfg)
    assert isinstance(cfg, DictConfig)
    return cfg, dataset_urls[0], model_architecture


@pytest.fixture
def stretched_config(
    testing_modifications_with_temp_dir: DictConfig,
    get_tmp_paths: GetTmpPaths,
) -> tuple[DictConfig, list[str]]:
    with initialize(version_base=None, config_path="../../src/anemoi/training/config", job_name="test_stretched"):
        template = compose(config_name="stretched")

    use_case_modifications = OmegaConf.load(Path.cwd() / "training/tests/integration/config/test_stretched.yaml")
    assert isinstance(use_case_modifications, DictConfig)

    tmp_dir, rel_paths, dataset_urls = get_tmp_paths(use_case_modifications, ["dataset", "forcing_dataset"])
    dataset, forcing_dataset = rel_paths
    use_case_modifications.hardware.paths.data = tmp_dir
    use_case_modifications.hardware.files.dataset = dataset
    use_case_modifications.hardware.files.forcing_dataset = forcing_dataset

    cfg = OmegaConf.merge(template, testing_modifications_with_temp_dir, use_case_modifications)
    OmegaConf.resolve(cfg)
    assert isinstance(cfg, DictConfig)
    return cfg, dataset_urls


@pytest.fixture
def lam_config(
    testing_modifications_with_temp_dir: DictConfig,
    get_tmp_paths: GetTmpPaths,
) -> tuple[DictConfig, list[str]]:
    with initialize(version_base=None, config_path="../../src/anemoi/training/config", job_name="test_lam"):
        template = compose(config_name="lam")

    use_case_modifications = OmegaConf.load(Path.cwd() / "training/tests/integration/config/test_lam.yaml")
    assert isinstance(use_case_modifications, DictConfig)

    tmp_dir, rel_paths, dataset_urls = get_tmp_paths(use_case_modifications, ["dataset", "forcing_dataset"])
    dataset, forcing_dataset = rel_paths
    use_case_modifications.hardware.paths.data = tmp_dir
    use_case_modifications.hardware.files.dataset = dataset
    use_case_modifications.hardware.files.forcing_dataset = forcing_dataset

    cfg = OmegaConf.merge(template, testing_modifications_with_temp_dir, use_case_modifications)
    OmegaConf.resolve(cfg)
    assert isinstance(cfg, DictConfig)
    return cfg, dataset_urls


@pytest.fixture
def lam_config_with_graph(
    lam_config: tuple[DictConfig, list[str]],
    get_test_data: GetTestData,
) -> tuple[DictConfig, list[str]]:
    existing_graph_config = OmegaConf.load(Path.cwd() / "training/src/anemoi/training/config/graph/existing.yaml")
    cfg, urls = lam_config
    cfg.graph = existing_graph_config

    url_graph = cfg.hardware.files["graph"]
    tmp_path_graph = get_test_data(url_graph)
    cfg.hardware.paths.graph = Path(tmp_path_graph).parent
    cfg.hardware.files.graph = Path(tmp_path_graph).name

    return cfg, urls


@pytest.fixture
def ensemble_config(
    testing_modifications_with_temp_dir: DictConfig,
    get_tmp_paths: GetTmpPaths,
) -> tuple[DictConfig, str]:
    overrides = ["model=graphtransformer_ens", "graph=multi_scale"]

    with initialize(version_base=None, config_path="../../src/anemoi/training/config", job_name="test_ensemble_crps"):
        template = compose(config_name="ensemble_crps", overrides=overrides)

    use_case_modifications = OmegaConf.load(Path.cwd() / "training/tests/integration/config/test_ensemble_crps.yaml")
    assert isinstance(use_case_modifications, DictConfig)

    tmp_dir, rel_paths, dataset_urls = get_tmp_paths(use_case_modifications, ["dataset"])
    use_case_modifications.hardware.paths.data = tmp_dir
    use_case_modifications.hardware.files.dataset = rel_paths[0]

    cfg = OmegaConf.merge(template, testing_modifications_with_temp_dir, use_case_modifications)
    OmegaConf.resolve(cfg)
    assert isinstance(cfg, DictConfig)
    return cfg, dataset_urls[0]


@pytest.fixture
def hierarchical_config(
    testing_modifications_with_temp_dir: DictConfig,
    get_tmp_paths: GetTmpPaths,
) -> tuple[DictConfig, list[str]]:
    with initialize(version_base=None, config_path="../../src/anemoi/training/config", job_name="test_hierarchical"):
        template = compose(config_name="hierarchical")

    use_case_modifications = OmegaConf.load(Path.cwd() / "training/tests/integration/config/test_config.yaml")
    assert isinstance(use_case_modifications, DictConfig)

    tmp_dir, rel_paths, dataset_urls = get_tmp_paths(use_case_modifications, ["dataset"])
    use_case_modifications.hardware.paths.data = tmp_dir
    use_case_modifications.hardware.files.dataset = rel_paths[0]

    cfg = OmegaConf.merge(template, testing_modifications_with_temp_dir, use_case_modifications)
    OmegaConf.resolve(cfg)
    assert isinstance(cfg, DictConfig)
    return cfg, dataset_urls


@pytest.fixture
def gnn_config(testing_modifications_with_temp_dir: DictConfig, get_tmp_paths: GetTmpPaths) -> tuple[DictConfig, str]:
    with initialize(version_base=None, config_path="../../src/anemoi/training/config", job_name="test_config"):
        template = compose(config_name="config")

    use_case_modifications = OmegaConf.load(Path.cwd() / "training/tests/integration/config/test_config.yaml")
    assert isinstance(use_case_modifications, DictConfig)

    tmp_dir, rel_paths, dataset_urls = get_tmp_paths(use_case_modifications, ["dataset"])
    use_case_modifications.hardware.paths.data = tmp_dir
    use_case_modifications.hardware.files.dataset = rel_paths[0]

    cfg = OmegaConf.merge(template, testing_modifications_with_temp_dir, use_case_modifications)
    OmegaConf.resolve(cfg)
    assert isinstance(cfg, DictConfig)
    return cfg, dataset_urls[0]


@pytest.fixture(scope="session")
def migrator() -> Migrator:
    return Migrator()


@pytest.fixture
<<<<<<< HEAD
def architecture_config_with_checkpoint(
    architecture_config: tuple[DictConfig, str],
    get_test_data: GetTestData,
) -> tuple[DictConfig, str]:
    cfg, dataset_url, model_architecture = architecture_config

    # Pick checkpoint path based on the model
    if "gnn" in model_architecture:
        existing_ckpt = get_test_data(
            "anemoi-integration-tests/training/checkpoints/testing-checkpoint-gnn-global-2025-07-31.ckpt",
        )
    elif "graphtransformer" in model_architecture:
        existing_ckpt = get_test_data(
            "anemoi-integration-tests/training/checkpoints/testing-checkpoint-graphtransformer-global-2025-07-31.ckpt",
        )

    else:
        msg_error = f"Unknown architecture in config: {cfg.model.architecture}"
        raise ValueError(msg_error)
=======
def gnn_config_with_checkpoint(
    migrator: Migrator,
    gnn_config: tuple[DictConfig, str],
    get_test_data: GetTestData,
) -> tuple[DictConfig, str]:
    cfg, dataset_url = gnn_config
    existing_ckpt = get_test_data(
        "anemoi-integration-tests/training/checkpoints/testing-checkpoint-global-2025-07-31.ckpt",
    )

    _, new_ckpt, _ = migrator.sync(existing_ckpt)
>>>>>>> 41bc0319

    checkpoint_dir = Path(cfg.hardware.paths.output + "checkpoint/dummy_id")
    checkpoint_dir.mkdir(parents=True, exist_ok=True)
    torch.save(new_ckpt, checkpoint_dir / "last.ckpt")

    cfg.training.run_id = "dummy_id"
    cfg.training.max_epochs = 3
    return cfg, dataset_url


@pytest.fixture
def interpolator_config(
    testing_modifications_with_temp_dir: DictConfig,
    get_tmp_paths: GetTmpPaths,
) -> tuple[DictConfig, str]:
    """Compose a runnable configuration for the temporal-interpolation model.

    It is based on `interpolator.yaml` and only patches paths pointing to the
    sample dataset that the tests download locally.
    """
    # No model override here - the template already sets the dedicated
    # interpolator model + GraphInterpolator Lightning task.
    with initialize(
        version_base=None,
        config_path="../../src/anemoi/training/config",
        job_name="test_interpolator",
    ):
        template = compose(config_name="interpolator")

    use_case_modifications = OmegaConf.load(
        Path.cwd() / "training/tests/integration/config/test_interpolator.yaml",
    )
    assert isinstance(use_case_modifications, DictConfig)

    tmp_dir, rel_paths, dataset_urls = get_tmp_paths(use_case_modifications, ["dataset"])
    use_case_modifications.hardware.paths.data = tmp_dir
    use_case_modifications.hardware.files.dataset = rel_paths[0]

    cfg = OmegaConf.merge(template, testing_modifications_with_temp_dir, use_case_modifications)
    OmegaConf.resolve(cfg)
    assert isinstance(cfg, DictConfig)
    return cfg, dataset_urls[0]


@pytest.fixture(
    params=[
        [],
        [
            "model=graphtransformer_diffusiontend",
            "training.model_task=anemoi.training.train.tasks.GraphDiffusionTendForecaster",
        ],
    ],
    ids=["diffusion", "diffusiontend"],
)
def diffusion_config(
    request: pytest.FixtureRequest,
    testing_modifications_with_temp_dir: OmegaConf,
    get_tmp_paths: callable,
) -> tuple[OmegaConf, str]:
    overrides = request.param

    with initialize(version_base=None, config_path="../../src/anemoi/training/config", job_name="test_diffusion"):
        template = compose(config_name="diffusion", overrides=overrides)

    use_case_modifications = OmegaConf.load(Path.cwd() / "training/tests/integration/config/test_diffusion.yaml")
    tmp_dir, rel_paths, dataset_urls = get_tmp_paths(use_case_modifications, ["dataset"])
    use_case_modifications.hardware.paths.data = tmp_dir
    use_case_modifications.hardware.files.dataset = rel_paths[0]

    cfg = OmegaConf.merge(template, testing_modifications_with_temp_dir, use_case_modifications)
    OmegaConf.resolve(cfg)
    return cfg, dataset_urls[0]<|MERGE_RESOLUTION|>--- conflicted
+++ resolved
@@ -242,8 +242,8 @@
 
 
 @pytest.fixture
-<<<<<<< HEAD
 def architecture_config_with_checkpoint(
+    migrator: Migrator,
     architecture_config: tuple[DictConfig, str],
     get_test_data: GetTestData,
 ) -> tuple[DictConfig, str]:
@@ -258,23 +258,11 @@
         existing_ckpt = get_test_data(
             "anemoi-integration-tests/training/checkpoints/testing-checkpoint-graphtransformer-global-2025-07-31.ckpt",
         )
-
     else:
         msg_error = f"Unknown architecture in config: {cfg.model.architecture}"
         raise ValueError(msg_error)
-=======
-def gnn_config_with_checkpoint(
-    migrator: Migrator,
-    gnn_config: tuple[DictConfig, str],
-    get_test_data: GetTestData,
-) -> tuple[DictConfig, str]:
-    cfg, dataset_url = gnn_config
-    existing_ckpt = get_test_data(
-        "anemoi-integration-tests/training/checkpoints/testing-checkpoint-global-2025-07-31.ckpt",
-    )
 
     _, new_ckpt, _ = migrator.sync(existing_ckpt)
->>>>>>> 41bc0319
 
     checkpoint_dir = Path(cfg.hardware.paths.output + "checkpoint/dummy_id")
     checkpoint_dir.mkdir(parents=True, exist_ok=True)
