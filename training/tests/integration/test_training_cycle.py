# (C) Copyright 2025 Anemoi contributors.
#
# This software is licensed under the terms of the Apache Licence Version 2.0
# which can be obtained at http://www.apache.org/licenses/LICENSE-2.0.
#
# In applying this licence, ECMWF does not waive the privileges and immunities
# granted to it by virtue of its status as an intergovernmental organisation
# nor does it submit to any jurisdiction.

import logging
import os
import shutil

import pytest
from omegaconf import DictConfig

from anemoi.training.schemas.base_schema import BaseSchema
from anemoi.training.train.train import AnemoiTrainer

os.environ["ANEMOI_BASE_SEED"] = "42"  # need to set base seed if running on github runners


LOGGER = logging.getLogger(__name__)


@pytest.mark.longtests
def test_training_cycle_architecture_configs(architecture_config: DictConfig) -> None:
    AnemoiTrainer(architecture_config).train()
    shutil.rmtree(architecture_config.hardware.paths.output)


def test_config_validation_architecture_configs(architecture_config: DictConfig) -> None:
    BaseSchema(**architecture_config)

<<<<<<< HEAD

@pytest.mark.longtests
def test_training_cycle_grid_configs(stretched_config: DictConfig) -> None:
    AnemoiTrainer(stretched_config).train()
    shutil.rmtree(stretched_config.hardware.paths.output)


def test_config_validation_grid_configs(stretched_config: DictConfig) -> None:
    BaseSchema(**stretched_config)
=======
@pytest.mark.longtests
def test_training_cycle_architecture_configs(lam_config: DictConfig) -> None:
    AnemoiTrainer(lam_config).train()
    shutil.rmtree(lam_config.hardware.paths.output)


def test_config_validation_architecture_configs(lam_config: DictConfig) -> None:
    BaseSchema(**lam_config)
>>>>>>> c9c1bad3
<|MERGE_RESOLUTION|>--- conflicted
+++ resolved
@@ -32,7 +32,6 @@
 def test_config_validation_architecture_configs(architecture_config: DictConfig) -> None:
     BaseSchema(**architecture_config)
 
-<<<<<<< HEAD
 
 @pytest.mark.longtests
 def test_training_cycle_grid_configs(stretched_config: DictConfig) -> None:
@@ -42,7 +41,8 @@
 
 def test_config_validation_grid_configs(stretched_config: DictConfig) -> None:
     BaseSchema(**stretched_config)
-=======
+
+    
 @pytest.mark.longtests
 def test_training_cycle_architecture_configs(lam_config: DictConfig) -> None:
     AnemoiTrainer(lam_config).train()
@@ -50,5 +50,4 @@
 
 
 def test_config_validation_architecture_configs(lam_config: DictConfig) -> None:
-    BaseSchema(**lam_config)
->>>>>>> c9c1bad3
+    BaseSchema(**lam_config)