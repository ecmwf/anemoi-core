# (C) Copyright 2025 Anemoi contributors.
#
# This software is licensed under the terms of the Apache Licence Version 2.0
# which can be obtained at http://www.apache.org/licenses/LICENSE-2.0.
#
# In applying this licence, ECMWF does not waive the privileges and immunities
# granted to it by virtue of its status as an intergovernmental organisation
# nor does it submit to any jurisdiction.

import logging
import os
from pathlib import Path

import pytest
from omegaconf import DictConfig

from anemoi.training.schemas.base_schema import BaseSchema
from anemoi.training.train.train import AnemoiTrainer
from anemoi.utils.testing import skip_if_offline

os.environ["ANEMOI_BASE_SEED"] = "42"  # need to set base seed if running on github runners


LOGGER = logging.getLogger(__name__)


@skip_if_offline
@pytest.mark.longtests
def test_training_cycle_architecture_configs(
    architecture_config: tuple[DictConfig, str],
    get_test_archive: callable,
) -> None:
    cfg, url = architecture_config
    get_test_archive(url)
    AnemoiTrainer(cfg).train()


def test_config_validation_architecture_configs(architecture_config: tuple[DictConfig, str]) -> None:
    cfg, _ = architecture_config
    BaseSchema(**cfg)


@skip_if_offline
@pytest.mark.longtests
def test_training_cycle_without_config_validation(
    gnn_config: tuple[DictConfig, str],
    get_test_archive: callable,
) -> None:
    cfg, url = gnn_config
    get_test_archive(url)

    cfg.config_validation = False
    cfg.hardware.files.graph = "dummpy.pt"  # Mandatory input when running without config validation
    AnemoiTrainer(cfg).train()


@skip_if_offline
@pytest.mark.longtests
def test_training_cycle_stretched(stretched_config: tuple[DictConfig, list[str]], get_test_archive: callable) -> None:
    cfg, urls = stretched_config
    for url in urls:
        get_test_archive(url)
    AnemoiTrainer(cfg).train()


def test_config_validation_stretched(stretched_config: tuple[DictConfig, list[str]]) -> None:
    cfg, _ = stretched_config
    BaseSchema(**cfg)


@skip_if_offline
@pytest.mark.longtests
def test_training_cycle_lam(lam_config: tuple[DictConfig, list[str]], get_test_archive: callable) -> None:
    cfg, urls = lam_config
    for url in urls:
        get_test_archive(url)
    AnemoiTrainer(cfg).train()


@skip_if_offline
@pytest.mark.longtests
def test_training_cycle_lam_with_existing_graph(
    lam_config_with_graph: tuple[DictConfig, list[str]],
    get_test_archive: callable,
) -> None:
    cfg, urls = lam_config_with_graph
    for url in urls:
        get_test_archive(url)
    AnemoiTrainer(cfg).train()


def test_config_validation_lam(lam_config: DictConfig) -> None:
    cfg, _ = lam_config
    BaseSchema(**cfg)


@skip_if_offline
@pytest.mark.longtests
def test_training_cycle_ensemble(ensemble_config: tuple[DictConfig, str], get_test_archive: callable) -> None:
    cfg, url = ensemble_config
    get_test_archive(url)
    AnemoiTrainer(cfg).train()


def test_config_validation_ensemble(ensemble_config: tuple[DictConfig, str]) -> None:
    cfg, _ = ensemble_config
    BaseSchema(**cfg)


@skip_if_offline
@pytest.mark.longtests
def test_restart_training(gnn_config: tuple[DictConfig, str], get_test_archive: callable) -> None:
    cfg, url = gnn_config
    get_test_archive(url)

    AnemoiTrainer(cfg).train()

    output_dir = Path(cfg.hardware.paths.output + "checkpoint")

    assert output_dir.exists(), f"Checkpoint directory not found at: {output_dir}"

    run_dirs = [item for item in output_dir.iterdir() if item.is_dir()]
    assert (
        len(run_dirs) == 1
    ), f"Expected exactly one run_id directory, found {len(run_dirs)}: {[d.name for d in run_dirs]}"

    checkpoint_dir = run_dirs[0]
    assert len(list(checkpoint_dir.glob("anemoi-by_epoch-*.ckpt"))) == 2, "Expected 2 checkpoints after first run"

    cfg.training.run_id = checkpoint_dir.name
    cfg.training.max_epochs = 3
    AnemoiTrainer(cfg).train()

    assert len(list(checkpoint_dir.glob("anemoi-by_epoch-*.ckpt"))) == 3, "Expected 3 checkpoints after second run"


@skip_if_offline
@pytest.mark.longtests
def test_restart_from_existing_checkpoint(gnn_config_with_checkpoint: DictConfig, get_test_archive: callable) -> None:
    cfg, url = gnn_config_with_checkpoint
    get_test_archive(url)
    AnemoiTrainer(cfg).train()


@skip_if_offline
@pytest.mark.longtests
<<<<<<< HEAD
def test_training_cycle_diffusion(diffusion_config: tuple[DictConfig, str], get_test_archive: callable) -> None:
    cfg, url = diffusion_config
=======
def test_training_cycle_interpolator(
    interpolator_config: tuple[DictConfig, str],
    get_test_archive: callable,
) -> None:
    """Full training-cycle smoke-test for the temporal interpolation task."""
    cfg, url = interpolator_config
>>>>>>> a9d30e16
    get_test_archive(url)
    AnemoiTrainer(cfg).train()


<<<<<<< HEAD
def test_config_validation_diffusion(diffusion_config: tuple[DictConfig, str]) -> None:
    cfg, _ = diffusion_config
=======
def test_config_validation_interpolator(interpolator_config: tuple[DictConfig, str]) -> None:
    """Schema-level validation for the temporal interpolation config."""
    cfg, _ = interpolator_config
>>>>>>> a9d30e16
    BaseSchema(**cfg)<|MERGE_RESOLUTION|>--- conflicted
+++ resolved
@@ -144,27 +144,30 @@
 
 @skip_if_offline
 @pytest.mark.longtests
-<<<<<<< HEAD
-def test_training_cycle_diffusion(diffusion_config: tuple[DictConfig, str], get_test_archive: callable) -> None:
-    cfg, url = diffusion_config
-=======
 def test_training_cycle_interpolator(
     interpolator_config: tuple[DictConfig, str],
     get_test_archive: callable,
 ) -> None:
     """Full training-cycle smoke-test for the temporal interpolation task."""
     cfg, url = interpolator_config
->>>>>>> a9d30e16
     get_test_archive(url)
     AnemoiTrainer(cfg).train()
 
 
-<<<<<<< HEAD
-def test_config_validation_diffusion(diffusion_config: tuple[DictConfig, str]) -> None:
-    cfg, _ = diffusion_config
-=======
 def test_config_validation_interpolator(interpolator_config: tuple[DictConfig, str]) -> None:
     """Schema-level validation for the temporal interpolation config."""
     cfg, _ = interpolator_config
->>>>>>> a9d30e16
+    BaseSchema(**cfg)
+
+
+@skip_if_offline
+@pytest.mark.longtests
+def test_training_cycle_diffusion(diffusion_config: tuple[DictConfig, str], get_test_archive: callable) -> None:
+    cfg, url = diffusion_config
+    get_test_archive(url)
+    AnemoiTrainer(cfg).train()
+
+
+def test_config_validation_diffusion(diffusion_config: tuple[DictConfig, str]) -> None:
+    cfg, _ = diffusion_config
     BaseSchema(**cfg)