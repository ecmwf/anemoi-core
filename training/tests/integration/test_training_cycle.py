# (C) Copyright 2025 Anemoi contributors.
#
# This software is licensed under the terms of the Apache Licence Version 2.0
# which can be obtained at http://www.apache.org/licenses/LICENSE-2.0.
#
# In applying this licence, ECMWF does not waive the privileges and immunities
# granted to it by virtue of its status as an intergovernmental organisation
# nor does it submit to any jurisdiction.

import logging
import os
from pathlib import Path

import pytest
from omegaconf import DictConfig

from anemoi.training.schemas.base_schema import BaseSchema
from anemoi.training.train.train import AnemoiTrainer
from anemoi.utils.testing import GetTestArchive
from anemoi.utils.testing import skip_if_offline

os.environ["ANEMOI_BASE_SEED"] = "42"  # need to set base seed if running on github runners


LOGGER = logging.getLogger(__name__)


@skip_if_offline
@pytest.mark.slow
def test_training_cycle_architecture_configs(
    architecture_config: tuple[DictConfig, str],
    get_test_archive: GetTestArchive,
) -> None:
    cfg, url = architecture_config
    get_test_archive(url)
    AnemoiTrainer(cfg).train()


def test_config_validation_architecture_configs(architecture_config: tuple[DictConfig, str]) -> None:
    cfg, _ = architecture_config
    BaseSchema(**cfg)


@skip_if_offline
@pytest.mark.slow
def test_training_cycle_without_config_validation(
    gnn_config: tuple[DictConfig, str],
    get_test_archive: GetTestArchive,
) -> None:
    cfg, url = gnn_config
    get_test_archive(url)

    cfg.config_validation = False
    cfg.hardware.files.graph = "dummpy.pt"  # Mandatory input when running without config validation
    AnemoiTrainer(cfg).train()


@skip_if_offline
@pytest.mark.slow
def test_training_cycle_stretched(
    stretched_config: tuple[DictConfig, list[str]],
    get_test_archive: GetTestArchive,
) -> None:
    cfg, urls = stretched_config
    for url in urls:
        get_test_archive(url)
    AnemoiTrainer(cfg).train()


def test_config_validation_stretched(stretched_config: tuple[DictConfig, list[str]]) -> None:
    cfg, _ = stretched_config
    BaseSchema(**cfg)


@skip_if_offline
@pytest.mark.slow
def test_training_cycle_lam(lam_config: tuple[DictConfig, list[str]], get_test_archive: GetTestArchive) -> None:
    cfg, urls = lam_config
    for url in urls:
        get_test_archive(url)
    AnemoiTrainer(cfg).train()


@skip_if_offline
@pytest.mark.slow
def test_training_cycle_lam_with_existing_graph(
    lam_config_with_graph: tuple[DictConfig, list[str]],
    get_test_archive: GetTestArchive,
) -> None:
    cfg, urls = lam_config_with_graph
    for url in urls:
        get_test_archive(url)
    AnemoiTrainer(cfg).train()


def test_config_validation_lam(lam_config: DictConfig) -> None:
    cfg, _ = lam_config
    BaseSchema(**cfg)


@skip_if_offline
@pytest.mark.slow
def test_training_cycle_ensemble(ensemble_config: tuple[DictConfig, str], get_test_archive: GetTestArchive) -> None:
    cfg, url = ensemble_config
    get_test_archive(url)
    AnemoiTrainer(cfg).train()


def test_config_validation_ensemble(ensemble_config: tuple[DictConfig, str]) -> None:
    cfg, _ = ensemble_config
    BaseSchema(**cfg)


@skip_if_offline
@pytest.mark.slow
def test_training_cycle_hierarchical(
    hierarchical_config: tuple[DictConfig, list[str]],
    get_test_archive: GetTestArchive,
) -> None:
    cfg, urls = hierarchical_config
    for url in urls:
        get_test_archive(url)
    AnemoiTrainer(cfg).train()


def test_config_validation_hierarchical(hierarchical_config: tuple[DictConfig, list[str]]) -> None:
    cfg, _ = hierarchical_config
    BaseSchema(**cfg)


@skip_if_offline
@pytest.mark.slow
def test_restart_training(gnn_config: tuple[DictConfig, str], get_test_archive: GetTestArchive) -> None:
    cfg, url = gnn_config
    get_test_archive(url)

    AnemoiTrainer(cfg).train()

    output_dir = Path(cfg.hardware.paths.output + "checkpoint")

    assert output_dir.exists(), f"Checkpoint directory not found at: {output_dir}"

    run_dirs = [item for item in output_dir.iterdir() if item.is_dir()]
    assert (
        len(run_dirs) == 1
    ), f"Expected exactly one run_id directory, found {len(run_dirs)}: {[d.name for d in run_dirs]}"

    checkpoint_dir = run_dirs[0]
    assert len(list(checkpoint_dir.glob("anemoi-by_epoch-*.ckpt"))) == 2, "Expected 2 checkpoints after first run"

    cfg.training.run_id = checkpoint_dir.name
    cfg.training.max_epochs = 3
    AnemoiTrainer(cfg).train()

    assert len(list(checkpoint_dir.glob("anemoi-by_epoch-*.ckpt"))) == 3, "Expected 3 checkpoints after second run"


@skip_if_offline
<<<<<<< HEAD
def test_loading_checkpoint(gnn_config_with_checkpoint: DictConfig, get_test_archive: callable) -> None:
    cfg, url = gnn_config_with_checkpoint
    get_test_archive(url)
    trainer = AnemoiTrainer(cfg)
    trainer.model


@skip_if_offline
@pytest.mark.longtests
=======
@pytest.mark.slow
>>>>>>> 50ef49ba
def test_restart_from_existing_checkpoint(
    gnn_config_with_checkpoint: tuple[DictConfig, str],
    get_test_archive: GetTestArchive,
) -> None:
    cfg, url = gnn_config_with_checkpoint
    get_test_archive(url)
    AnemoiTrainer(cfg).train()


@skip_if_offline
@pytest.mark.slow
def test_training_cycle_interpolator(
    interpolator_config: tuple[DictConfig, str],
    get_test_archive: GetTestArchive,
) -> None:
    """Full training-cycle smoke-test for the temporal interpolation task."""
    cfg, url = interpolator_config
    get_test_archive(url)
    AnemoiTrainer(cfg).train()


def test_config_validation_interpolator(interpolator_config: tuple[DictConfig, str]) -> None:
    """Schema-level validation for the temporal interpolation config."""
    cfg, _ = interpolator_config
    BaseSchema(**cfg)<|MERGE_RESOLUTION|>--- conflicted
+++ resolved
@@ -156,7 +156,6 @@
 
 
 @skip_if_offline
-<<<<<<< HEAD
 def test_loading_checkpoint(gnn_config_with_checkpoint: DictConfig, get_test_archive: callable) -> None:
     cfg, url = gnn_config_with_checkpoint
     get_test_archive(url)
@@ -165,10 +164,7 @@
 
 
 @skip_if_offline
-@pytest.mark.longtests
-=======
 @pytest.mark.slow
->>>>>>> 50ef49ba
 def test_restart_from_existing_checkpoint(
     gnn_config_with_checkpoint: tuple[DictConfig, str],
     get_test_archive: GetTestArchive,
