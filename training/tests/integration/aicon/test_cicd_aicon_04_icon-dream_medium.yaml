--- conflicted
+++ resolved
@@ -24,7 +24,6 @@
     graph: none
     output: output_training/${data.resolution}/
     logs:
-<<<<<<< HEAD
       base: ${system.storage.output}logs/
       wandb: ${system.storage.logs.base}
       mlflow: ${system.storage.logs.base}mlflow/
@@ -32,17 +31,7 @@
     checkpoints: ${system.storage.output}checkpoint/
     plots: ${system.storage.output}plots/
     profiler: ${system.storage.output}profiler/
-    data: "placeholder-for-config-validation"
-=======
-      base: ${hardware.paths.output}logs/
-      wandb: ${hardware.paths.logs.base}
-      mlflow: ${hardware.paths.logs.base}mlflow/
-      tensorboard: ${hardware.paths.logs.base}tensorboard/
-    checkpoints: ${hardware.paths.output}checkpoint/
-    plots: ${hardware.paths.output}plots/
-    profiler: ${hardware.paths.output}profiler/
     data: https://object-store.os-api.cci1.ecmwf.int/ml-tests/test-data/samples
->>>>>>> ee2a0676
   files:
     graph: none
     dataset: dwd/2024-12-11_00/dataset_20220101_20230101_6H.zarr
@@ -407,13 +396,8 @@
   training:
     dataset:
       join:
-<<<<<<< HEAD
         - https://object-store.os-api.cci2.ecmwf.int/aicon-cicd-data/test_data_2024-12-06_00/dataset_20220101_20230101_6H.zarr
         - https://object-store.os-api.cci2.ecmwf.int/aicon-cicd-data/test_data_2024-12-06_00/forcings_20220101_20230101_6H.zarr
-=======
-      - ${hardware.paths.data}/${hardware.files.dataset}
-      - ${hardware.paths.data}/${hardware.files.forcing_dataset}
->>>>>>> ee2a0676
       #- ../dataset_20220101_20230101_6H.zarr
       #- ../forcings_20220101_20230101_6H.zarr
     start: "2022-01-01T00:00:00"
@@ -423,13 +407,8 @@
   validation:
     dataset:
       join:
-<<<<<<< HEAD
         - https://object-store.os-api.cci2.ecmwf.int/aicon-cicd-data/test_data_2024-12-06_00/dataset_20220101_20230101_6H.zarr
         - https://object-store.os-api.cci2.ecmwf.int/aicon-cicd-data/test_data_2024-12-06_00/forcings_20220101_20230101_6H.zarr
-=======
-      - ${hardware.paths.data}/${hardware.files.dataset}
-      - ${hardware.paths.data}/${hardware.files.forcing_dataset}
->>>>>>> ee2a0676
       #- ../dataset_20220101_20230101_6H.zarr
       #- ../forcings_20220101_20230101_6H.zarr
     start: "2022-01-04T06:00:00"
