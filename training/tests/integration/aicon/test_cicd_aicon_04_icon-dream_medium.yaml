# (C) Copyright 2025 Anemoi contributors.
#
# This software is licensed under the terms of the Apache Licence Version 2.0
# which can be obtained at http://www.apache.org/licenses/LICENSE-2.0.
#
# In applying this licence, ECMWF does not waive the privileges and immunities
# granted to it by virtue of its status as an intergovernmental organisation
# nor does it submit to any jurisdiction.

# ---------------------------------------------------------------
# Anemoi settings for execution in a CI/CD pipeline.
#
# This script is not part of a productive ML workflow, but is
# used for CI/CD!
#
# 11/2024, DWD
# ---------------------------------------------------------------

# set to true to switch on config validation
config_validation: True

hardware:
  paths:
    graph: none
    output: output_training/${data.resolution}/
    logs:
      base: ${hardware.paths.output}logs/
      wandb: ${hardware.paths.logs.base}
      mlflow: ${hardware.paths.logs.base}mlflow/
      tensorboard: ${hardware.paths.logs.base}tensorboard/
    checkpoints: ${hardware.paths.output}checkpoint/
    plots: ${hardware.paths.output}plots/
    profiler: ${hardware.paths.output}profiler/
    data: "placeholder-for-config-validation"
  files:
    graph: none
    dataset: dataset_20220101_20230101_6H.zarr/3.zarr
    warm_start: null
    checkpoint:
      every_n_epochs: anemoi-by_epoch-epoch_{epoch:03d}-step_{step:06d}
      every_n_train_steps: anemoi-by_step-epoch_{epoch:03d}-step_{step:06d}
      every_n_minutes: anemoi-by_time-epoch_{epoch:03d}-step_{step:06d}
  # number of GPUs per node and number of nodes (for DDP)
  accelerator: auto
  num_gpus_per_node: 1
  num_nodes: 1
  num_gpus_per_model: 1

graph:
  overwrite: True
  data: "data"
  hidden: "hidden"
  nodes:
    # ICON mesh
    icon_mesh:
      node_builder:
        _target_: anemoi.graphs.nodes.ICONNodes
        name: "icon_grid_0026_R03B07_G"
        grid_filename: https://object-store.os-api.cci1.ecmwf.int/ml-tests/test-data/samples/dwd/2024-12-11_00/icon_grid_0026_R03B07_subsetAICON.nc
        max_level_multimesh: 3
        max_level_dataset: 3
    # Data nodes
    data:
      node_builder:
        _target_: anemoi.graphs.nodes.ICONCellGridNodes
        icon_mesh: "icon_mesh"
      attributes: ${graph.attributes.nodes}  # options: l1, l2, unit-max, unit-sum, unit-std
    # Hidden nodes
    hidden:
      node_builder:
        _target_: anemoi.graphs.nodes.ICONMultimeshNodes
        icon_mesh: "icon_mesh"
  edges:
    # Processor configuration
    - source_name: ${graph.hidden}
      target_name: ${graph.hidden}
      edge_builders:
        - _target_: anemoi.graphs.edges.ICONTopologicalProcessorEdges
          icon_mesh: "icon_mesh"
      attributes: ${graph.attributes.edges}
    # Encoder configuration
    - source_name: ${graph.data}
      target_name: ${graph.hidden}
      edge_builders:
        - _target_: anemoi.graphs.edges.ICONTopologicalEncoderEdges
          icon_mesh: "icon_mesh"
      attributes: ${graph.attributes.edges}
    # Decoder configuration
    - source_name: ${graph.hidden}
      target_name: ${graph.data}
      edge_builders:
        - _target_: anemoi.graphs.edges.ICONTopologicalDecoderEdges
          icon_mesh: "icon_mesh"
      attributes: ${graph.attributes.edges}
  attributes:
    nodes:
      area_weight:
        _target_: anemoi.graphs.nodes.attributes.SphericalAreaWeights # options: Area, Uniform
        norm: unit-max  # options: l1, l2, unit-max, unit-sum, unit-std
        fill_value: 0
    edges:
      edge_length:
        _target_: anemoi.graphs.edges.attributes.EdgeLength
        norm: unit-std
      edge_dirs:
        _target_: anemoi.graphs.edges.attributes.EdgeDirection
        norm: unit-std

datamodule:
  _target_: anemoi.training.data.datamodule.AnemoiDatasetsDataModule


data:
  resolution: mrl${data.refinement}
  refinement: 3
  frequency: 6h
  timestep: 6h
  forcing:
  - "HSURF"
  - "FR_LAND"
  - "Z0"
  - "FR_LAKE"
  - "EMIS_RAD"
  - "SSO_STDH"
  - "SSO_THETA"
  - "SSO_GAMMA"
  - "SSO_SIGMA"
  - "cos_latitude"
  - "sin_latitude"
  - "cos_longitude"
  - "sin_longitude"
  - "cos_julian_day"
  - "sin_julian_day"
  - "cos_local_time"
  - "sin_local_time"
  normalizer:
    default: mean-std # none
    min-max: null
    max:
    - "SSO_STDH"
    - "SSO_THETA"
    - "SSO_GAMMA"
    - "SSO_SIGMA"
    none:
    - EMIS_RAD
    - cos_latitude
    - cos_longitude
    - sin_latitude
    - sin_longitude
    - "cos_local_time"
    - "sin_local_time"
    std: []
  imputer:
    default: none
  processors:
    normalizer:
      _target_: anemoi.models.preprocessing.normalizer.InputNormalizer
      config: ${data.normalizer}
  num_features: null
  format: zarr
  diagnostic: []
  remapped:
  remapper:
    default: "none"

model:
  output_mask:
    _target_: anemoi.training.utils.masks.NoOutputMask
  cpu_offload: False

  model:
    _target_: anemoi.models.models.encoder_processor_decoder.AnemoiModelEncProcDec

  num_channels: 5 # reduced for CI/CD test. original value 512
  processor:
    _target_: anemoi.models.layers.processor.GNNProcessor
    trainable_size: ${model.trainable_parameters.hidden2hidden}
    sub_graph_edge_attributes: ${model.attributes.edges}
    num_layers: 2
    num_chunks: 2
    mlp_extra_layers: 0
    cpu_offload: ${model.cpu_offload}
  encoder:
    _target_: anemoi.models.layers.mapper.GNNForwardMapper
    trainable_size: ${model.trainable_parameters.data2hidden}
    sub_graph_edge_attributes: ${model.attributes.edges}
    num_chunks: 1
    mlp_extra_layers: 0
    cpu_offload: ${model.cpu_offload}
  decoder:
    _target_: anemoi.models.layers.mapper.GNNBackwardMapper
    trainable_size: ${model.trainable_parameters.hidden2data}
    sub_graph_edge_attributes: ${model.attributes.edges}
<<<<<<< HEAD
    num_chunks: 1
=======
    activation: ${model.activation}
    num_chunks: 3
>>>>>>> 225d7fdb
    mlp_extra_layers: 0
    cpu_offload: ${model.cpu_offload}
  attributes:
    edges:
    - edge_length
    - edge_dirs
    nodes: []
  trainable_parameters:
    data: 8
    hidden: 8
    data2hidden: 8
    hidden2data: 8
    hidden2hidden: 8
  bounding:
    - _target_: anemoi.models.layers.bounding.ReluBounding
      variables: []

training:
  run_id: null
  fork_run_id: null
  transfer_learning: False # activate to perform transfer learning
  model_task: anemoi.training.train.forecaster.GraphForecaster
  submodules_to_freeze: []
  num_sanity_val_steps: 2
  load_weights_only: False
  deterministic: false
  precision: 16-mixed
  multistep_input: 2
  accum_grad_batches: 1
  gradient_clip:
    val: 32.0
    algorithm: value
  swa:
    enabled: false
    lr: 0.0001
  optimizer:
    zero: False # use ZeroRedundancyOptimizer ; saves memory for larger models
    kwargs:
      betas: [0.9, 0.95]
  # select strategy
  strategy:
    _target_: anemoi.training.distributed.strategy.DDPGroupStrategy
    num_gpus_per_model: ${hardware.num_gpus_per_model}
    read_group_size: ${dataloader.read_group_size}
  loss_gradient_scaling: False
  rollout:
    start: 1
    epoch_increment: 1
    max: 1
  max_epochs: 1
  lr:
    rate: 6.25e-05
    iterations: 300000
    min: 3.0e-07
    warmup: 1000
  scalers:
    general_variable:
      _target_: anemoi.training.losses.scalers.GeneralVariableLossScaler
      weights:
        default: 1
        P: 1
    pressure_level:
      _target_: anemoi.training.losses.scalers.ReluVariableLevelScaler
      group: ml
      y_intercept: 0.2
      slope: 0.001
    node_weights:
      _target_: anemoi.training.losses.scalers.GraphNodeAttributeScaler
      nodes_name: ${graph.data}
      nodes_attribute_name: area_weight
      norm: unit-sum
  metrics: []
  variable_groups:
    default: sfc
    ml: [P, T, U, V]
  training_loss:
    _target_: anemoi.training.losses.MSELoss
    scalers: ['pressure_level', 'general_variable', 'node_weights']
    ignore_nans: False
  validation_metrics:
    raw_mse:
      _target_: anemoi.training.losses.MSELoss
      scalers: []
      ignore_nans: False

diagnostics:
  plot:
    asynchronous: True # Whether to plot asynchronously
    datashader: True # Choose which technique to use for plotting
    frequency: # Frequency of the plotting
      batch: 750
      epoch: 5

    # Parameters to plot
    parameters:
    - PS
    - P_49
    - P_101
    - T_96
    - T_101
    - U_101
    - V_101

    # Sample index
    sample_idx: 0

    # Precipitation and related fields
    precip_and_related_fields: [tp, cp]

    callbacks: []

  debug:
    anomaly_detection: false
  profiler: false
  checkpoint:
    every_n_minutes:
      save_frequency: 30
      num_models_saved: 3
    every_n_epochs:
      save_frequency: 1
      num_models_saved: -1
    every_n_train_steps:
      save_frequency: null
      num_models_saved: 0
  log:
    wandb:
      enabled: False
      offline: False
      log_model: False
      project: 'Anemoi'
      entity: null
      # logger options (these probably come with some overhead)
      gradients: False
      parameters: False
    tensorboard:
      enabled: false
    mlflow:
      enabled: False
      offline: True
      authentication: False
      log_model: False
      tracking_uri: null
      experiment_name: 'cicd_test'
      project_name: 'AICON'
      system: False
      terminal: False
      run_name: null # If set to null, the run name will be the a random UUID
      on_resume_create_child: True
      expand_hyperparams: # Which keys in hyperparams to expand
        - config
      http_max_retries: 35
    interval: 100
  enable_checkpointing: False
  enable_progress_bar: true
  print_memory_summary: false
  benchmark_profiler:
    # Use anemoi-profile to profile the training process
    memory:
      enabled: True
      steps: 5 # wait warmup steps and then do steps (too many steps would lead to a big file)
      warmup: 2
      extra_plots: False
      trace_rank0_only: False #set to true and it will profile rank 0 only. Reads SLURM_PROC_ID so won't work when not running via Slurm
    time:
      enabled: True
      verbose: False #If true, output every action the profiler caputres, otherwise output a subset defined in PROFILER_ACTIONS at the top of aifs/diagnostics/profiler.py
    speed:
      enabled: True
    system:
      enabled: True
    model_summary:
      enabled: True
    snapshot:
      enabled: True
      steps: 4 # wait warmup steps and then do steps
      warmup: 0


dataloader:
  prefetch_factor: 1
  pin_memory: True
  read_group_size: ${hardware.num_gpus_per_model}
  #dataset: ${hardware.paths.data}/${hardware.files.dataset}
  batch_size:
    training: 1
    validation: 1
    test: 1
  limit_batches:
    training: null
    validation: null
    test: 20
  training:
    dataset:
      join:
      - https://object-store.os-api.cci2.ecmwf.int/aicon-cicd-data/test_data_2024-12-06_00/dataset_20220101_20230101_6H.zarr
      - https://object-store.os-api.cci2.ecmwf.int/aicon-cicd-data/test_data_2024-12-06_00/forcings_20220101_20230101_6H.zarr
      #- ../dataset_20220101_20230101_6H.zarr
      #- ../forcings_20220101_20230101_6H.zarr
    start: "2022-01-01T00:00:00"
    end: "2022-01-04T00:00:00"
    frequency: ${data.frequency}
    drop: []
  validation:
    dataset:
      join:
      - https://object-store.os-api.cci2.ecmwf.int/aicon-cicd-data/test_data_2024-12-06_00/dataset_20220101_20230101_6H.zarr
      - https://object-store.os-api.cci2.ecmwf.int/aicon-cicd-data/test_data_2024-12-06_00/forcings_20220101_20230101_6H.zarr
      #- ../dataset_20220101_20230101_6H.zarr
      #- ../forcings_20220101_20230101_6H.zarr
    start: "2022-01-04T06:00:00"
    end: "2022-01-06T06:00:00"
    frequency: ${data.frequency}
    drop: []
  test:
    dataset: {}
    start: 2022
    end: null
    frequency: ${data.frequency}
  num_workers:
    training: 2
    validation: 2
    test: 1
  grid_indices:
    _target_: anemoi.training.data.grid_indices.FullGrid
    nodes_name: ${graph.data}
  validation_rollout: 1<|MERGE_RESOLUTION|>--- conflicted
+++ resolved
@@ -191,12 +191,7 @@
     _target_: anemoi.models.layers.mapper.GNNBackwardMapper
     trainable_size: ${model.trainable_parameters.hidden2data}
     sub_graph_edge_attributes: ${model.attributes.edges}
-<<<<<<< HEAD
-    num_chunks: 1
-=======
-    activation: ${model.activation}
     num_chunks: 3
->>>>>>> 225d7fdb
     mlp_extra_layers: 0
     cpu_offload: ${model.cpu_offload}
   attributes:
