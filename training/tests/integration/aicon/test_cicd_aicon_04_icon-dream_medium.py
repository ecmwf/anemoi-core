# (C) Copyright 2025 Anemoi contributors.
#
# This software is licensed under the terms of the Apache Licence Version 2.0
# which can be obtained at http://www.apache.org/licenses/LICENSE-2.0.
#
# In applying this licence, ECMWF does not waive the privileges and immunities
# granted to it by virtue of its status as an intergovernmental organisation
# nor does it submit to any jurisdiction.
#
# Various tests of the Anemoi components using a sample data set.
#
# This script is not part of a productive ML workflow, but is
# used for CI/CD!
import os
import pathlib
from functools import reduce
from operator import getitem

import matplotlib as mpl
import pytest
import torch
from conftest import GetTmpPaths
from hydra import compose
from hydra import initialize
from omegaconf import DictConfig
from typeguard import typechecked

import anemoi.training
from anemoi.training.schemas.base_schema import BaseSchema
from anemoi.training.train.train import AnemoiTrainer
from anemoi.utils.testing import GetTestArchive
from anemoi.utils.testing import GetTestData

os.environ["ANEMOI_BASE_SEED"] = "42"
os.environ["ANEMOI_CONFIG_PATH"] = str(pathlib.Path(anemoi.training.__file__).parent / "config")
mpl.use("agg")


@pytest.fixture
@typechecked
def aicon_config_with_tmp_dir(get_tmp_paths: GetTmpPaths, get_test_archive: GetTestArchive) -> DictConfig:
    """Get AICON config with temporary output paths."""
    with initialize(version_base=None, config_path="./"):
        config = compose(config_name="test_cicd_aicon_04_icon-dream_medium")

<<<<<<< HEAD
    with tempfile.TemporaryDirectory() as output_dir:
        config.system.storage.output = output_dir
        config.system.storage.graph = output_dir
        yield config
=======
    tmp_dir, rel_paths, dataset_urls = get_tmp_paths(config, ["dataset", "forcing_dataset"])
    config.hardware.paths.output = tmp_dir
    config.hardware.paths.graph = tmp_dir
    dataset, forcing_dataset = rel_paths
    config.hardware.paths.data = tmp_dir
    config.hardware.files.dataset = dataset
    config.hardware.files.forcing_dataset = forcing_dataset

    for url in dataset_urls:
        get_test_archive(url)

    return config
>>>>>>> ee2a0676


@pytest.fixture
@typechecked
def aicon_config_with_grid(aicon_config_with_tmp_dir: DictConfig, get_test_data: GetTestData) -> DictConfig:
    """Temporarily download the ICON grid specified in the config.

    Downloading the grid is required as the AICON grid is currently required as a netCDF file.
    """
    aicon_config_with_tmp_dir.graph.nodes.icon_mesh.node_builder.grid_filename = get_test_data(
        aicon_config_with_tmp_dir.graph.nodes.icon_mesh.node_builder.grid_filename,
    )
    return aicon_config_with_tmp_dir


@pytest.fixture
@typechecked
def trained_aicon(aicon_config_with_grid: DictConfig) -> tuple[AnemoiTrainer, float, float]:
    """Train AICON and return testable objects."""
    trainer = AnemoiTrainer(aicon_config_with_grid)
    initial_sum = float(torch.tensor(list(map(torch.sum, trainer.model.parameters()))).sum())
    trainer.train()
    final_sum = float(torch.tensor(list(map(torch.sum, trainer.model.parameters()))).sum())
    return trainer, initial_sum, final_sum


@typechecked
def assert_metadatakeys(metadata: dict, *metadata_keys: tuple[str, ...]) -> None:
    """Assert the presence of all `metadata_keys` in `metadata`.

    A metadata key is a tuple that describes a path within the `metadata` dict of dicts.
    E.g., if `metadata_keys[0] = ("a", "b", "c")`, this test will verify the existence of `metadata["a"]["b"]["c"]`.
    """
    errors = []
    for keys in metadata_keys:
        try:
            reduce(getitem, keys, metadata)
        except KeyError:  # noqa: PERF203
            keys = "".join(f"[{k!r}]" for k in keys)
            errors.append("missing metadata" + keys)
    if errors:
        raise KeyError("\n".join(errors))


@typechecked
def test_config_validation_aicon(aicon_config_with_tmp_dir: DictConfig) -> None:
    BaseSchema(**aicon_config_with_tmp_dir)


@pytest.mark.slow
@typechecked
def test_aicon_metadata(aicon_config_with_grid: DictConfig) -> None:
    """Test for presence of metadata required for inference.

    The objective of this test is to monitor changes to the metadata structure and ensure compatibility.
    Please update the path to each datum accordingly whenever a revision to the metadata structure is implemented.
    """
    trainer = AnemoiTrainer(aicon_config_with_grid)

    assert_metadatakeys(
        trainer.metadata,
        ("config", "data", "timestep"),
        ("config", "graph", "nodes", "icon_mesh", "node_builder", "max_level_dataset"),
        ("config", "training", "precision"),
        ("data_indices", "data", "input", "diagnostic"),
        ("data_indices", "data", "input", "full"),
        ("data_indices", "data", "output", "full"),
        ("data_indices", "model", "input", "forcing"),
        ("data_indices", "model", "input", "full"),
        ("data_indices", "model", "input", "prognostic"),
        ("data_indices", "model", "output", "full"),
        ("dataset", "shape"),
    )

    assert torch.is_tensor(trainer.graph_data["data"].x), "data coordinates not present"

    # Assert heterogeneity of num_chunks setting.
    assert aicon_config_with_grid.model.encoder.num_chunks != aicon_config_with_grid.model.decoder.num_chunks

    # Monitor path and setting of num_chunks
    assert trainer.model.model.model.encoder.proc.num_chunks == aicon_config_with_grid.model.encoder.num_chunks
    assert trainer.model.model.model.decoder.proc.num_chunks == aicon_config_with_grid.model.decoder.num_chunks


@pytest.mark.slow
@typechecked
def test_aicon_training(trained_aicon: tuple) -> None:
    _, initial_sum, final_sum = trained_aicon
    assert initial_sum != final_sum<|MERGE_RESOLUTION|>--- conflicted
+++ resolved
@@ -43,25 +43,18 @@
     with initialize(version_base=None, config_path="./"):
         config = compose(config_name="test_cicd_aicon_04_icon-dream_medium")
 
-<<<<<<< HEAD
-    with tempfile.TemporaryDirectory() as output_dir:
-        config.system.storage.output = output_dir
-        config.system.storage.graph = output_dir
-        yield config
-=======
     tmp_dir, rel_paths, dataset_urls = get_tmp_paths(config, ["dataset", "forcing_dataset"])
-    config.hardware.paths.output = tmp_dir
-    config.hardware.paths.graph = tmp_dir
+    config.system.storage.output = tmp_dir
+    config.system.storage.graph = tmp_dir
     dataset, forcing_dataset = rel_paths
-    config.hardware.paths.data = tmp_dir
-    config.hardware.files.dataset = dataset
-    config.hardware.files.forcing_dataset = forcing_dataset
+    config.system.storage.data = tmp_dir
+    config.system.files.dataset = dataset
+    config.system.files.forcing_dataset = forcing_dataset
 
     for url in dataset_urls:
         get_test_archive(url)
 
     return config
->>>>>>> ee2a0676
 
 
 @pytest.fixture
