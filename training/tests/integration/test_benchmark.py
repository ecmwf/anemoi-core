# (C) Copyright 2025 Anemoi contributors.
#
# This software is licensed under the terms of the Apache Licence Version 2.0
# which can be obtained at http://www.apache.org/licenses/LICENSE-2.0.
#
# In applying this licence, ECMWF does not waive the privileges and immunities
# granted to it by virtue of its status as an intergovernmental organisation
# nor does it submit to any jurisdiction.

import logging
import operator
import os
<<<<<<< HEAD
import os.path
=======
import subprocess
from datetime import date
>>>>>>> eb479f28
from pathlib import Path
from urllib.request import urlopen

import pytest
from omegaconf import DictConfig
from torch.cuda import memory_stats
from torch.cuda import reset_peak_memory_stats

from anemoi.training.train.profiler import AnemoiProfiler

<<<<<<< HEAD
import json
from urllib.request import Request, urlopen
from urllib.error import URLError, HTTPError
import subprocess
from datetime import date
import operator
import pandas as pd
import io 
from git import Repo, InvalidGitRepositoryError, GitCommandError


=======
>>>>>>> eb479f28
os.environ["ANEMOI_BASE_SEED"] = "42"  # need to set base seed if running on github runners

LOGGER = logging.getLogger(__name__)


class BenchmarkValue:
    def __init__(
        self,
        name: str,
        value: float,
        unit: str,
        date: date,
        commit: str,
        op=operator.le,
        tolerance: int = 0,  # percentage
    ):
        self.name = name
        self.value = value
        self.unit = unit
        self.date = date
        self.commit = commit
        self.op = op
        self.tolerance = tolerance

    def __str__(self):
        return f"{self.name}: {self.value}{self.unit}"

<<<<<<< HEAD
    #header="testName,unit,date,commit,value" 
    def to_csv(self, include_header=False):
        header="testName,unit,date,commit,value"

        result=f"{self.name},{self.unit},{self.date},{self.commit},{self.value}"
        if include_header:
            result = header + "\n" + result
        return result


#This function should be called from inside a git repo
#It takes a given commit and returns true if it is somewhere in the branches history
#This function is used when selecting which result to benchmark against, we will take the latest commit which is present in the branch
# This prevents tests failing because someone pushed a performance improvement and a developer hasnt merged

# example output
#   isCommitInProject("34d9c6f4a3c7563d7a4a646e9d69544912932a13")=False
#   isCommitInProject("34d9c6f4a3c7563d7a4a646e9d69544912932a18")=True
# cd ..
#   Not a git repository.
#   isCommitInProject("34d9c6f4a3c7563d7a4a646e9d69544912932a18")=False
def _isCommitInProject(commit):
    #find repo
    try:
        repo = Repo('.', search_parent_directories=True)
    except InvalidGitRepositoryError:
        LOGGER.debug("Not a git repository.")
        return False

    #find branch
    try:
        current_branch = repo.active_branch.name
    except TypeError:
        # Detached HEAD state, no active branch
        current_branch = None

    try:
        # Check if the commit is an ancestor of the current branch
        if current_branch is not None:
            branch_commit = repo.commit(current_branch)
        else:
            # In detached HEAD state, compare with HEAD
            branch_commit = repo.head.commit

        # Check if the given commit is reachable from the branch
        repo.git.merge_base('--is-ancestor', commit, branch_commit.hexsha)
        return True
    except GitCommandError:
        return False  # commit is not an ancestor or doesn't exist

#this function goes through the csv of past benchmark results and finds 
# the latest commit which is present in both the csv and the project
# It must be called from inside a git repo
def _findLatestSharedCommitRow(df) -> str | None:

    if 'commit' not in df.columns:
        raise ValueError("CSV must contain a 'commit' column")

    # Iterate from bottom to top
    for i in reversed(df.index):
        commit = str(df.at[i, 'commit']).strip()
        if _isCommitInProject(commit):
            LOGGER.debug(f"commit '{commit}' is present in both server and project. returning row {i}.")
            return df.loc[i]
        else:
            LOGGER.debug(f"commit '{commit}' is not found in project history.")

    LOGGER.debug(f"No matching commits found between server and project")


class BenchmarkServer():
    def __init__(self, 
            local=True #use a local folder to store data instead of a remote server
            ):
        self.benchmarkValues={}


        self.local=local
        if self.local:
            print("Using a local 'server' under './server'")
            subprocess.run(["mkdir", "-p", "./server"], check=True)
        #TODO could unify these by getting via scp
        #for reading the data we read over internet
        #TODO should certainly not hardcode these
        self.get_url="https://object-store.os-api.cci1.ecmwf.int/ml-tests/test-data/samples/anemoi-integration-tests/training/benchmarks"
        #for setting the data, we scp
        self.set_remote_path="/home/data/public/anemoi-integration-tests/training/benchmarks"
        self.set_host="data@anemoi.ecmwf.int"
=======

class BenchmarkServer:
    def __init__(self):
        self.benchmarkValues = {}

        # TODO could unify these by getting via scp
        # for reading the data we read over internet
        self.get_url = "https://object-store.os-api.cci1.ecmwf.int/ml-tests/test-data/samples/anemoi-integration-tests/training/benchmarks"
        # for setting the data, we scp
        self.set_remote_path = "/home/data/public/anemoi-integration-tests/training/benchmarks"
        self.set_host = "data@anemoi.ecmwf.int"
>>>>>>> eb479f28

    def __str__(self):
        # TODO should do this properly with string builders
        string = ""
        string += "-" * 20 + "\n"
        # benchmark values is a dict of "benchmarkName: BenchmarkValue"
        for benchmark in self.benchmarkValues.values():
            string += str(benchmark) + "\n"
        string += "-" * 20 + "\n"
        return string

<<<<<<< HEAD
    #trys to read a row from a csv stored on a server and create a benchmark value from that
    #If a benchmark value is found, update list of benchmark values
    def getValue(self, benchmarkName:str, forceGetFromServer:bool = False):
        if not forceGetFromServer and benchmarkName in self.benchmarkValues:
            LOGGER.debug(f"entry for {benchmarkName} found locally, not retrieving from server")
            return self.benchmarkValues[benchmarkName]
        else:
            if self.local:
                local_file = f"./server/{benchmarkName}"
                try:
                    df = pd.read_csv(local_file)

                except FileNotFoundError as e:
                    print(f"Could not open file at {local_file}. Got error {e}")
                    return None
            else:
                url = f"{self.get_url}/{benchmarkName}"
                print(f"Fetching benchmark data from {url}...")
                try:
                    df = pd.read_csv(url) #requires pandas 0.19.2, see comments for alternative
                    #data = urlopen(url)  
                    #df=pd.read_csv(io.StringIO(data))
                except URLError as e: #TODO test this
                    print(f"Could not open file at {url}. Got error {e}")
                    return None

            # find last element with a commit present in this branch
            # If no such can be found, error and recomend merging main to get a new enough commit
            maybeRow = _findLatestSharedCommitRow(df)
            if maybeRow is None:
                raise RuntimeError("Error. Couldn't find an entry in the server sharing a commit with your branch. Please consider pulling 'main' to enable performance benchmarks")
            else:
                row=maybeRow

            assert row["testName"] == benchmarkName #sanity check, should always pass
            benchmarkValue = BenchmarkValue(name=benchmarkName,value=row["value"], unit=row["unit"], date=row["date"], commit=row["commit"])
            LOGGER.debug( benchmarkValue)
            #update dict of results
            self.benchmarkValues[benchmarkValue.name] = benchmarkValue
=======
    # trys to read a metric from 'self.get_url'
    # If the metric exists, update list of benchmark values
    # assumes file is just a single line with a single value
    # TODO return none if value cant be found
    def getValue(self, benchmarkName: str, forceGetFromServer: bool = False):
        if not forceGetFromServer and benchmarkName in self.benchmarkValues:
            LOGGER.debug(f"entry for {benchmarkName} found locally, not retrieving from server")
            return self.benchmarkValues[benchmarkName]
        url = f"{self.get_url}/{benchmarkName}"
        print(f"Fetching benchmark data from {url}...")
        data = urlopen(url)  # it's a file like object and works just like a file
        for line in data:  # files are iterable
            value = float(line.strip())

        benchmarkValue = BenchmarkValue(name=benchmarkName, value=value, unit="", date="", commit="")
        LOGGER.debug(benchmarkValue)
        # update dict of results
        self.benchmarkValues[benchmarkValue.name] = benchmarkValue
>>>>>>> eb479f28

    def getValues(self, names: list[str]):
        for name in names:
            self.getValue(name)

<<<<<<< HEAD
    #Tests a given benchmark result against what is found on the server
    def compare(self, localValue: BenchmarkValue, failOnMiss=False):
        #check if the server has a reference value
        referenceValue = self.getValue(localValue.name)

        if referenceValue is None:
            if failOnMiss:
                print(f"Benchmark server does not contain a measurement for {localValue.name}")
                return False
            else:
                print(f"{localValue.name} not found on server. Passing anyway because 'failOnMiss=False'")
                return True
=======
    # Tests a given benchmark result against what is found on the server
    def compare(self, localValue: BenchmarkValue):
        # check if the server has a reference value
        referenceValue = self.getValue(localValue.name)

        if referenceValue is None:
            raise ValueError(f"Benchmark server does not contain a measurement for {localValue.name}")

        # TODO add sanity checking once this info is on server
        # assert localValue.op == referenceValue.op #wont work, need to pass some inputs
        # assert localValue.tolerance == referenceValue.tolerance
        # assert localValue.unit == referenceValue.unit

        # select correct comparison operation and optionally apply tolerance
        # e.g. memory is 'local > ref => fail', throughput is 'local < (ref + tol) => fail'
        comp = localValue.op

        refVal = referenceValue.value
        localVal = localValue.value
        tolerance = localValue.tolerance

        # This code is complicated because we need to account for
        # different comparsions >,<,<= etc
        # the possibility of tolerance
        # so we apply the comparison and then if that doesnt pass we check for absolute tolerance difference
        # In this way, we dont need to encode which value to apply the tolerance too
        # I'd be open to hardcoding '>=' and '<=' tho

        percent_diff = 1 - (refVal / localVal)
        if comp(percent_diff, 0):
            LOGGER.debug("passed outright")
            passed = True
        # didnt pass straight away, try pass within tolerance
        elif tolerance != 0 and tolerance / 100 >= abs(percent_diff):
            LOGGER.debug(f"Passed within {tolerance}% tolerance")
            passed = True
        else:
            LOGGER.debug("didnt pass")
            passed = False

        result_str = ""
        if passed:
            result_str += f"PASS. Local  value for {localValue.name} is within tolerance of the reference value "
>>>>>>> eb479f28
        else:
            result_str += f"FAIL. Local value for {localValue.name} has degraded compared to the reference value "
        # TODO replace with referenceValue.unit once i have that on the server
        result_str += f"({localVal:.2f}{localValue.unit} local vs {refVal:.2f}{localValue.unit} reference)"
        print(result_str)

<<<<<<< HEAD
            #Sanity checking that benchmark metadata matches
            #assert localValue.op == referenceValue.op #wont work, need to pass some inputs
            assert localValue.unit == referenceValue.unit

            #select correct comparison operation and optionally apply tolerance
            #e.g. memory is 'local > ref => fail', throughput is 'local < (ref + tol) => fail'
            comp=localValue.op
            
            refVal=referenceValue.value
            localVal=localValue.value
            tolerance=localValue.tolerance

            #This code is complicated because we need to account for
            # different comparsions >,<,<= etc
            # the possibility of tolerance 
            # so we apply the comparison and then if that doesnt pass we check for absolute tolerance difference
            # In this way, we dont need to encode which value to apply the tolerance too
            #I'd be open to hardcoding '>=' and '<=' tho

            percent_diff = 1 - (refVal / localVal )
            passedWithinTolerance=False
            if comp(percent_diff, 0):
                passed=True
            #didnt pass straight away, try pass within tolerance
            elif tolerance != 0 and tolerance/100 >= abs(percent_diff):
                passed=True
                passedWithinTolerance=True
            else:
                passed=False

            result_str=""
            if passed:
                if passedWithinTolerance:
                    result_str += f"PASS. Local value for {localValue.name} is within {tolerance}% tolerance of the reference value "
                else:
                    result_str += f"PASS. Local value for {localValue.name} has improved compared to the reference value "

            else:
                result_str += f"FAIL. Local value for {localValue.name} has degraded compared to the reference value "
            result_str += f"({localVal:.2f}{localValue.unit} local vs {refVal:.2f}{referenceValue.unit} reference)"
            print(result_str)

            return passed

    #trys to update a metric on a remote server, with a given benchmarkValue
    def setValue(self, value:BenchmarkValue):

        #update remote server with new value
        #append to existing file, but never apend header
        #TODO get append working for remote

        local_file = f"./{value.name}"
        
        #if file doesnt exist, write header
        if self.local:
            if not os.path.isfile(f"./server/{value.name}"):
                with open(local_file, "w") as f:
                    f.write(value.to_csv(include_header=True) + "\n")
            else: 
                LOGGER.debug("existing file found... appending")
                with open(f"./server/{value.name}", "a") as f:
                    f.write(value.to_csv() + "\n")
        else:

            cp_cmd = [
                "scp",
                local_file,
                f"{self.set_host}:{self.set_remote_path}/{value.name}"
            ]
            cleanup_cmd = [
                "rm",
                local_file,
                    ]
            LOGGER.debug(f"cp command: {cp_cmd}")

            try:
                subprocess.run(cp_cmd, check=True)
                LOGGER.debug(f"Uploaded {value.name} to {self.set_host}")
                subprocess.run(cleanup_cmd, check=True)
            except subprocess.CalledProcessError as e:
                print(f"cp failed: {e}")
=======
        return passed

    # trys to update a metric on a remote server, with a given benchmarkValue
    def setValue(self, value: BenchmarkValue):

        # find the benchmark with the matching name
        # benchmark=None
        # for benchmarkValue in self.benchmarkValues:
        #    if benchmarkValue.name == name:
        #        benchmark=benchmarkValue
        #        break
        # if benchmark == None:
        #    raise ValueError(f"Error. couldn't find an existing benchmark result for {benchmarkValue.name}")

        # update remote server with new value
        local_file = f"./{value.name}"
        with open(local_file, "w") as f:
            f.write(str(value.value))

        scp_cmd = ["scp", local_file, f"{self.set_host}:{self.set_remote_path}/{value.name}"]
        cleanup_cmd = [
            "rm",
            local_file,
        ]
        LOGGER.debug(f"Scp command: {scp_cmd}")

        try:
            subprocess.run(scp_cmd, check=True)
            LOGGER.debug(f"Uploaded {value.name} to {self.set_host}")
            subprocess.run(cleanup_cmd, check=True)
        except subprocess.CalledProcessError as e:
            print(f"SCP failed: {e}")
>>>>>>> eb479f28

        # update dict of results
        self.benchmarkValues[value.name] = value

<<<<<<< HEAD
def get_git_revision_hash() -> str:
    try:
        repo = Repo('.', search_parent_directories=True)
        return repo.head.commit.hexsha
    except InvalidGitRepositoryError:
        raise RuntimeError("Not a Git repository")
=======
>>>>>>> eb479f28

def raise_error(x):
    raise ValueError(x)


# this functon will find and open the profiler logs from the most recent benchmarking training run
# return_val = value for speed profiler or 'avg_time' for time_profiler
def open_log_file(filename):
    import csv
    import glob
    import os

    if filename == "time_profiler.csv":
        return_val = "avg_time"
        row_selector = "name"
        row_name = "run_training_batch"
    elif filename == "speed_profiler.csv":
        return_val = "value"
        row_selector = "metric"
        row_name = "training_avg_throughput"
    else:
        raise ValueError
    tmpdir = os.getenv("TMPDIR")
    user = os.getenv("USER")  # TODO should use a more portable and secure way
    file_path = next(
        iter(
            glob.glob(
                f"{tmpdir}/pytest-of-{user}/pytest-0/test_benchmark_training_cycle0profiler/[a-z0-9]*/{filename}",
            ),
        ),
    )
    with Path(file_path).open(newline="") as csvfile:
        reader = csv.DictReader(csvfile)
        for row in reader:
            if row.get(row_selector) == row_name:
                result = row.get(return_val)
                break
    return float(result)

<<<<<<< HEAD
#Function which runs after a profiler run
# It parses the profiler logs and creates BenchmarkValue objects from them
# Returns [BenchmarkValue]
# If you want to add more benchmarks add them here
def getLocalBenchmarkResults():
    # read memory and mlflow stats
    stats = memory_stats(device=0)
    peak_active_mem_mb = stats["active_bytes.all.peak"] / 1024 / 1024
    av_training_throughput = open_log_file("speed_profiler.csv")
    av_training_batch_time_s = open_log_file("time_profiler.csv")

    #get metadata
    commit=get_git_revision_hash()
    yyyy_mm_dd=date.today().strftime('%Y-%m-%d')

    #create Benchmark value objects
    localBenchmarkResults=[]
    localBenchmarkResults.append(BenchmarkValue(name="avThroughputIterPerS", value=av_training_throughput, unit="iter/s", date=yyyy_mm_dd, commit=commit, op=operator.lt, tolerance=5))
    localBenchmarkResults.append(BenchmarkValue(name="avTimePerBatchS", value=av_training_batch_time_s, unit="s", date=yyyy_mm_dd, commit=commit, tolerance=5))
    localBenchmarkResults.append(BenchmarkValue(name="peakMemoryMB", value=peak_active_mem_mb, unit="MB", date=yyyy_mm_dd, commit=commit, tolerance=1)) # added 1% tolerance here so it doesnt fail over a few stray kilobytes

    return localBenchmarkResults
=======
>>>>>>> eb479f28

@pytest.mark.longtests
def test_benchmark_training_cycle(
    benchmark_config: tuple[DictConfig, str],
    get_test_archive: callable,
    update_data=False, # if true, the server will be updated with local values. if false the server values will be compared to local values
    throw_error=True, #if true, an error will be thrown when a benchmark test is failed
) -> None:
    cfg, urls = benchmark_config
    for url in urls:
        get_test_archive(url)

<<<<<<< HEAD
    #Run model with profiler
    reset_peak_memory_stats()
    AnemoiProfiler(cfg).profile()

    #Get local benchmark results
    localBenchmarkResults = getLocalBenchmarkResults()

    #Get reference benchmark results
    benchmarkServer=BenchmarkServer()
    benchmarks = ["avThroughputIterPerS", "avTimePerBatchS", "peakMemoryMB"] #TODO get name keys from localBenchmarkResults instead of hardcoding
=======
    reset_peak_memory_stats()
    AnemoiProfiler(cfg).profile()

    # read memory and mlflow stats
    stats = memory_stats(device=0)
    peak_active_mem_mb = stats["active_bytes.all.peak"] / 1024 / 1024
    av_training_throughput = open_log_file("speed_profiler.csv")
    av_training_batch_time_s = open_log_file("time_profiler.csv")

    # create Benchmark value objects
    localBenchmarkResults = []
    localBenchmarkResults.append(
        BenchmarkValue(
            name="avThroughputIterPerS",
            value=av_training_throughput,
            unit="iter/s",
            date="",
            commit="",
            op=operator.lt,
            tolerance=5,
        ),
    )
    localBenchmarkResults.append(
        BenchmarkValue(
            name="avTimePerBatchS", value=av_training_batch_time_s, unit="s", date="", commit="", tolerance=5,
        ),
    )
    localBenchmarkResults.append(
        BenchmarkValue(name="peakMemoryMB", value=peak_active_mem_mb, unit="MB", date="", commit=""),
    )

    # Get reference benchmark results
    benchmarkServer = BenchmarkServer()
    benchmarks = ["avThroughputIterPerS", "avTimePerBatchS", "peakMemoryMB"]
>>>>>>> eb479f28
    benchmarkServer.getValues(benchmarks)

  
    #print local and reference results
    print(f"Reference benchmark results:\n{benchmarkServer}")
    print("Local benchmark results:")
    for benchmarkValue in localBenchmarkResults:
        print(benchmarkValue)
    print("")

    # either update the data on the server, or compare reference results against local results
    if update_data:
        print("Updating metrics on server")
        for localBenchmarkValue in localBenchmarkResults:
            benchmarkServer.setValue(localBenchmarkValue)
    else:
        print("Comparing local benchmark results against reference values from the server")

<<<<<<< HEAD
        #Controls if error or not if a test fails
        on_test_fail=print
=======
        on_test_fail = print
>>>>>>> eb479f28
        if throw_error:
            on_test_fail = raise_error

<<<<<<< HEAD
        #Compare the benchmark values against reference values
        failedTests=[]
=======
        failedTests = []
>>>>>>> eb479f28
        for localBenchmarkValue in localBenchmarkResults:
            passed = benchmarkServer.compare(localBenchmarkValue)
            if not passed:
                failedTests.append(localBenchmarkValue.name)

        if len(failedTests) > 0:
            on_test_fail(f"The following tests failed: {failedTests}")<|MERGE_RESOLUTION|>--- conflicted
+++ resolved
@@ -10,12 +10,6 @@
 import logging
 import operator
 import os
-<<<<<<< HEAD
-import os.path
-=======
-import subprocess
-from datetime import date
->>>>>>> eb479f28
 from pathlib import Path
 from urllib.request import urlopen
 
@@ -26,7 +20,7 @@
 
 from anemoi.training.train.profiler import AnemoiProfiler
 
-<<<<<<< HEAD
+import os.path
 import json
 from urllib.request import Request, urlopen
 from urllib.error import URLError, HTTPError
@@ -37,9 +31,6 @@
 import io 
 from git import Repo, InvalidGitRepositoryError, GitCommandError
 
-
-=======
->>>>>>> eb479f28
 os.environ["ANEMOI_BASE_SEED"] = "42"  # need to set base seed if running on github runners
 
 LOGGER = logging.getLogger(__name__)
@@ -67,7 +58,6 @@
     def __str__(self):
         return f"{self.name}: {self.value}{self.unit}"
 
-<<<<<<< HEAD
     #header="testName,unit,date,commit,value" 
     def to_csv(self, include_header=False):
         header="testName,unit,date,commit,value"
@@ -156,19 +146,6 @@
         #for setting the data, we scp
         self.set_remote_path="/home/data/public/anemoi-integration-tests/training/benchmarks"
         self.set_host="data@anemoi.ecmwf.int"
-=======
-
-class BenchmarkServer:
-    def __init__(self):
-        self.benchmarkValues = {}
-
-        # TODO could unify these by getting via scp
-        # for reading the data we read over internet
-        self.get_url = "https://object-store.os-api.cci1.ecmwf.int/ml-tests/test-data/samples/anemoi-integration-tests/training/benchmarks"
-        # for setting the data, we scp
-        self.set_remote_path = "/home/data/public/anemoi-integration-tests/training/benchmarks"
-        self.set_host = "data@anemoi.ecmwf.int"
->>>>>>> eb479f28
 
     def __str__(self):
         # TODO should do this properly with string builders
@@ -180,7 +157,6 @@
         string += "-" * 20 + "\n"
         return string
 
-<<<<<<< HEAD
     #trys to read a row from a csv stored on a server and create a benchmark value from that
     #If a benchmark value is found, update list of benchmark values
     def getValue(self, benchmarkName:str, forceGetFromServer:bool = False):
@@ -220,32 +196,11 @@
             LOGGER.debug( benchmarkValue)
             #update dict of results
             self.benchmarkValues[benchmarkValue.name] = benchmarkValue
-=======
-    # trys to read a metric from 'self.get_url'
-    # If the metric exists, update list of benchmark values
-    # assumes file is just a single line with a single value
-    # TODO return none if value cant be found
-    def getValue(self, benchmarkName: str, forceGetFromServer: bool = False):
-        if not forceGetFromServer and benchmarkName in self.benchmarkValues:
-            LOGGER.debug(f"entry for {benchmarkName} found locally, not retrieving from server")
-            return self.benchmarkValues[benchmarkName]
-        url = f"{self.get_url}/{benchmarkName}"
-        print(f"Fetching benchmark data from {url}...")
-        data = urlopen(url)  # it's a file like object and works just like a file
-        for line in data:  # files are iterable
-            value = float(line.strip())
-
-        benchmarkValue = BenchmarkValue(name=benchmarkName, value=value, unit="", date="", commit="")
-        LOGGER.debug(benchmarkValue)
-        # update dict of results
-        self.benchmarkValues[benchmarkValue.name] = benchmarkValue
->>>>>>> eb479f28
 
     def getValues(self, names: list[str]):
         for name in names:
             self.getValue(name)
 
-<<<<<<< HEAD
     #Tests a given benchmark result against what is found on the server
     def compare(self, localValue: BenchmarkValue, failOnMiss=False):
         #check if the server has a reference value
@@ -258,76 +213,19 @@
             else:
                 print(f"{localValue.name} not found on server. Passing anyway because 'failOnMiss=False'")
                 return True
-=======
-    # Tests a given benchmark result against what is found on the server
-    def compare(self, localValue: BenchmarkValue):
-        # check if the server has a reference value
-        referenceValue = self.getValue(localValue.name)
-
-        if referenceValue is None:
-            raise ValueError(f"Benchmark server does not contain a measurement for {localValue.name}")
-
-        # TODO add sanity checking once this info is on server
-        # assert localValue.op == referenceValue.op #wont work, need to pass some inputs
-        # assert localValue.tolerance == referenceValue.tolerance
-        # assert localValue.unit == referenceValue.unit
-
-        # select correct comparison operation and optionally apply tolerance
-        # e.g. memory is 'local > ref => fail', throughput is 'local < (ref + tol) => fail'
-        comp = localValue.op
-
-        refVal = referenceValue.value
-        localVal = localValue.value
-        tolerance = localValue.tolerance
-
-        # This code is complicated because we need to account for
-        # different comparsions >,<,<= etc
-        # the possibility of tolerance
-        # so we apply the comparison and then if that doesnt pass we check for absolute tolerance difference
-        # In this way, we dont need to encode which value to apply the tolerance too
-        # I'd be open to hardcoding '>=' and '<=' tho
-
-        percent_diff = 1 - (refVal / localVal)
-        if comp(percent_diff, 0):
-            LOGGER.debug("passed outright")
-            passed = True
-        # didnt pass straight away, try pass within tolerance
-        elif tolerance != 0 and tolerance / 100 >= abs(percent_diff):
-            LOGGER.debug(f"Passed within {tolerance}% tolerance")
-            passed = True
         else:
             LOGGER.debug("didnt pass")
             passed = False
 
-        result_str = ""
-        if passed:
-            result_str += f"PASS. Local  value for {localValue.name} is within tolerance of the reference value "
->>>>>>> eb479f28
-        else:
-            result_str += f"FAIL. Local value for {localValue.name} has degraded compared to the reference value "
-        # TODO replace with referenceValue.unit once i have that on the server
-        result_str += f"({localVal:.2f}{localValue.unit} local vs {refVal:.2f}{localValue.unit} reference)"
-        print(result_str)
-
-<<<<<<< HEAD
+
+            comp=localValue.op
+            refVal=referenceValue.value
+            localVal=localValue.value
+            tolerance=localValue.tolerance
+
             #Sanity checking that benchmark metadata matches
             #assert localValue.op == referenceValue.op #wont work, need to pass some inputs
             assert localValue.unit == referenceValue.unit
-
-            #select correct comparison operation and optionally apply tolerance
-            #e.g. memory is 'local > ref => fail', throughput is 'local < (ref + tol) => fail'
-            comp=localValue.op
-            
-            refVal=referenceValue.value
-            localVal=localValue.value
-            tolerance=localValue.tolerance
-
-            #This code is complicated because we need to account for
-            # different comparsions >,<,<= etc
-            # the possibility of tolerance 
-            # so we apply the comparison and then if that doesnt pass we check for absolute tolerance difference
-            # In this way, we dont need to encode which value to apply the tolerance too
-            #I'd be open to hardcoding '>=' and '<=' tho
 
             percent_diff = 1 - (refVal / localVal )
             passedWithinTolerance=False
@@ -391,53 +289,16 @@
                 subprocess.run(cleanup_cmd, check=True)
             except subprocess.CalledProcessError as e:
                 print(f"cp failed: {e}")
-=======
-        return passed
-
-    # trys to update a metric on a remote server, with a given benchmarkValue
-    def setValue(self, value: BenchmarkValue):
-
-        # find the benchmark with the matching name
-        # benchmark=None
-        # for benchmarkValue in self.benchmarkValues:
-        #    if benchmarkValue.name == name:
-        #        benchmark=benchmarkValue
-        #        break
-        # if benchmark == None:
-        #    raise ValueError(f"Error. couldn't find an existing benchmark result for {benchmarkValue.name}")
-
-        # update remote server with new value
-        local_file = f"./{value.name}"
-        with open(local_file, "w") as f:
-            f.write(str(value.value))
-
-        scp_cmd = ["scp", local_file, f"{self.set_host}:{self.set_remote_path}/{value.name}"]
-        cleanup_cmd = [
-            "rm",
-            local_file,
-        ]
-        LOGGER.debug(f"Scp command: {scp_cmd}")
-
-        try:
-            subprocess.run(scp_cmd, check=True)
-            LOGGER.debug(f"Uploaded {value.name} to {self.set_host}")
-            subprocess.run(cleanup_cmd, check=True)
-        except subprocess.CalledProcessError as e:
-            print(f"SCP failed: {e}")
->>>>>>> eb479f28
 
         # update dict of results
         self.benchmarkValues[value.name] = value
 
-<<<<<<< HEAD
 def get_git_revision_hash() -> str:
     try:
         repo = Repo('.', search_parent_directories=True)
         return repo.head.commit.hexsha
     except InvalidGitRepositoryError:
         raise RuntimeError("Not a Git repository")
-=======
->>>>>>> eb479f28
 
 def raise_error(x):
     raise ValueError(x)
@@ -477,7 +338,6 @@
                 break
     return float(result)
 
-<<<<<<< HEAD
 #Function which runs after a profiler run
 # It parses the profiler logs and creates BenchmarkValue objects from them
 # Returns [BenchmarkValue]
@@ -500,8 +360,6 @@
     localBenchmarkResults.append(BenchmarkValue(name="peakMemoryMB", value=peak_active_mem_mb, unit="MB", date=yyyy_mm_dd, commit=commit, tolerance=1)) # added 1% tolerance here so it doesnt fail over a few stray kilobytes
 
     return localBenchmarkResults
-=======
->>>>>>> eb479f28
 
 @pytest.mark.longtests
 def test_benchmark_training_cycle(
@@ -514,7 +372,6 @@
     for url in urls:
         get_test_archive(url)
 
-<<<<<<< HEAD
     #Run model with profiler
     reset_peak_memory_stats()
     AnemoiProfiler(cfg).profile()
@@ -525,42 +382,6 @@
     #Get reference benchmark results
     benchmarkServer=BenchmarkServer()
     benchmarks = ["avThroughputIterPerS", "avTimePerBatchS", "peakMemoryMB"] #TODO get name keys from localBenchmarkResults instead of hardcoding
-=======
-    reset_peak_memory_stats()
-    AnemoiProfiler(cfg).profile()
-
-    # read memory and mlflow stats
-    stats = memory_stats(device=0)
-    peak_active_mem_mb = stats["active_bytes.all.peak"] / 1024 / 1024
-    av_training_throughput = open_log_file("speed_profiler.csv")
-    av_training_batch_time_s = open_log_file("time_profiler.csv")
-
-    # create Benchmark value objects
-    localBenchmarkResults = []
-    localBenchmarkResults.append(
-        BenchmarkValue(
-            name="avThroughputIterPerS",
-            value=av_training_throughput,
-            unit="iter/s",
-            date="",
-            commit="",
-            op=operator.lt,
-            tolerance=5,
-        ),
-    )
-    localBenchmarkResults.append(
-        BenchmarkValue(
-            name="avTimePerBatchS", value=av_training_batch_time_s, unit="s", date="", commit="", tolerance=5,
-        ),
-    )
-    localBenchmarkResults.append(
-        BenchmarkValue(name="peakMemoryMB", value=peak_active_mem_mb, unit="MB", date="", commit=""),
-    )
-
-    # Get reference benchmark results
-    benchmarkServer = BenchmarkServer()
-    benchmarks = ["avThroughputIterPerS", "avTimePerBatchS", "peakMemoryMB"]
->>>>>>> eb479f28
     benchmarkServer.getValues(benchmarks)
 
   
@@ -579,21 +400,12 @@
     else:
         print("Comparing local benchmark results against reference values from the server")
 
-<<<<<<< HEAD
         #Controls if error or not if a test fails
-        on_test_fail=print
-=======
         on_test_fail = print
->>>>>>> eb479f28
         if throw_error:
             on_test_fail = raise_error
 
-<<<<<<< HEAD
-        #Compare the benchmark values against reference values
-        failedTests=[]
-=======
         failedTests = []
->>>>>>> eb479f28
         for localBenchmarkValue in localBenchmarkResults:
             passed = benchmarkServer.compare(localBenchmarkValue)
             if not passed:
