--- conflicted
+++ resolved
@@ -29,7 +29,6 @@
 
 LOGGER = logging.getLogger(__name__)
 
-<<<<<<< HEAD
 class BenchmarkValue():
     def __init__(
         self,
@@ -192,9 +191,6 @@
 
 
 #this functon will find and open the profiler logs from the most recent benchmarking training run
-=======
-
->>>>>>> cd7db8a1
 # return_val = value for speed profiler or 'avg_time' for time_profiler
 def open_log_file(filename):
     import csv
@@ -267,7 +263,6 @@
 
     # either update the data on the server, or compare it against existing results
     if update_data:
-<<<<<<< HEAD
         print(f"Updating metrics on server")
         for localBenchmarkValue in localBenchmarkResults:
             benchmarkServer.setValue(localBenchmarkValue)
@@ -285,8 +280,4 @@
                 failedTests.append(localBenchmarkValue.name)
 
         if len(failedTests) > 0:
-            on_test_fail(f"The following tests failed: {failedTests}")
-            
-=======
-        pass
->>>>>>> cd7db8a1
+            on_test_fail(f"The following tests failed: {failedTests}")