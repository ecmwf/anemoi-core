# (C) Copyright 2025 Anemoi contributors.
#
# This software is licensed under the terms of the Apache Licence Version 2.0
# which can be obtained at http://www.apache.org/licenses/LICENSE-2.0.
#
# In applying this licence, ECMWF does not waive the privileges and immunities
# granted to it by virtue of its status as an intergovernmental organisation
# nor does it submit to any jurisdiction.

import io
import logging
import operator
import os
import os.path
import shutil
import subprocess
from datetime import date
from pathlib import Path
from urllib.error import URLError

import pandas as pd
import pytest
from git import GitCommandError
from git import InvalidGitRepositoryError
from git import Repo
from omegaconf import DictConfig
from torch.cuda import memory_stats
from torch.cuda import reset_peak_memory_stats

from anemoi.training.train.profiler import AnemoiProfiler

os.environ["ANEMOI_BASE_SEED"] = "42"  # need to set base seed if running on github runners
os.environ["PYTORCH_CUDA_ALLOC_CONF"] = "expandable_segments:True"  # reduce memory fragmentation

LOGGER = logging.getLogger(__name__)


class BenchmarkValue:
    def __init__(
        self,
        name: str,
        value: float,
        unit: str,
        date: date,
        commit: str,
        op=operator.le,
        tolerance: int = 0,  # percentage
    ):
        self.name = name
        self.value = value
        self.unit = unit
        self.date = date
        self.commit = commit
        self.op = op
        self.tolerance = tolerance

    def __str__(self):
        return f"{self.name}: {self.value:.2f}{self.unit} (commit: {self.commit[:5]}, date: {self.date})"

    # header="testName,unit,date,commit,value"
    def to_csv(self, include_header=False):
        header = "testName,unit,date,commit,value"

        result = f"{self.name},{self.unit},{self.date},{self.commit},{self.value}"
        if include_header:
            result = header + "\n" + result
        return result


def _make_tarfile(output_filename, source_dir):
    import os.path
    import tarfile

    with tarfile.open(output_filename, "w:gz") as tar:
        tar.add(source_dir, arcname=os.path.basename(source_dir))


# This function should be called from inside a git repo
# It takes a given commit and returns true if it is somewhere in the branches history
# This function is used when selecting which result to benchmark against, we will take the latest commit which is present in the branch
# This prevents tests failing because someone pushed a performance improvement and a developer hasnt merged


# example output
#   isCommitInProject("34d9c6f4a3c7563d7a4a646e9d69544912932a13")=False
#   isCommitInProject("34d9c6f4a3c7563d7a4a646e9d69544912932a18")=True
# cd ..
#   Not a git repository.
#   isCommitInProject("34d9c6f4a3c7563d7a4a646e9d69544912932a18")=False
def _isCommitInProject(commit):
    # find repo
    try:
        repo = Repo(".", search_parent_directories=True)
    except InvalidGitRepositoryError:
        LOGGER.debug("Not a git repository.")
        return False

    # find branch
    try:
        current_branch = repo.active_branch.name
    except TypeError:
        # Detached HEAD state, no active branch
        current_branch = None

    try:
        # Check if the commit is an ancestor of the current branch
        if current_branch is not None:
            branch_commit = repo.commit(current_branch)
        else:
            # In detached HEAD state, compare with HEAD
            branch_commit = repo.head.commit

        # Check if the given commit is reachable from the branch
        repo.git.merge_base("--is-ancestor", commit, branch_commit.hexsha)
        return True
    except GitCommandError:
        return False  # commit is not an ancestor or doesn't exist


# this function goes through the csv of past benchmark results and finds
# the latest commit which is present in both the csv and the project
# It must be called from inside a git repo
def _findLatestSharedCommitRow(df) -> str | None:

    if "commit" not in df.columns:
        raise ValueError("CSV must contain a 'commit' column")

    # Iterate from bottom to top
    for i in reversed(df.index):
        commit = str(df.at[i, "commit"]).strip()
        if _isCommitInProject(commit):
            LOGGER.debug(f"commit '{commit}' is present in both server and project. returning row {i}.")
            return df.loc[i]
        LOGGER.debug(f"commit '{commit}' is not found in project history.")

    LOGGER.debug("No matching commits found between server and project")


class BenchmarkServer:
<<<<<<< HEAD
    def __init__(self, testCase:str="", local=False):  # use a local folder to store data instead of a remote server
        self.benchmarkValues = {}

        self.local = local
        self.store=Path("./server")
        if not self.local:
            self.store = "/home/data/public/anemoi-integration-tests/training/benchmarks"
            self.remote_host = "anemoi.ecmwf.int"
            self.remote_user = "data"
=======
    def __init__(self, testCase: str = "", local=True):  # use a local folder to store data instead of a remote server
        self.benchmarkValues = {}

        self.local = local
        if self.local:
            self.store = "./server"
        else:
            # TODO could unify these by getting via scp
            # for reading the data we read over internet
            # TODO should certainly not hardcode these
            self.store = "https://object-store.os-api.cci1.ecmwf.int/ml-tests/test-data/samples/anemoi-integration-tests/training/benchmarks"
        # for setting the data, we scp
        self.set_remote_path = "/home/data/public/anemoi-integration-tests/training/benchmarks"
        self.set_host = "data@anemoi.ecmwf.int"
>>>>>>> 880c64ae

        # TestCase creates an optional subdir under BenchmarkServer to store the results
        # So that you can store GNN_n320_1g and graphtransformer_n320_1g results under the same server
        # If testcase is "" then no subdirs are created
        self.testCase = testCase
<<<<<<< HEAD
        if self.testCase is not "":
            self.store = Path(f"{self.store}/{self.testCase}")

        if not self.local:
            self._mount_remote()

=======
        if self.testCase != "":
            self.store += f"/{self.testCase}"
            if not local:
                self.set_remote_path += f"/{self.testCase}"
>>>>>>> 880c64ae
        if self.local:
            self.store.mkdir(parents=True, exist_ok=True)
        else: 
            self.fs.mkdir(str(self.store), create_parents=True)

<<<<<<< HEAD
        self.artifactLimit=2 #How many commits artifacts will be saved at once.
        #currently the trace file and memory snapshot are saved
        #When the artifactLimit is hit, the oldest commits artifacts are deleted
        #Artifacts can be reproduced by reverting to a given commit and running the pytests locally

=======
        self.artifactLimit = 10  # How many commits artifacts will be saved at once.
        # currently the trace file and memory snapshot are saved
        # When the artifactLimit is hit, the oldest commits artifacts are deleted
        # Artifacts can be reproduced by reverting to a given commit and running the pytests locally
>>>>>>> 880c64ae

    # mounts the remote server over sftp
    def _mount_remote(self):

        from sshfs import SSHFileSystem

        self.fs = SSHFileSystem(
            self.remote_host,
            username=self.remote_user,
        )

    def __del__(self):
        
        if not self.local:
            self.fs.close()

    def __str__(self):
        # TODO should do this properly with string builders
        string = ""
        string += "-" * 20 + "\n"
        # benchmark values is a dict of "benchmarkName: BenchmarkValue"
        for benchmark in self.benchmarkValues.values():
            string += str(benchmark) + "\n"
        string += "-" * 20 + "\n"
        if self.local:
            string += f"(Server location: '{self.store}')\n"
        else:
            string += f"(Server location: '{self.remote_host}:{self.store}')\n"
        return string

    # trys to read a row from a csv stored on a server and create a benchmark value from that
    # If a benchmark value is found, update list of benchmark values
    def getValue(self, benchmarkName: str, forceGetFromServer: bool = False):
        if not forceGetFromServer and benchmarkName in self.benchmarkValues:
            LOGGER.debug(f"entry for {benchmarkName} found locally, not retrieving from server")
            return self.benchmarkValues[benchmarkName]

        bench_file = Path(f"{self.store}/{benchmarkName}")
        if self.local:
            if bench_file.exists():
                df = pd.read_csv(bench_file)
            else:
                print(f"Could not find file at {bench_file}.")
                return None
        else:
            local_file= Path(f"./{benchmarkName}")
            try:
<<<<<<< HEAD
                self.fs.get(str(bench_file), str(local_file))
                df = pd.read_csv(local_file)
            except IOError:
                print(f"Could not find file at {bench_file}.")
=======
                df = pd.read_csv(url)  # requires pandas 0.19.2, see comments for alternative
                # data = urlopen(url)
                # df=pd.read_csv(io.StringIO(data))
            except URLError as e:
                print(f"Could not open file at {url}. Got error {e}")
>>>>>>> 880c64ae
                return None


        # find last element with a commit present in this branch
        # If no such can be found, error and recomend merging main to get a new enough commit
        maybeRow = _findLatestSharedCommitRow(df)
        if maybeRow is None:
            raise RuntimeError(
                "Error. Couldn't find an entry in the server sharing a commit with your branch. Please consider pulling 'main' to enable performance benchmarks",
            )
        row = maybeRow

        assert row["testName"] == benchmarkName  # sanity check, should always pass
        benchmarkValue = BenchmarkValue(
            name=benchmarkName,
            value=row["value"],
            unit=row["unit"],
            date=row["date"],
            commit=row["commit"],
        )
        LOGGER.debug(benchmarkValue)
        # update dict of results
        self.benchmarkValues[benchmarkValue.name] = benchmarkValue

    def getValues(self, names: list[str]):
        for name in names:
            self.getValue(name)

    # Tests a given benchmark result against what is found on the server
    def compare(self, localValue: BenchmarkValue, failOnMiss=False):
        # check if the server has a reference value
        referenceValue = self.getValue(localValue.name)

        if referenceValue is None:
            if failOnMiss:
                print(f"Benchmark server does not contain a measurement for {localValue.name}")
                return False
            print(f"{localValue.name} not found on server. Passing anyway because 'failOnMiss=False'")
            return True
        LOGGER.debug("didnt pass")
        passed = False

        comp = localValue.op
        refVal = referenceValue.value
        localVal = localValue.value
        tolerance = localValue.tolerance

        # Sanity checking that benchmark metadata matches
        # assert localValue.op == referenceValue.op #wont work, need to pass some inputs
        assert localValue.unit == referenceValue.unit

        percent_diff = 1 - (refVal / localVal)
        passedWithinTolerance = False
        if comp(percent_diff, 0):
            passed = True
        # didnt pass straight away, try pass within tolerance
        elif tolerance != 0 and tolerance / 100 >= abs(percent_diff):
            passed = True
            passedWithinTolerance = True
        else:
            passed = False

        result_str = ""
        if passed:
            if passedWithinTolerance:
                result_str += (
                    f"PASS. Local value for {localValue.name} is within {tolerance}% tolerance of the reference value "
                )
            else:
                result_str += f"PASS. Local value for {localValue.name} has improved compared to the reference value "

        else:
            result_str += f"FAIL. Local value for {localValue.name} has degraded compared to the reference value "
        result_str += f"({localVal:.2f}{localValue.unit} local vs {refVal:.2f}{referenceValue.unit} reference)"
        print(result_str)

        return passed

    # trys to update a metric on a remote server, with a given benchmarkValue
    # if overwrite is true, setValue wont try append. it will be like the exisitng file doesnt exist
    def setValue(self, value: BenchmarkValue, overwrite=False):

        #Check do we have an existing value
        output=Path(f"{self.store}/{value.name}")
        exists=True
        if overwrite:
            exists=False
        if self.local:
            exists = output.exists()
        else:
<<<<<<< HEAD
            exists = self.fs.exists(str(output))

        #If we have an existing copy, get it into local_file
        local_file=Path(f"./{value.name}")
        if exists:
            if self.local:
                shutil.copy(output, local_file)
=======
            # Get existing csv
            url = f"{self.store}/{value.name}"
            print(f"Fetching benchmark data from {url}...")
            try:
                df = pd.read_csv(url)  # requires pandas 0.19.2, see comments for alternative
            except URLError as e:
                print(f"Could not open file at {url}. Got error {e}")
                df = None

            if df is None or overwrite:
                df = pd.read_csv(
                    io.StringIO(value.to_csv(include_header=True)),
                )  # , index_col="testName") #index_col to prevent adding a seperate index col
>>>>>>> 880c64ae
            else:
                self.fs.get(str(output), str(local_file))

        #If the file exists just write value
        if exists:
            with open(local_file, "a") as f:
                f.write(value.to_csv() + "\n")
        else:
        # if file doesnt exist, write header
            with open(local_file, "w") as f:
                 f.write(value.to_csv(include_header=True) + "\n")     

        #Copy  local_file back to server and delete it
        if self.local:
            shutil.copy(local_file, output)
        else:
            print(f"Copying {local_file} to {self.store}/{value.name}")
            self.fs.put_file(str(local_file), str(output))
        local_file.unlink() # delete local file
            
        # update dict of results
        self.benchmarkValues[value.name] = value

    # takes a list of files and stores them on the server, under a commit folder
    # if the files exist already, by default nothing will be stored
    # Optionally (but strongly recomended) the artifacts will be tar-ed by default
    # tar-ing reduced the size of an artifact dir from 450MB (420MB was the trace) to 22MB
    def storeArtifacts(self, artifacts: list[Path], commit: str, tar=True) -> None:

<<<<<<< HEAD
        if not self.local and not tar:
            print("Uploading untarred to server not supported")
            return

        artifactDir=Path(f"{self.store}/artifacts")
        commitDir=Path(f"{artifactDir}/{commit}")
        if not self.local: #copy locally before tarring and sending to server
              commitDir=Path(f"./{commit}")
        commitTar=Path(f"{commitDir}.tar.gz")
=======
        if not self.local:
            print("Storing artifacts on a remote server doesnt work yet")
            return
        artifactDir = Path(f"{self.store}/artifacts")
        commitDir = Path(f"{artifactDir}/{commit}")
        commitTar = Path(f"{commitDir}.tar.gz")
>>>>>>> 880c64ae
        output = commitDir
        if tar:
            output = commitTar

        LOGGER.debug(f"Saving artifacts for commit {commit} under {output}")
        if output.exists():
            #TODO this doesnt work remote, but it should just overwrite
            print(f"Artifacts have already been saved for commit {commit} under {output}. Not saving...")
            # return
        else:
<<<<<<< HEAD
            commitDir.mkdir(parents=True) # might need to make artifacts too
=======
            commitDir.mkdir(parents=True)  # might need to make .artifacts too
>>>>>>> 880c64ae

            for artifact in artifacts:
                LOGGER.debug(f"Copying {artifact} to {commitDir}...")
                shutil.copy(artifact, commitDir)

            if tar:
                LOGGER.debug("Tar-ing artifacts {commitDir} to {commitTar}")
                _make_tarfile(commitTar, commitDir)
                # cleanup untar-ed file
                LOGGER.debug("Deleting {commitDir}")
                shutil.rmtree(commitDir)

<<<<<<< HEAD
        if not self.local:
            print(f"Copying tar file from {commitTar} to {artifactDir}")
            self.fs.mkdir(str(artifactDir), create_parents=True)
            self.fs.put_file(str(commitTar), str(artifactDir))
            commitTar.unlink() #delete local commit tar

        #cleanup oldest artifact if we are over artifact limit

        if self.local:
            remove=os.remove
            #listdir gets commit name, and the list compression makes it a complete path
            commits = [ f"{artifactDir}/{commit}" for commit in os.listdir(f"{artifactDir}")]
            commits.sort(key=os.path.getmtime) #sorts the list, oldest first
        else:
            remove=self.fs.rm_file
            commits = self.fs.listdir(f"{artifactDir}") #returns a list of info dicts
            commits = sorted(commits, key=lambda d: d['mtime'])
            commits = [commit['name'] for commit in commits] #commit is a dict of info, now that we've sorted drop to just paths

        if len(commits) >  self.artifactLimit:
            print(f"{len(commits)} commits stored under {artifactDir}, greater then server limit of {self.artifactLimit}")

            commitsToDelete = commits[:len(commits) - self.artifactLimit]
=======
        # cleanup oldest artifact if we are over artifact limit

        # os/listdir gets commit name, and the list compression makes it a complete path
        commits = [f"{artifactDir}/{commit}" for commit in os.listdir(f"{artifactDir}")]
        if len(commits) > self.artifactLimit:
            print(
                f"{len(commits)} commits stored under {artifactDir}, greater then server limit of {self.artifactLimit}",
            )
            commits.sort(key=os.path.getmtime)  # sorts the list, oldest first
            commitsToDelete = commits[: len(commits) - self.artifactLimit]
>>>>>>> 880c64ae
            print(f"Deleting {commitsToDelete}...")
            for commit in commitsToDelete:
                remove(commit)


def get_git_revision_hash() -> str:
    try:
        repo = Repo(".", search_parent_directories=True)
        return repo.head.commit.hexsha
    except InvalidGitRepositoryError:
        raise RuntimeError("Not a Git repository")


def raise_error(x):
    raise ValueError(x)


# this functon will find and open the profiler logs from the most recent benchmarking training run
# return_val = value for speed profiler or 'avg_time' for time_profiler
def open_log_file(profilerPath: str, filename: str):
    import csv
    import glob

    if filename == "time_profiler.csv":
        return_val = "avg_time"
        row_selector = "name"
        row_name = "run_training_batch"
    elif filename == "speed_profiler.csv":
        return_val = "value"
        row_selector = "metric"
        row_name = "training_avg_throughput"
    else:
        raise ValueError

    # under /{profilerPath} there is a single random alphanumeric dir
    # this next(iter(glob(...))) gets us through this random dir
    file_path = next(
        iter(
            glob.glob(
                f"{profilerPath}/[a-z0-9]*/{filename}",
            ),
        ),
    )
    with Path(file_path).open(newline="") as csvfile:
        reader = csv.DictReader(csvfile)
        for row in reader:
            if row.get(row_selector) == row_name:
                result = row.get(return_val)
                break
    return float(result)


# Function which runs after a profiler run
# It parses the profiler logs and creates BenchmarkValue objects from them
# Returns [BenchmarkValue]
# If you want to add more benchmarks add them here
def getLocalBenchmarkResults(profilerPath: str) -> list[BenchmarkValue]:
    # read memory and mlflow stats
    stats = memory_stats(device=0)
    peak_active_mem_mb = stats["active_bytes.all.peak"] / 1024 / 1024
    av_training_throughput = open_log_file(profilerPath, "speed_profiler.csv")
    av_training_batch_time_s = open_log_file(profilerPath, "time_profiler.csv")

    # get metadata
    commit = get_git_revision_hash()
    yyyy_mm_dd = date.today().strftime("%Y-%m-%d")

    # create Benchmark value objects
    localBenchmarkResults = []
    localBenchmarkResults.append(
        BenchmarkValue(
            name="avThroughputIterPerS",
            value=av_training_throughput,
            unit="iter/s",
            date=yyyy_mm_dd,
            commit=commit,
            op=operator.ge,
            tolerance=5,
        ),
    )
    localBenchmarkResults.append(
        BenchmarkValue(
            name="avTimePerBatchS",
            value=av_training_batch_time_s,
            unit="s",
            date=yyyy_mm_dd,
            commit=commit,
            tolerance=5,
        ),
    )
    localBenchmarkResults.append(
        BenchmarkValue(
            name="peakMemoryMB",
            value=peak_active_mem_mb,
            unit="MB",
            date=yyyy_mm_dd,
            commit=commit,
            tolerance=1,
        ),
    )  # added 1% tolerance here so it doesnt fail over a few stray kilobytes

    return localBenchmarkResults


# Runs after a benchmark
# returns a list of files produced by the profiler
<<<<<<< HEAD
def getLocalBenchmarkArtifacts(profilerPath:str) -> list[Path]:
    import csv
=======
# TODO tidy this function
def getLocalBenchmarkArtifacts(profilerPath: str) -> list[Path]:
>>>>>>> 880c64ae
    import glob

    profilerDir = glob.glob(f"{profilerPath}/[a-z0-9]*/")[0]
    memory_snapshot = Path(f"{profilerDir}/memory_snapshot.pickle")
    if not memory_snapshot.exists():
        raise RuntimeError(f"Memory snapshot not found at: {memory_snapshot}")

    artifacts = [memory_snapshot]

    # get trace file
    # there can be multiple ${hostname}_${pid}\.None\.[0-9]+\.pt\.trace\.json files. 1 training + 1 valdation per device
    # but luckily if we take the first one thats always training on rank 0.
    trace_files = glob.glob(f"{profilerDir}/*.pt.trace.json")
    if len(trace_files) == 0:
        print(f"Can't find a trace file under {profilerDir}")
    else:
        trace_file = Path(trace_files[0])
        if not trace_file.exists():
            raise RuntimeError(f"trace file not found at: {trace_file}")
        artifacts.append(trace_file)
    return artifacts


@pytest.mark.multigpu
@pytest.mark.slow
def test_benchmark_training_cycle(
    benchmark_config: tuple[DictConfig, str],  # cfg, benchmarkTestCase
    get_test_archive: callable,
    update_data=True,  # if true, the server will be updated with local values. if false the server values will be compared to local values
    throw_error=True,  # if true, an error will be thrown when a benchmark test is failed
) -> None:
    cfg, testCase = benchmark_config
    print(f"Benchmarking the configuration: {testCase}")
    # print(cfg)

    # Run model with profiler
    reset_peak_memory_stats()
    AnemoiProfiler(cfg).profile()

    # Get local benchmark results
    localBenchmarkResults = getLocalBenchmarkResults(cfg.hardware.paths.profiler)

    # Get reference benchmark results
    benchmarkServer = BenchmarkServer(testCase=testCase)

    benchmarks = [benchmarkValue.name for benchmarkValue in localBenchmarkResults]
    if not update_data:
        benchmarkServer.getValues(benchmarks)

    # print local and reference results
    print(f"Reference benchmark results:\n{benchmarkServer}")
    print("Local benchmark results:")
    print("-" * 20)
    for benchmarkValue in localBenchmarkResults:
        print(benchmarkValue)
    print("-" * 20 + "\n")

    # either update the data on the server, or compare reference results against local results
    if update_data:
        print("Updating metrics on server")
        for localBenchmarkValue in localBenchmarkResults:
            benchmarkServer.setValue(localBenchmarkValue)
        store_artifacts = True
        if store_artifacts:
            artifacts = getLocalBenchmarkArtifacts(cfg.hardware.paths.profiler)
            benchmarkServer.storeArtifacts(artifacts, localBenchmarkResults[0].commit)
    else:
        print("Comparing local benchmark results against reference values from the server")

        # Controls if error or not if a test fails
        on_test_fail = print
        if throw_error:
            on_test_fail = raise_error

        failedTests = []
        for localBenchmarkValue in localBenchmarkResults:
            passed = benchmarkServer.compare(localBenchmarkValue)
            if not passed:
                failedTests.append(localBenchmarkValue.name)

        if len(failedTests) > 0:
            on_test_fail(f"The following tests failed: {failedTests}")

<<<<<<< HEAD
#TODO increase benchmark size and add multigpu
#TODO change hidden res for GT
=======

# TODO increase benchmark size and add multigpu
# TODO add an option to save artifacts locally when doing a comparison
# TODO get artifacts working for remote store
>>>>>>> 880c64ae
<|MERGE_RESOLUTION|>--- conflicted
+++ resolved
@@ -137,7 +137,6 @@
 
 
 class BenchmarkServer:
-<<<<<<< HEAD
     def __init__(self, testCase:str="", local=False):  # use a local folder to store data instead of a remote server
         self.benchmarkValues = {}
 
@@ -147,57 +146,26 @@
             self.store = "/home/data/public/anemoi-integration-tests/training/benchmarks"
             self.remote_host = "anemoi.ecmwf.int"
             self.remote_user = "data"
-=======
-    def __init__(self, testCase: str = "", local=True):  # use a local folder to store data instead of a remote server
-        self.benchmarkValues = {}
-
-        self.local = local
-        if self.local:
-            self.store = "./server"
-        else:
-            # TODO could unify these by getting via scp
-            # for reading the data we read over internet
-            # TODO should certainly not hardcode these
-            self.store = "https://object-store.os-api.cci1.ecmwf.int/ml-tests/test-data/samples/anemoi-integration-tests/training/benchmarks"
-        # for setting the data, we scp
-        self.set_remote_path = "/home/data/public/anemoi-integration-tests/training/benchmarks"
-        self.set_host = "data@anemoi.ecmwf.int"
->>>>>>> 880c64ae
 
         # TestCase creates an optional subdir under BenchmarkServer to store the results
         # So that you can store GNN_n320_1g and graphtransformer_n320_1g results under the same server
         # If testcase is "" then no subdirs are created
         self.testCase = testCase
-<<<<<<< HEAD
         if self.testCase is not "":
             self.store = Path(f"{self.store}/{self.testCase}")
 
         if not self.local:
             self._mount_remote()
 
-=======
-        if self.testCase != "":
-            self.store += f"/{self.testCase}"
-            if not local:
-                self.set_remote_path += f"/{self.testCase}"
->>>>>>> 880c64ae
         if self.local:
             self.store.mkdir(parents=True, exist_ok=True)
         else: 
             self.fs.mkdir(str(self.store), create_parents=True)
 
-<<<<<<< HEAD
-        self.artifactLimit=2 #How many commits artifacts will be saved at once.
+        self.artifactLimit=10 #How many commits artifacts will be saved at once.
         #currently the trace file and memory snapshot are saved
         #When the artifactLimit is hit, the oldest commits artifacts are deleted
         #Artifacts can be reproduced by reverting to a given commit and running the pytests locally
-
-=======
-        self.artifactLimit = 10  # How many commits artifacts will be saved at once.
-        # currently the trace file and memory snapshot are saved
-        # When the artifactLimit is hit, the oldest commits artifacts are deleted
-        # Artifacts can be reproduced by reverting to a given commit and running the pytests locally
->>>>>>> 880c64ae
 
     # mounts the remote server over sftp
     def _mount_remote(self):
@@ -245,18 +213,10 @@
         else:
             local_file= Path(f"./{benchmarkName}")
             try:
-<<<<<<< HEAD
                 self.fs.get(str(bench_file), str(local_file))
                 df = pd.read_csv(local_file)
             except IOError:
                 print(f"Could not find file at {bench_file}.")
-=======
-                df = pd.read_csv(url)  # requires pandas 0.19.2, see comments for alternative
-                # data = urlopen(url)
-                # df=pd.read_csv(io.StringIO(data))
-            except URLError as e:
-                print(f"Could not open file at {url}. Got error {e}")
->>>>>>> 880c64ae
                 return None
 
 
@@ -347,7 +307,6 @@
         if self.local:
             exists = output.exists()
         else:
-<<<<<<< HEAD
             exists = self.fs.exists(str(output))
 
         #If we have an existing copy, get it into local_file
@@ -355,21 +314,6 @@
         if exists:
             if self.local:
                 shutil.copy(output, local_file)
-=======
-            # Get existing csv
-            url = f"{self.store}/{value.name}"
-            print(f"Fetching benchmark data from {url}...")
-            try:
-                df = pd.read_csv(url)  # requires pandas 0.19.2, see comments for alternative
-            except URLError as e:
-                print(f"Could not open file at {url}. Got error {e}")
-                df = None
-
-            if df is None or overwrite:
-                df = pd.read_csv(
-                    io.StringIO(value.to_csv(include_header=True)),
-                )  # , index_col="testName") #index_col to prevent adding a seperate index col
->>>>>>> 880c64ae
             else:
                 self.fs.get(str(output), str(local_file))
 
@@ -399,7 +343,6 @@
     # tar-ing reduced the size of an artifact dir from 450MB (420MB was the trace) to 22MB
     def storeArtifacts(self, artifacts: list[Path], commit: str, tar=True) -> None:
 
-<<<<<<< HEAD
         if not self.local and not tar:
             print("Uploading untarred to server not supported")
             return
@@ -409,14 +352,6 @@
         if not self.local: #copy locally before tarring and sending to server
               commitDir=Path(f"./{commit}")
         commitTar=Path(f"{commitDir}.tar.gz")
-=======
-        if not self.local:
-            print("Storing artifacts on a remote server doesnt work yet")
-            return
-        artifactDir = Path(f"{self.store}/artifacts")
-        commitDir = Path(f"{artifactDir}/{commit}")
-        commitTar = Path(f"{commitDir}.tar.gz")
->>>>>>> 880c64ae
         output = commitDir
         if tar:
             output = commitTar
@@ -427,11 +362,7 @@
             print(f"Artifacts have already been saved for commit {commit} under {output}. Not saving...")
             # return
         else:
-<<<<<<< HEAD
             commitDir.mkdir(parents=True) # might need to make artifacts too
-=======
-            commitDir.mkdir(parents=True)  # might need to make .artifacts too
->>>>>>> 880c64ae
 
             for artifact in artifacts:
                 LOGGER.debug(f"Copying {artifact} to {commitDir}...")
@@ -444,7 +375,6 @@
                 LOGGER.debug("Deleting {commitDir}")
                 shutil.rmtree(commitDir)
 
-<<<<<<< HEAD
         if not self.local:
             print(f"Copying tar file from {commitTar} to {artifactDir}")
             self.fs.mkdir(str(artifactDir), create_parents=True)
@@ -468,18 +398,6 @@
             print(f"{len(commits)} commits stored under {artifactDir}, greater then server limit of {self.artifactLimit}")
 
             commitsToDelete = commits[:len(commits) - self.artifactLimit]
-=======
-        # cleanup oldest artifact if we are over artifact limit
-
-        # os/listdir gets commit name, and the list compression makes it a complete path
-        commits = [f"{artifactDir}/{commit}" for commit in os.listdir(f"{artifactDir}")]
-        if len(commits) > self.artifactLimit:
-            print(
-                f"{len(commits)} commits stored under {artifactDir}, greater then server limit of {self.artifactLimit}",
-            )
-            commits.sort(key=os.path.getmtime)  # sorts the list, oldest first
-            commitsToDelete = commits[: len(commits) - self.artifactLimit]
->>>>>>> 880c64ae
             print(f"Deleting {commitsToDelete}...")
             for commit in commitsToDelete:
                 remove(commit)
@@ -586,13 +504,7 @@
 
 # Runs after a benchmark
 # returns a list of files produced by the profiler
-<<<<<<< HEAD
 def getLocalBenchmarkArtifacts(profilerPath:str) -> list[Path]:
-    import csv
-=======
-# TODO tidy this function
-def getLocalBenchmarkArtifacts(profilerPath: str) -> list[Path]:
->>>>>>> 880c64ae
     import glob
 
     profilerDir = glob.glob(f"{profilerPath}/[a-z0-9]*/")[0]
@@ -676,12 +588,5 @@
         if len(failedTests) > 0:
             on_test_fail(f"The following tests failed: {failedTests}")
 
-<<<<<<< HEAD
 #TODO increase benchmark size and add multigpu
-#TODO change hidden res for GT
-=======
-
-# TODO increase benchmark size and add multigpu
-# TODO add an option to save artifacts locally when doing a comparison
-# TODO get artifacts working for remote store
->>>>>>> 880c64ae
+#TODO change hidden res for GT