# Changelog

All notable changes to this project will be documented in this file.

The format is based on [Keep a Changelog](https://keepachangelog.com/en/1.1.0/),
and this project adheres to [Semantic Versioning](https://semver.org/spec/v2.0.0.html).

Please add your functional changes to the appropriate section in the PR.
Keep it human-readable, your future self will thank you!

## [Unreleased](https://github.com/ecmwf/anemoi-training/compare/0.3.1...HEAD)
### Fixed
<<<<<<< HEAD
- Patched issue [#57] to load checkpoints of large models.

### Added
- Introduce variable to configure: transfer_learning -> bool, True if loading checkpoint in a transfer learning setting.
- <b> TRANSFER LEARNING</b>: enabled new functionality. You can now load checkpoints from different models and different training runs.
- Effective batch size: `(config.dataloader.batch_size["training"] * config.hardware.num_gpus_per_node * config.hardware.num_nodes) // config.hardware.num_gpus_per_model`.
  Used for experiment reproducibility across different computing configurations.

=======

### Added
- Added a check for the variable sorting on pre-trained/finetuned models [#120](https://github.com/ecmwf/anemoi-training/pull/120)

### Changed

### Removed
- Removed the resolution config entry [#120](https://github.com/ecmwf/anemoi-training/pull/120)
>>>>>>> bb30beb1

## [0.3.1 - AIFS v0.3 Compatibility](https://github.com/ecmwf/anemoi-training/compare/0.3.0...0.3.1) - 2024-11-28

### Changed
- Perform full shuffle of training dataset [#153](https://github.com/ecmwf/anemoi-training/pull/153)

### Fixed
- Update `n_pixel` used by datashader to better adapt across resolutions #152
- Fixed bug in power spectra plotting for the n320 resolution.
- Allow histogram and spectrum plot for one variable [#165](https://github.com/ecmwf/anemoi-training/pull/165)

### Added
- Introduce variable to configure (Cosine Annealing) optimizer warm up [#155](https://github.com/ecmwf/anemoi-training/pull/155)
- Add reader groups to reduce CPU memory usage and increase dataloader throughput [#76](https://github.com/ecmwf/anemoi-training/pull/76)
- Bump `anemoi-graphs` version to 0.4.1 [#159](https://github.com/ecmwf/anemoi-training/pull/159)


## [0.3.0 - Loss & Callback Refactors](https://github.com/ecmwf/anemoi-training/compare/0.2.2...0.3.0) - 2024-11-14

### Fixed

- Rename loss_scaling to variable_loss_scaling [#138](https://github.com/ecmwf/anemoi-training/pull/138)
- Refactored callbacks. [#60](https://github.com/ecmwf/anemoi-training/pulls/60)
  - Updated docs [#115](https://github.com/ecmwf/anemoi-training/pull/115)
  - Fix enabling LearningRateMonitor [#119](https://github.com/ecmwf/anemoi-training/pull/119)
- Refactored rollout [#87](https://github.com/ecmwf/anemoi-training/pulls/87)
  - Enable longer validation rollout than training
- Expand iterables in logging [#91](https://github.com/ecmwf/anemoi-training/pull/91)
  - Save entire config in mlflow


### Added

- Included more loss functions and allowed configuration [#70](https://github.com/ecmwf/anemoi-training/pull/70)
- Include option to use datashader and optimised asyncronohous callbacks [#102](https://github.com/ecmwf/anemoi-training/pull/102)
  - Fix that applies the metric_ranges in the post-processed variable space [#116](https://github.com/ecmwf/anemoi-training/pull/116)
- Allow updates to scalars [#137](https://github.com/ecmwf/anemoi-training/pulls/137)
  - Add without subsetting in ScaleTensor
- Sub-hour datasets [#63](https://github.com/ecmwf/anemoi-training/pull/63)
- Add synchronisation workflow [#92](https://github.com/ecmwf/anemoi-training/pull/92)
- Feat: Anemoi Profiler compatible with mlflow and using Pytorch (Kineto) Profiler for memory report [38](https://github.com/ecmwf/anemoi-training/pull/38/)
- Feat: Save a gif for longer rollouts in validation [#65](https://github.com/ecmwf/anemoi-training/pull/65)
- New limited area config file added, limited_area.yaml. [#134](https://github.com/ecmwf/anemoi-training/pull/134/)
- New stretched grid config added, stretched_grid.yaml [#133](https://github.com/ecmwf/anemoi-training/pull/133)
- Functionality to change the weight attribute of nodes in the graph at the start of training without re-generating the graph. [#136] (https://github.com/ecmwf/anemoi-training/pull/136)
- Custom System monitor for Nvidia and AMD GPUs [#147](https://github.com/ecmwf/anemoi-training/pull/147)


### Changed

- Renamed frequency keys in callbacks configuration. [#118](https://github.com/ecmwf/anemoi-training/pull/118)
- Modified training configuration to support max_steps and tied lr iterations to max_steps by default [#67](https://github.com/ecmwf/anemoi-training/pull/67)
- Merged node & edge trainable feature callbacks into one. [#135](https://github.com/ecmwf/anemoi-training/pull/135)
- Increase the default MlFlow HTTP max retries [#111](https://github.com/ecmwf/anemoi-training/pull/111)

### Removed

## [0.2.2 - Maintenance: pin python <3.13](https://github.com/ecmwf/anemoi-training/compare/0.2.1...0.2.2) - 2024-10-28

### Changed

- Lock python version <3.13 [#107](https://github.com/ecmwf/anemoi-training/pull/107)

## [0.2.1 - Bugfix: resuming mlflow runs](https://github.com/ecmwf/anemoi-training/compare/0.2.0...0.2.1) - 2024-10-24

### Added

- Mlflow-sync to include new tag for server to server syncing [#83](https://github.com/ecmwf/anemoi-training/pull/83)
- Mlflow-sync to include functionality to resume and fork server2server runs [#83](https://github.com/ecmwf/anemoi-training/pull/83)
- Rollout training for Limited Area Models. [#79](https://github.com/ecmwf/anemoi-training/pulls/79)
- Feature: New `Boolean1DMask` class. Enables rollout training for limited area models. [#79](https://github.com/ecmwf/anemoi-training/pulls/79)

### Fixed

- Fix pre-commit regex
- Mlflow-sync to handle creation of new experiments in the remote server [#83] (https://github.com/ecmwf/anemoi-training/pull/83)
- Fix for multi-gpu when using mlflow due to refactoring of _get_mlflow_run_params function [#99] (https://github.com/ecmwf/anemoi-training/pull/99)
- ci: fix pyshtools install error (#100) https://github.com/ecmwf/anemoi-training/pull/100
- Mlflow-sync to handle creation of new experiments in the remote server [#83](https://github.com/ecmwf/anemoi-training/pull/83)
- Fix for multi-gpu when using mlflow due to refactoring of _get_mlflow_run_params function [#99](https://github.com/ecmwf/anemoi-training/pull/99)
- ci: fix pyshtools install error [#100](https://github.com/ecmwf/anemoi-training/pull/100)
- Fix `__version__` import in init

### Changed

- Update copyright notice

## [0.2.0 - Feature release](https://github.com/ecmwf/anemoi-training/compare/0.1.0...0.2.0) - 2024-10-16

- Make pin_memory of the Dataloader configurable (#64)

### Added

- Add anemoi-transform link to documentation
- Codeowners file (#56)
- Changelog merge strategy (#56)
- Contributors file (#106)

#### Miscellaneous

- Introduction of remapper to anemoi-models leads to changes in the data indices. Some preprocessors cannot be applied in-place anymore.

- Variable Bounding as configurable model layers [#13](https://github.com/ecmwf/anemoi-models/issues/13)


#### Functionality

- Enable the callback for plotting a histogram for variables containing NaNs
- Enforce same binning for histograms comparing true data to predicted data
- Fix: Inference checkpoints are now saved according the frequency settings defined in the config [#37](https://github.com/ecmwf/anemoi-training/pull/37)
- Feature: Add configurable models [#50](https://github.com/ecmwf/anemoi-training/pulls/50)
- Feature: Authentication support for mlflow sync - [#51](https://github.com/ecmwf/anemoi-training/pull/51)
- Feature: Support training for datasets with missing time steps [#48](https://github.com/ecmwf/anemoi-training/pulls/48)
- Feature: `AnemoiMlflowClient`, an mlflow client with authentication support [#86](https://github.com/ecmwf/anemoi-training/pull/86)
- Long Rollout Plots
- Mask NaN values in training loss function [#72](https://github.com/ecmwf/anemoi-training/pull/72) and [#271](https://github.com/ecmwf-lab/aifs-mono/issues/271)

### Fixed

- Fix `TypeError` raised when trying to JSON serialise `datetime.timedelta` object - [#43](https://github.com/ecmwf/anemoi-training/pull/43)
- Bugfixes for CI (#56)
- Fix `mlflow` subcommand on python 3.9 [#62](https://github.com/ecmwf/anemoi-training/pull/62)
- Show correct subcommand in MLFlow - Addresses [#39](https://github.com/ecmwf/anemoi-training/issues/39) in [#61](https://github.com/ecmwf/anemoi-training/pull/61)
- Fix interactive multi-GPU training [#82](https://github.com/ecmwf/anemoi-training/pull/82)
- Allow 500 characters in mlflow logging [#88](https://github.com/ecmwf/anemoi-training/pull/88)

### Changed

- Updated configuration examples in documentation and corrected links - [#46](https://github.com/ecmwf/anemoi-training/pull/46)
- Remove credential prompt from mlflow login, replace with seed refresh token via web - [#78](https://github.com/ecmwf/anemoi-training/pull/78)
- Update CODEOWNERS
- Change how mlflow measures CPU Memory usage - [94](https://github.com/ecmwf/anemoi-training/pull/94)

## [0.1.0 - Anemoi training - First release](https://github.com/ecmwf/anemoi-training/releases/tag/0.1.0) - 2024-08-16

### Added

#### Subcommands

- Subcommand for training `anemoi-training train`
- Subcommand for config generation of configs
- Subcommand for mlflow: login and sync
- Subcommand for checkpoint handling

#### Functionality

- Searchpaths for Hydra configs, to enable configs in CWD, `ANEMOI_CONFIG_PATH` env, and `.config/anemoi/training` in addition to package defaults
- MlFlow token authentication
- Configurable pressure level scaling

#### Continuous Integration / Deployment

- Downstream CI to test all dependencies with changes
- Changelog Status check
- Readthedocs PR builder
- Changelog Release Updater Workflow

#### Miscellaneous

- Extended ruff Ruleset
- Added Docsig pre-commit hook
- `__future__` annotations for typehints
- Added Typehints where missing
- Added Changelog
- Correct errors in callback plots
- fix error in the default config
- example slurm config
- ability to configure precip-type plots

### Changed

#### Move to Anemoi Ecosystem

- Fixed PyPI packaging
- Use of Anemoi models
- Use of Anemoi graphs
- Adjusted tests to work with new Anemoi ecosystem
- Adjusted configs to reasonable common defaults

#### Functionality

- Changed hardware-specific keys from configs to `???` to trigger "missing"
- `__len__` of NativeGridDataset
- Configurable dropout in attention layer

#### Docs

- First draft on Read the Docs
- Fixed docstrings

#### Miscellaneous

- Moved callbacks into folder to fascilitate future refactor
- Adjusted PyPI release infrastructure to common ECMWF workflow
- Bumped versions in Pre-commit hooks
- Fix crash when logging hyperparameters with missing values in the config
- Fixed "null" tracker metadata when tracking is disabled, now returns an empty dict
- Pinned numpy<2 until we can test all migration
- (ci): path ignore of docs for downstream ci
- (ci): remove yaml anchor, unsupported by Github
- ci: make python QA reusable
- ci: permissions on changelog updater

### Removed

- Dependency on mlflow-export-import
- Specific user configs
- **len** function of NativeGridDataset as it lead to bugs

<!-- Add Git Diffs for Links above --><|MERGE_RESOLUTION|>--- conflicted
+++ resolved
@@ -10,7 +10,6 @@
 
 ## [Unreleased](https://github.com/ecmwf/anemoi-training/compare/0.3.1...HEAD)
 ### Fixed
-<<<<<<< HEAD
 - Patched issue [#57] to load checkpoints of large models.
 
 ### Added
@@ -18,17 +17,12 @@
 - <b> TRANSFER LEARNING</b>: enabled new functionality. You can now load checkpoints from different models and different training runs.
 - Effective batch size: `(config.dataloader.batch_size["training"] * config.hardware.num_gpus_per_node * config.hardware.num_nodes) // config.hardware.num_gpus_per_model`.
   Used for experiment reproducibility across different computing configurations.
-
-=======
-
-### Added
 - Added a check for the variable sorting on pre-trained/finetuned models [#120](https://github.com/ecmwf/anemoi-training/pull/120)
 
 ### Changed
 
 ### Removed
 - Removed the resolution config entry [#120](https://github.com/ecmwf/anemoi-training/pull/120)
->>>>>>> bb30beb1
 
 ## [0.3.1 - AIFS v0.3 Compatibility](https://github.com/ecmwf/anemoi-training/compare/0.3.0...0.3.1) - 2024-11-28
 
