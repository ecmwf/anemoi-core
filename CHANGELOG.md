--- conflicted
+++ resolved
@@ -16,12 +16,9 @@
 
 - Enable the callback for plotting a histogram for variables containing NaNs
 - Enforce same binning for histograms comparing true data to predicted data
-<<<<<<< HEAD
-- Support training for datasets with missing time steps [#48](https://github.com/ecmwf/anemoi-training/pulls/48)
-=======
+- Feature: Support training for datasets with missing time steps [#48](https://github.com/ecmwf/anemoi-training/pulls/48)
 - Fix: Inference checkpoints are now saved according the frequency settings defined in the config
 - Feature: Add configurable models [#50](https://github.com/ecmwf/anemoi-training/pulls/50)
->>>>>>> 46337cb3
 
 ## [0.1.0 - Anemoi training - First release](https://github.com/ecmwf/anemoi-training/releases/tag/0.1.0) - 2024-08-16
 
