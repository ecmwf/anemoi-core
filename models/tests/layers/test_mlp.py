# (C) Copyright 2024 Anemoi contributors.
#
# This software is licensed under the terms of the Apache Licence Version 2.0
# which can be obtained at http://www.apache.org/licenses/LICENSE-2.0.
#
# In applying this licence, ECMWF does not waive the privileges and immunities
# granted to it by virtue of its status as an intergovernmental organisation
# nor does it submit to any jurisdiction.


import pytest
import torch

from anemoi.models.layers.mlp import MLP
from anemoi.models.layers.utils import load_layer_kernels


@pytest.fixture
def batch_size():
    return 1


@pytest.fixture
def nlatlon():
    return 1024


@pytest.fixture
def num_features():
    return 64


@pytest.fixture
def hdim():
    return 128


@pytest.fixture
def num_out_feature():
    return 36


@pytest.fixture
def layer_kernels():
<<<<<<< HEAD
    return load_layer_kernels()
=======
    return instantiate(load_layer_kernels(kernel_config={}))
>>>>>>> 426e8604


class TestMLP:
    def test_init(self, num_features, hdim, num_out_feature, layer_kernels):
        """Test MLP initialization."""
        mlp = MLP(num_features, hdim, num_out_feature, layer_kernels, n_extra_layers=0)
        assert isinstance(mlp, MLP)
        assert isinstance(mlp.mlp, torch.nn.Sequential)
        assert len(mlp.mlp) == 5

<<<<<<< HEAD
        mlp = MLP(num_features, hdim, num_out_feature, layer_kernels, 0, False, False, False)
        assert len(mlp.model) == 5

        mlp = MLP(num_features, hdim, num_out_feature, layer_kernels, 1, False, False, False)
        assert len(mlp.model) == 7
=======
        mlp = MLP(num_features, hdim, num_out_feature, layer_kernels, 0, "ReLU", False, False)
        assert len(mlp.mlp) == 5

        mlp = MLP(num_features, hdim, num_out_feature, layer_kernels, 1, "SiLU", False, False)
        assert len(mlp.mlp) == 7
>>>>>>> 426e8604

    def test_forwards(self, batch_size, nlatlon, num_features, hdim, num_out_feature, layer_kernels):
        """Test MLP forward pass."""

        mlp = MLP(num_features, hdim, num_out_feature, layer_kernels=layer_kernels, layer_norm=True)
        x_in = torch.randn((batch_size, nlatlon, num_features), dtype=torch.float32, requires_grad=True)

        out = mlp(x_in)
        assert out.shape == (
            batch_size,
            nlatlon,
            num_out_feature,
        ), "Output shape is not correct"

    def test_backward(self, batch_size, nlatlon, num_features, hdim, layer_kernels):
        """Test MLP backward pass."""

        x_in = torch.randn((batch_size, nlatlon, num_features), dtype=torch.float32, requires_grad=True)
        mlp_1 = MLP(num_features, hdim, hdim, layer_kernels, layer_norm=True)

        y = mlp_1(x_in)
        assert y.shape == (batch_size, nlatlon, hdim)

        loss = y.sum()
        print("running backward on the dummy loss ...")
        loss.backward()

        for param in mlp_1.parameters():
            assert param.grad is not None, f"param.grad is None for {param}"
            assert (
                param.grad.shape == param.shape
            ), f"param.grad.shape ({param.grad.shape}) != param.shape ({param.shape}) for {param}"<|MERGE_RESOLUTION|>--- conflicted
+++ resolved
@@ -42,11 +42,7 @@
 
 @pytest.fixture
 def layer_kernels():
-<<<<<<< HEAD
     return load_layer_kernels()
-=======
-    return instantiate(load_layer_kernels(kernel_config={}))
->>>>>>> 426e8604
 
 
 class TestMLP:
@@ -57,19 +53,11 @@
         assert isinstance(mlp.mlp, torch.nn.Sequential)
         assert len(mlp.mlp) == 5
 
-<<<<<<< HEAD
-        mlp = MLP(num_features, hdim, num_out_feature, layer_kernels, 0, False, False, False)
-        assert len(mlp.model) == 5
-
-        mlp = MLP(num_features, hdim, num_out_feature, layer_kernels, 1, False, False, False)
-        assert len(mlp.model) == 7
-=======
-        mlp = MLP(num_features, hdim, num_out_feature, layer_kernels, 0, "ReLU", False, False)
+        mlp = MLP(num_features, hdim, num_out_feature, layer_kernels, 0, False, False)
         assert len(mlp.mlp) == 5
 
-        mlp = MLP(num_features, hdim, num_out_feature, layer_kernels, 1, "SiLU", False, False)
+        mlp = MLP(num_features, hdim, num_out_feature, layer_kernels, 1, False, False)
         assert len(mlp.mlp) == 7
->>>>>>> 426e8604
 
     def test_forwards(self, batch_size, nlatlon, num_features, hdim, num_out_feature, layer_kernels):
         """Test MLP forward pass."""
