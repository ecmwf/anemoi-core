# (C) Copyright 2024 Anemoi contributors.
#
# This software is licensed under the terms of the Apache Licence Version 2.0
# which can be obtained at http://www.apache.org/licenses/LICENSE-2.0.
#
# In applying this licence, ECMWF does not waive the privileges and immunities
# granted to it by virtue of its status as an intergovernmental organisation
# nor does it submit to any jurisdiction.

from dataclasses import asdict
from dataclasses import dataclass
from dataclasses import field

import pytest
import torch
from torch import nn
from torch_geometric.data import HeteroData

from anemoi.models.layers.graph_providers import create_graph_provider
from anemoi.models.layers.mapper import GraphTransformerBackwardMapper
from anemoi.models.layers.mapper import GraphTransformerBaseMapper
from anemoi.models.layers.mapper import GraphTransformerForwardMapper
from anemoi.models.layers.utils import load_layer_kernels
from anemoi.utils.config import DotDict


class ConcreteGraphTransformerBaseMapper(GraphTransformerBaseMapper):
    """Concrete implementation of GraphTransformerBaseMapper for testing."""

    def pre_process(self, x, shard_shapes, model_comm_group=None, x_src_is_sharded=False, x_dst_is_sharded=False):
        shapes_src, shapes_dst = shard_shapes
        x_src, x_dst = x
        return x_src, x_dst, shapes_src, shapes_dst

    def post_process(self, x_dst, **kwargs):
        return x_dst


@dataclass
class MapperConfig:
    in_channels_src: int = 3
    in_channels_dst: int = 3
    hidden_dim: int = 256
    num_chunks: int = 2
    num_heads: int = 16
    mlp_hidden_ratio: int = 7
    qk_norm: bool = True
    cpu_offload: bool = False
    layer_kernels: field(default_factory=DotDict) = None
    shard_strategy: str = "edges"
    graph_attention_backend: str = "pyg"
<<<<<<< HEAD
    edge_dim: int = None  # Will be set from graph_provider
=======
    edge_pre_mlp: bool = False
>>>>>>> e7453aec

    def __post_init__(self):
        self.layer_kernels = load_layer_kernels(instance=False)


class TestGraphTransformerBaseMapper:
    """Test the GraphTransformerBaseMapper class."""

    NUM_EDGES: int = 150
    NUM_SRC_NODES: int = 100
    NUM_DST_NODES: int = 200
    OUT_CHANNELS_DST: int = 5

    @pytest.fixture
    def mapper_init(self):
        return MapperConfig()

    @pytest.fixture
    def graph_provider(self, fake_graph):
        return create_graph_provider(
            sub_graph=fake_graph[("nodes", "to", "nodes")],
            sub_graph_edge_attributes=["edge_attr1", "edge_attr2"],
            src_grid_size=self.NUM_SRC_NODES,
            dst_grid_size=self.NUM_DST_NODES,
            trainable_size=6,
        )

    @pytest.fixture
    def mapper(self, mapper_init, graph_provider):
        config = asdict(mapper_init)
        config["edge_dim"] = graph_provider.edge_dim
        return ConcreteGraphTransformerBaseMapper(
            **config,
            out_channels_dst=self.OUT_CHANNELS_DST,
        )

    @pytest.fixture
    def pair_tensor(self, mapper_init):
        return (
            torch.rand(self.NUM_SRC_NODES, mapper_init.in_channels_src),
            torch.rand(self.NUM_DST_NODES, mapper_init.in_channels_dst),
        )

    @pytest.fixture
    def fake_graph(self) -> HeteroData:
        """Fake graph."""
        graph = HeteroData()
        graph[("nodes", "to", "nodes")].edge_index = torch.concat(
            [
                torch.randint(0, self.NUM_SRC_NODES, (1, self.NUM_EDGES)),
                torch.randint(0, self.NUM_DST_NODES, (1, self.NUM_EDGES)),
            ],
            axis=0,
        )
        graph[("nodes", "to", "nodes")].edge_attr1 = torch.rand((self.NUM_EDGES, 1))
        graph[("nodes", "to", "nodes")].edge_attr2 = torch.rand((self.NUM_EDGES, 32))
        return graph

    def test_initialization(self, mapper, mapper_init):
        assert isinstance(mapper, GraphTransformerBaseMapper)
        assert mapper.in_channels_src == mapper_init.in_channels_src
        assert mapper.in_channels_dst == mapper_init.in_channels_dst
        assert mapper.hidden_dim == mapper_init.hidden_dim
        assert mapper.out_channels_dst == self.OUT_CHANNELS_DST
        assert isinstance(mapper.activation, nn.Module)

    def test_pre_process(self, mapper, pair_tensor):
        # Should be a no-op in the base class
        x = pair_tensor
        shard_shapes = [list(x[0].shape)], [list(x[1].shape)]

        x_src, x_dst, shapes_src, shapes_dst = mapper.pre_process(x, shard_shapes)
        assert x_src.shape == torch.Size(
            x[0].shape
        ), f"x_src.shape ({x_src.shape}) != torch.Size(x[0].shape) ({torch.Size(x[0].shape)})"
        assert x_dst.shape == torch.Size(
            x[1].shape
        ), f"x_dst.shape ({x_dst.shape}) != torch.Size(x[1].shape) ({x[1].shape})"
        assert shapes_src == [
            list(x[0].shape)
        ], f"shapes_src ({shapes_src}) != [list(x[0].shape)] ({[list(x[0].shape)]})"
        assert shapes_dst == [
            list(x[1].shape)
        ], f"shapes_dst ({shapes_dst}) != [list(x[1].shape)] ({[list(x[1].shape)]})"

    def test_post_process(self, mapper, pair_tensor):
        # Should be a no-op in the base class
        x_dst = pair_tensor[1]
        shapes_dst = [list(x_dst.shape)]

        result = mapper.post_process(x_dst, shapes_dst=shapes_dst)
        assert torch.equal(result, x_dst)


class TestGraphTransformerForwardMapper(TestGraphTransformerBaseMapper):
    """Test the GraphTransformerForwardMapper class."""

    OUT_CHANNELS_DST = None

    @pytest.fixture
    def mapper(self, mapper_init, graph_provider):
        config = asdict(mapper_init)
        config["edge_dim"] = graph_provider.edge_dim
        return GraphTransformerForwardMapper(**config)

    def test_pre_process(self, mapper, mapper_init, pair_tensor):
        x = pair_tensor
        shard_shapes = [list(x[0].shape)], [list(x[1].shape)]

        x_src, x_dst, shapes_src, shapes_dst = mapper.pre_process(x, shard_shapes)
        assert x_src.shape == torch.Size([self.NUM_SRC_NODES, mapper_init.hidden_dim]), (
            f"x_src.shape ({x_src.shape}) != torch.Size"
            f"([self.NUM_SRC_NODES, hidden_dim]) ({torch.Size([self.NUM_SRC_NODES, mapper_init.hidden_dim])})"
        )
        assert x_dst.shape == torch.Size([self.NUM_DST_NODES, mapper_init.hidden_dim]), (
            f"x_dst.shape ({x_dst.shape}) != torch.Size"
            "([self.NUM_DST_NODES, hidden_dim]) ({torch.Size([self.NUM_DST_NODES, hidden_dim])})"
        )
        assert shapes_src == [[self.NUM_SRC_NODES, mapper_init.hidden_dim]]
        assert shapes_dst == [[self.NUM_DST_NODES, mapper_init.hidden_dim]]

    def test_forward_backward(self, mapper_init, mapper, pair_tensor, graph_provider):
        x = pair_tensor
        batch_size = 1
        shard_shapes = [list(x[0].shape)], [list(x[1].shape)]

        edge_attr, edge_index = graph_provider.get_edges(batch_size=batch_size)
        x_src, x_dst = mapper.forward(x, batch_size, shard_shapes, edge_attr, edge_index)
        assert x_src.shape == torch.Size([self.NUM_SRC_NODES, mapper_init.in_channels_src])
        assert x_dst.shape == torch.Size([self.NUM_DST_NODES, mapper_init.hidden_dim])

        # Dummy loss
        target = torch.rand(self.NUM_DST_NODES, mapper_init.hidden_dim)
        loss_fn = nn.MSELoss()

        loss = loss_fn(x_dst, target)

        # Check loss
        assert loss.item() >= 0

        loss.backward()

        # Check gradients
        assert graph_provider.trainable.trainable.grad is not None
        assert graph_provider.trainable.trainable.grad.shape == graph_provider.trainable.trainable.shape

        for param in mapper.parameters():
            assert param.grad is not None, f"param.grad is None for {param}"
            assert (
                param.grad.shape == param.shape
            ), f"param.grad.shape ({param.grad.shape}) != param.shape ({param.shape}) for {param}"

    def test_chunking(self, mapper, pair_tensor, graph_provider):
        x = pair_tensor
        batch_size = 1
        shard_shapes = [list(x[0].shape)], [list(x[1].shape)]

        edge_attr, edge_index = graph_provider.get_edges(batch_size=batch_size)

        mapper.num_chunks = 4
        x_src_c, x_dst_c = mapper.forward(x, batch_size, shard_shapes, edge_attr, edge_index)

        mapper.num_chunks = 1
        x_src, x_dst = mapper.forward(x, batch_size, shard_shapes, edge_attr, edge_index)

        assert torch.allclose(
            x_src, x_src_c, atol=1e-4
        ), f"x_src ({x_src}) != x_src_c ({x_src_c}) when num_chunks is changed"
        assert torch.allclose(
            x_dst, x_dst_c, atol=1e-4
        ), f"x_dst ({x_dst}) != x_dst_c ({x_dst_c}) when num_chunks is changed"

    def test_strategy(self, mapper, pair_tensor, graph_provider):
        x = pair_tensor
        batch_size = 1
        shard_shapes = [list(x[0].shape)], [list(x[1].shape)]

        edge_attr, edge_index = graph_provider.get_edges(batch_size=batch_size)

        out_heads = mapper.mapper_forward_with_heads_sharding(x, batch_size, shard_shapes, edge_attr, edge_index)

        out_edges = mapper.mapper_forward_with_edge_sharding(x, batch_size, shard_shapes, edge_attr, edge_index)

        assert torch.allclose(
            out_heads, out_edges, atol=1e-4
        ), f"out_heads ({out_heads}) != out_edges ({out_edges}) when using different strategies"


class TestGraphTransformerBackwardMapper(TestGraphTransformerBaseMapper):
    """Test the GraphTransformerBackwardMapper class."""

    @pytest.fixture
    def mapper(self, mapper_init, graph_provider):
        config = asdict(mapper_init)
        config["edge_dim"] = graph_provider.edge_dim
        return GraphTransformerBackwardMapper(
            **config,
            out_channels_dst=self.OUT_CHANNELS_DST,
        )

    def test_pre_process(self, mapper, mapper_init, pair_tensor):
        x = pair_tensor
        shard_shapes = [list(x[0].shape)], [list(x[1].shape)]

        x_src, x_dst, shapes_src, shapes_dst = mapper.pre_process(x, shard_shapes)
        assert x_src.shape == torch.Size([self.NUM_SRC_NODES, mapper_init.in_channels_src]), (
            f"x_src.shape ({x_src.shape}) != torch.Size"
            f"([self.NUM_SRC_NODES, in_channels_src]) ({torch.Size([self.NUM_SRC_NODES, mapper_init.in_channels_src])})"
        )
        assert x_dst.shape == torch.Size([self.NUM_DST_NODES, mapper_init.hidden_dim]), (
            f"x_dst.shape ({x_dst.shape}) != torch.Size"
            f"([self.NUM_DST_NODES, hidden_dim]) ({torch.Size([self.NUM_DST_NODES, mapper_init.hidden_dim])})"
        )
        assert shapes_src == [[self.NUM_SRC_NODES, mapper_init.hidden_dim]]
        assert shapes_dst == [[self.NUM_DST_NODES, mapper_init.hidden_dim]]

    def test_post_process(self, mapper, mapper_init):
        x_dst = torch.rand(self.NUM_DST_NODES, mapper_init.hidden_dim)
        shapes_dst = [list(x_dst.shape)]

        result = mapper.post_process(x_dst, shapes_dst=shapes_dst)
        assert (
            torch.Size([self.NUM_DST_NODES, self.OUT_CHANNELS_DST]) == result.shape
        ), f"[self.NUM_DST_NODES, out_channels_dst] ({[self.NUM_DST_NODES, self.OUT_CHANNELS_DST]}) != result.shape ({result.shape})"

    def test_forward_backward(self, mapper_init, mapper, pair_tensor, graph_provider):
        shard_shapes = [list(pair_tensor[0].shape)], [list(pair_tensor[1].shape)]
        batch_size = 1

        # Different size for x_dst, as the Backward mapper changes the channels in shape in pre-processor
        x = (
            torch.rand(self.NUM_SRC_NODES, mapper_init.hidden_dim),
            torch.rand(self.NUM_DST_NODES, mapper_init.in_channels_src),
        )

        edge_attr, edge_index = graph_provider.get_edges(batch_size=batch_size)
        result = mapper.forward(x, batch_size, shard_shapes, edge_attr, edge_index)
        assert result.shape == torch.Size([self.NUM_DST_NODES, self.OUT_CHANNELS_DST])

        # Dummy loss
        target = torch.rand(self.NUM_DST_NODES, self.OUT_CHANNELS_DST)
        loss_fn = nn.MSELoss()

        loss = loss_fn(result, target)

        # Check loss
        assert loss.item() >= 0

        loss.backward()

        # Check gradients
        assert graph_provider.trainable.trainable.grad is not None
        assert graph_provider.trainable.trainable.grad.shape == graph_provider.trainable.trainable.shape

        for param in mapper.parameters():
            assert param.grad is not None, f"param.grad is None for {param}"
            assert (
                param.grad.shape == param.shape
            ), f"param.grad.shape ({param.grad.shape}) != param.shape ({param.shape}) for {param}"

    def test_chunking(self, mapper_init, mapper, pair_tensor, graph_provider):
        shard_shapes = [list(pair_tensor[0].shape)], [list(pair_tensor[1].shape)]
        batch_size = 1

        x = (
            torch.rand(self.NUM_SRC_NODES, mapper_init.hidden_dim),
            torch.rand(self.NUM_DST_NODES, mapper_init.in_channels_src),
        )

        edge_attr, edge_index = graph_provider.get_edges(batch_size=batch_size)

        mapper.num_chunks = 4
        out_c = mapper.forward(x, batch_size, shard_shapes, edge_attr, edge_index)

        mapper.num_chunks = 1
        out = mapper.forward(x, batch_size, shard_shapes, edge_attr, edge_index)

        assert torch.allclose(out, out_c, atol=1e-4), f"out ({out}) != out_c ({out_c}) when num_chunks is changed"

    def test_strategy(self, mapper_init, mapper, pair_tensor, graph_provider):
        shard_shapes = [list(pair_tensor[0].shape)], [list(pair_tensor[1].shape)]
        batch_size = 1

        x = (
            torch.rand(self.NUM_SRC_NODES, mapper_init.hidden_dim),
            torch.rand(self.NUM_DST_NODES, mapper_init.in_channels_src),
        )

        edge_attr, edge_index = graph_provider.get_edges(batch_size=batch_size)

        out_heads = mapper.mapper_forward_with_heads_sharding(x, batch_size, shard_shapes, edge_attr, edge_index)

        out_edges = mapper.mapper_forward_with_edge_sharding(x, batch_size, shard_shapes, edge_attr, edge_index)

        assert torch.allclose(
            out_heads, out_edges, atol=1e-4
        ), f"out_heads ({out_heads}) != out_edges ({out_edges}) when using different strategies"<|MERGE_RESOLUTION|>--- conflicted
+++ resolved
@@ -49,11 +49,8 @@
     layer_kernels: field(default_factory=DotDict) = None
     shard_strategy: str = "edges"
     graph_attention_backend: str = "pyg"
-<<<<<<< HEAD
     edge_dim: int = None  # Will be set from graph_provider
-=======
     edge_pre_mlp: bool = False
->>>>>>> e7453aec
 
     def __post_init__(self):
         self.layer_kernels = load_layer_kernels(instance=False)
