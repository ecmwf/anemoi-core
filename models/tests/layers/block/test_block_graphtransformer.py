--- conflicted
+++ resolved
@@ -30,12 +30,8 @@
     bias = True
     num_heads = 8
     num_chunks = 2
-<<<<<<< HEAD
     layer_kernels = load_layer_kernels()
-=======
-    layer_kernels = instantiate(load_layer_kernels(kernel_config={}))
     qk_norm = True
->>>>>>> 426e8604
     return (
         in_channels,
         hidden_dim,
