--- conflicted
+++ resolved
@@ -16,7 +16,7 @@
 from anemoi.models.layers.utils import load_layer_kernels
 
 
-class TestGraphTransformerProcessorChunk:
+class TestTransformerProcessorChunk:
     @pytest.fixture
     def init(self):
         num_channels = 512
@@ -26,11 +26,9 @@
         activation: str = "GELU"
         window_size: int = 13
         dropout_p: float = 0.1
-<<<<<<< HEAD
+        layer_kernels = instantiate(load_layer_kernels())
         attention_implementation = "scaled_dot_product_attention"
-=======
-        layer_kernels = instantiate(load_layer_kernels())
->>>>>>> 54e42cf4
+        
 
         # num_heads must be evenly divisible by num_channels for MHSA
         return (
