# (C) Copyright 2024 Anemoi contributors.
#
# This software is licensed under the terms of the Apache Licence Version 2.0
# which can be obtained at http://www.apache.org/licenses/LICENSE-2.0.
#
# In applying this licence, ECMWF does not waive the privileges and immunities
# granted to it by virtue of its status as an intergovernmental organisation
# nor does it submit to any jurisdiction.


import pytest

from anemoi.models.layers.block import GraphTransformerProcessorBlock
from anemoi.models.layers.chunk import GraphTransformerProcessorChunk
from anemoi.models.layers.utils import load_layer_kernels


class TestGraphTransformerProcessorChunk:
    @pytest.fixture
    def init(self):
        num_channels = 10
        num_layers = 3
        num_heads: int = 16
        mlp_hidden_ratio: int = 4
<<<<<<< HEAD
        edge_dim: int = 32
        layer_kernels = load_layer_kernels()
=======
        activation: str = "GELU"
        qk_norm = True
        edge_dim: int = 32
        layer_kernels = instantiate(load_layer_kernels(kernel_config={}))
>>>>>>> 426e8604
        return (
            num_channels,
            num_layers,
            layer_kernels,
            num_heads,
            mlp_hidden_ratio,
<<<<<<< HEAD
=======
            activation,
            qk_norm,
>>>>>>> 426e8604
            edge_dim,
        )

    @pytest.fixture
    def processor_chunk(self, init):
<<<<<<< HEAD
        num_channels, num_layers, layer_kernels, num_heads, mlp_hidden_ratio, edge_dim = init
=======
        num_channels, num_layers, layer_kernels, num_heads, mlp_hidden_ratio, activation, qk_norm, edge_dim = init
>>>>>>> 426e8604
        return GraphTransformerProcessorChunk(
            num_channels=num_channels,
            num_layers=num_layers,
            layer_kernels=layer_kernels,
            num_heads=num_heads,
            mlp_hidden_ratio=mlp_hidden_ratio,
<<<<<<< HEAD
=======
            activation=activation,
            qk_norm=qk_norm,
>>>>>>> 426e8604
            edge_dim=edge_dim,
        )

    def test_all_blocks(self, processor_chunk):
        assert all(isinstance(block, GraphTransformerProcessorBlock) for block in processor_chunk.blocks)<|MERGE_RESOLUTION|>--- conflicted
+++ resolved
@@ -22,47 +22,29 @@
         num_layers = 3
         num_heads: int = 16
         mlp_hidden_ratio: int = 4
-<<<<<<< HEAD
+        qk_norm = True
         edge_dim: int = 32
         layer_kernels = load_layer_kernels()
-=======
-        activation: str = "GELU"
-        qk_norm = True
-        edge_dim: int = 32
-        layer_kernels = instantiate(load_layer_kernels(kernel_config={}))
->>>>>>> 426e8604
         return (
             num_channels,
             num_layers,
             layer_kernels,
             num_heads,
             mlp_hidden_ratio,
-<<<<<<< HEAD
-=======
-            activation,
             qk_norm,
->>>>>>> 426e8604
             edge_dim,
         )
 
     @pytest.fixture
     def processor_chunk(self, init):
-<<<<<<< HEAD
-        num_channels, num_layers, layer_kernels, num_heads, mlp_hidden_ratio, edge_dim = init
-=======
-        num_channels, num_layers, layer_kernels, num_heads, mlp_hidden_ratio, activation, qk_norm, edge_dim = init
->>>>>>> 426e8604
+        num_channels, num_layers, layer_kernels, num_heads, mlp_hidden_ratio, qk_norm, edge_dim = init
         return GraphTransformerProcessorChunk(
             num_channels=num_channels,
             num_layers=num_layers,
             layer_kernels=layer_kernels,
             num_heads=num_heads,
             mlp_hidden_ratio=mlp_hidden_ratio,
-<<<<<<< HEAD
-=======
-            activation=activation,
             qk_norm=qk_norm,
->>>>>>> 426e8604
             edge_dim=edge_dim,
         )
 
