--- conflicted
+++ resolved
@@ -13,9 +13,6 @@
 
 import pytest
 
-<<<<<<< HEAD
-from anemoi.models.layers.processor.base import BaseProcessor
-=======
 from anemoi.models.layers.processor import BaseProcessor
 from anemoi.models.layers.utils import load_layer_kernels
 from anemoi.utils.config import DotDict
@@ -31,7 +28,6 @@
 
     def __post_init__(self):
         self.layer_kernels = load_layer_kernels(instance=False)
->>>>>>> 85777729
 
 
 @pytest.fixture
