--- conflicted
+++ resolved
@@ -78,14 +78,10 @@
         assert graphconv_processor.chunk_size == graphconv_init.num_layers // graphconv_init.num_chunks
         assert isinstance(graph_provider.trainable, TrainableTensor)
 
-<<<<<<< HEAD
-    def test_forward(self, graphconv_processor, graphconv_init, graph_provider):
-=======
     def test_all_blocks(self, graphconv_processor):
         assert all(isinstance(block, GraphConvProcessorBlock) for block in graphconv_processor.proc)
 
-    def test_forward(self, graphconv_processor, graphconv_init):
->>>>>>> be9ff8b4
+    def test_forward(self, graphconv_processor, graphconv_init, graph_provider):
         batch_size = 1
         x = torch.rand((self.NUM_NODES, graphconv_init.num_channels))
         shard_shapes = [list(x.shape)]
