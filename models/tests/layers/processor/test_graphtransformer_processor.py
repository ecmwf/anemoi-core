--- conflicted
+++ resolved
@@ -34,11 +34,8 @@
     cpu_offload: bool = False
     layer_kernels: field(default_factory=DotDict) = None
     graph_attention_backend: str = "pyg"
-<<<<<<< HEAD
     edge_dim: int = None  # Will be set from graph_provider
-=======
     edge_pre_mlp: bool = False
->>>>>>> e7453aec
 
     def __post_init__(self):
         self.layer_kernels = load_layer_kernels(instance=False)
