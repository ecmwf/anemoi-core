--- conflicted
+++ resolved
@@ -30,16 +30,8 @@
     num_chunks: int = 2
     num_heads: int = 16
     mlp_hidden_ratio: int = 4
-<<<<<<< HEAD
-    qk_norm: bool = (True,)
-    cpu_offload: bool = (False,)
-=======
-    trainable_size: int = 6
-    src_grid_size: int = 0
-    dst_grid_size: int = 0
     qk_norm: bool = True
     cpu_offload: bool = False
->>>>>>> be9ff8b4
     layer_kernels: field(default_factory=DotDict) = None
     edge_dim: int = None  # Will be set from graph_provider
 
@@ -91,14 +83,10 @@
         )
         assert isinstance(graph_provider.trainable, TrainableTensor)
 
-<<<<<<< HEAD
-    def test_forward(self, graphtransformer_processor, graphtransformer_init, graph_provider):
-=======
     def test_all_blocks(self, graphtransformer_processor):
         assert all(isinstance(block, GraphTransformerProcessorBlock) for block in graphtransformer_processor.proc)
 
-    def test_forward(self, graphtransformer_processor, graphtransformer_init):
->>>>>>> be9ff8b4
+    def test_forward(self, graphtransformer_processor, graphtransformer_init, graph_provider):
         batch_size = 1
 
         x = torch.rand((self.NUM_NODES, graphtransformer_init.num_channels))
