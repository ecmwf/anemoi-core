# (C) Copyright 2024 Anemoi contributors.
#
# This software is licensed under the terms of the Apache Licence Version 2.0
# which can be obtained at http://www.apache.org/licenses/LICENSE-2.0.
#
# In applying this licence, ECMWF does not waive the privileges and immunities
# granted to it by virtue of its status as an intergovernmental organisation
# nor does it submit to any jurisdiction.

from dataclasses import asdict
from dataclasses import dataclass
from dataclasses import field

import pytest
import torch
from torch_geometric.data import HeteroData

from anemoi.models.layers.block import GraphTransformerProcessorBlock
from anemoi.models.layers.graph import TrainableTensor
from anemoi.models.layers.graph_providers import create_graph_provider
from anemoi.models.layers.processor import GraphTransformerProcessor
from anemoi.models.layers.utils import load_layer_kernels
from anemoi.utils.config import DotDict


@dataclass
class GraphTransformerProcessorConfig:
    num_layers: int = 2
    num_channels: int = 128
    num_chunks: int = 2
    num_heads: int = 16
    mlp_hidden_ratio: int = 4
    qk_norm: bool = True
    cpu_offload: bool = False
    layer_kernels: field(default_factory=DotDict) = None
<<<<<<< HEAD
    edge_dim: int = None  # Will be set from graph_provider
=======
    graph_attention_backend: str = "pyg"
>>>>>>> dba42684

    def __post_init__(self):
        self.layer_kernels = load_layer_kernels(instance=False)


class TestGraphTransformerProcessor:
    """Test the GraphTransformerProcessor class."""

    NUM_NODES: int = 100
    NUM_EDGES: int = 200

    @pytest.fixture
    def fake_graph(self) -> tuple[HeteroData, int]:
        graph = HeteroData()
        graph["nodes"].x = torch.rand((self.NUM_NODES, 2))
        graph[("nodes", "to", "nodes")].edge_index = torch.randint(0, self.NUM_NODES, (2, self.NUM_EDGES))
        graph[("nodes", "to", "nodes")].edge_attr1 = torch.rand((self.NUM_EDGES, 3))
        graph[("nodes", "to", "nodes")].edge_attr2 = torch.rand((self.NUM_EDGES, 4))
        return graph

    @pytest.fixture
    def graphtransformer_init(self):
        return GraphTransformerProcessorConfig()

    @pytest.fixture
    def graph_provider(self, fake_graph):
        return create_graph_provider(
            sub_graph=fake_graph[("nodes", "to", "nodes")],
            sub_graph_edge_attributes=["edge_attr1", "edge_attr2"],
            src_grid_size=self.NUM_NODES,
            dst_grid_size=self.NUM_NODES,
            trainable_size=6,
        )

    @pytest.fixture
    def graphtransformer_processor(self, graphtransformer_init, graph_provider):
        config = asdict(graphtransformer_init)
        config["edge_dim"] = graph_provider.edge_dim
        return GraphTransformerProcessor(**config)

    def test_graphtransformer_processor_init(self, graphtransformer_processor, graphtransformer_init, graph_provider):
        assert graphtransformer_processor.num_chunks == graphtransformer_init.num_chunks
        assert graphtransformer_processor.num_channels == graphtransformer_init.num_channels
        assert (
            graphtransformer_processor.chunk_size
            == graphtransformer_init.num_layers // graphtransformer_init.num_chunks
        )
        assert isinstance(graph_provider.trainable, TrainableTensor)

    def test_all_blocks(self, graphtransformer_processor):
        assert all(isinstance(block, GraphTransformerProcessorBlock) for block in graphtransformer_processor.proc)

    def test_forward(self, graphtransformer_processor, graphtransformer_init, graph_provider):
        batch_size = 1

        x = torch.rand((self.NUM_NODES, graphtransformer_init.num_channels))
        shard_shapes = [list(x.shape)]

        # Run forward pass of processor
        edge_attr, edge_index = graph_provider.get_edges(batch_size=batch_size)
        output = graphtransformer_processor.forward(x, batch_size, shard_shapes, edge_attr, edge_index)
        assert output.shape == (self.NUM_NODES, graphtransformer_init.num_channels)

        # Generate dummy target and loss function
        loss_fn = torch.nn.MSELoss()
        target = torch.rand((self.NUM_NODES, graphtransformer_init.num_channels))
        loss = loss_fn(output, target)

        # Check loss
        assert loss.item() >= 0

        # Backward pass
        loss.backward()

        # Check gradients of trainable tensor
        assert graph_provider.trainable.trainable.grad.shape == (
            self.NUM_EDGES,
            6,
        )

        # Check gradients of processor
        for param in graphtransformer_processor.parameters():
            assert param.grad is not None, f"param.grad is None for {param}"
            assert (
                param.grad.shape == param.shape
            ), f"param.grad.shape ({param.grad.shape}) != param.shape ({param.shape}) for {param}"<|MERGE_RESOLUTION|>--- conflicted
+++ resolved
@@ -33,11 +33,8 @@
     qk_norm: bool = True
     cpu_offload: bool = False
     layer_kernels: field(default_factory=DotDict) = None
-<<<<<<< HEAD
+    graph_attention_backend: str = "pyg"
     edge_dim: int = None  # Will be set from graph_provider
-=======
-    graph_attention_backend: str = "pyg"
->>>>>>> dba42684
 
     def __post_init__(self):
         self.layer_kernels = load_layer_kernels(instance=False)
