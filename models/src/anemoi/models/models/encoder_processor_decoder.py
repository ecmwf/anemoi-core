# (C) Copyright 2024 Anemoi contributors.
#
# This software is licensed under the terms of the Apache Licence Version 2.0
# which can be obtained at http://www.apache.org/licenses/LICENSE-2.0.
#
# In applying this licence, ECMWF does not waive the privileges and immunities
# granted to it by virtue of its status as an intergovernmental organisation
# nor does it submit to any jurisdiction.


import logging
from typing import Optional
import os

import einops
import numpy as np
import torch
from hydra.utils import instantiate
from torch import Tensor
from torch import nn
from torch.distributed.distributed_c10d import ProcessGroup
from torch.utils.checkpoint import checkpoint
from torch_geometric.data import HeteroData

from anemoi.models.distributed.graph import gather_channels
from anemoi.models.distributed.graph import shard_channels
from anemoi.models.distributed.graph import shard_tensor
from anemoi.models.distributed.shapes import apply_shard_shapes
from anemoi.models.distributed.shapes import get_shard_shapes
from anemoi.models.layers.graph import NamedNodesAttributes
from anemoi.models.layers.mapper import GraphTransformerBaseMapper
from anemoi.utils.config import DotDict

LOGGER = logging.getLogger(__name__)

ANEMOI_ENCODER_CHUNKS = int(os.getenv("ANEMOI_ENCODER_CHUNKS", "0"))
ANEMOI_DECODER_CHUNKS = int(os.getenv("ANEMOI_DECODER_CHUNKS", "0"))


class AnemoiModelEncProcDec(nn.Module):
    """Message passing graph neural network."""

    def __init__(
        self,
        *,
        model_config: DotDict,
        data_indices: dict,
        statistics: dict,
        graph_data: HeteroData,
        truncation_data: dict,
    ) -> None:
        """Initializes the graph neural network.

        Parameters
        ----------
        model_config : DotDict
            Model configuration
        data_indices : dict
            Data indices
        graph_data : HeteroData
            Graph definition
        """
        super().__init__()
        model_config = DotDict(model_config)
        self._graph_data = graph_data
        self._graph_name_data = model_config.graph.data
        self._graph_name_hidden = model_config.graph.hidden

        self.multi_step = model_config.training.multistep_input
        self.num_channels = model_config.model.num_channels

        self.node_attributes = NamedNodesAttributes(model_config.model.trainable_parameters.hidden, self._graph_data)

        self._calculate_shapes_and_indices(data_indices)
        self._assert_matching_indices(data_indices)
        self.data_indices = data_indices
        self.statistics = statistics

        self.multi_step = model_config.training.multistep_input
        self.num_channels = model_config.model.num_channels

        self.node_attributes = NamedNodesAttributes(model_config.model.trainable_parameters.hidden, self._graph_data)

        self._truncation_data = truncation_data

        # we can't register these as buffers because DDP does not support sparse tensors
        # these will be moved to the GPU when first used via sefl.interpolate_down/interpolate_up
        self.A_down, self.A_up = None, None
        if "down" in self._truncation_data:
            self.A_down = self._make_truncation_matrix(self._truncation_data["down"])
            LOGGER.info("Truncation: A_down %s", self.A_down.shape)
        if "up" in self._truncation_data:
            self.A_up = self._make_truncation_matrix(self._truncation_data["up"])
            LOGGER.info("Truncation: A_up %s", self.A_up.shape)

        self.supports_sharded_input = True

        # Encoder data -> hidden
        self.encoder = instantiate(
            model_config.model.encoder,
            _recursive_=False,  # Avoids instantiation of layer_kernels here
            in_channels_src=self.input_dim,
            in_channels_dst=self.node_attributes.attr_ndims[self._graph_name_hidden],
            hidden_dim=self.num_channels,
            sub_graph=self._graph_data[(self._graph_name_data, "to", self._graph_name_hidden)],
            src_grid_size=self.node_attributes.num_nodes[self._graph_name_data],
            dst_grid_size=self.node_attributes.num_nodes[self._graph_name_hidden],
            shard_strategy=model_config.model.encoder.shard_strategy,
        )

        self.encoder_num_chunks = model_config.model.encoder.get("num_chunks", 1)

        # Processor hidden -> hidden
        self.processor = instantiate(
            model_config.model.processor,
            _recursive_=False,  # Avoids instantiation of layer_kernels here
            num_channels=self.num_channels,
            sub_graph=self._graph_data[(self._graph_name_hidden, "to", self._graph_name_hidden)],
            src_grid_size=self.node_attributes.num_nodes[self._graph_name_hidden],
            dst_grid_size=self.node_attributes.num_nodes[self._graph_name_hidden],
        )

        # Decoder hidden -> data
        self.decoder = instantiate(
            model_config.model.decoder,
            _recursive_=False,  # Avoids instantiation of layer_kernels here
            in_channels_src=self.num_channels,
            in_channels_dst=self.input_dim,
            hidden_dim=self.num_channels,
            out_channels_dst=self.num_output_channels,
            sub_graph=self._graph_data[(self._graph_name_hidden, "to", self._graph_name_data)],
            src_grid_size=self.node_attributes.num_nodes[self._graph_name_hidden],
            dst_grid_size=self.node_attributes.num_nodes[self._graph_name_data],
            shard_strategy=model_config.model.decoder.shard_strategy,
        )

        self.decoder_num_chunks = model_config.model.decoder.get("num_chunks", 1)
        print(f"Decoder num chunks: {self.decoder_num_chunks}")

        # Instantiation of model output bounding functions (e.g., to ensure outputs like TP are positive definite)
        self.boundings = nn.ModuleList(
            [
                instantiate(
                    cfg,
                    name_to_index=self.data_indices.model.output.name_to_index,
                    statistics=self.statistics,
                    name_to_index_stats=self.data_indices.data.input.name_to_index,
                )
                for cfg in getattr(model_config.model, "bounding", [])
            ]
        )

    def _make_truncation_matrix(self, A, data_type=torch.float32):
        A_ = torch.sparse_coo_tensor(
            torch.tensor(np.vstack(A.nonzero()), dtype=torch.long),
            torch.tensor(A.data, dtype=data_type),
            size=A.shape,
        ).coalesce()
        return A_

    def _multiply_sparse(self, x, A):
        return torch.sparse.mm(A, x)

    def _truncate_fields(self, x, A, batch_size=None, auto_cast=False):
        if not batch_size:
            batch_size = x.shape[0]
        out = []
        with torch.amp.autocast(device_type="cuda", enabled=auto_cast):
            for i in range(batch_size):
                out.append(self._multiply_sparse(x[i, ...], A))
        return torch.stack(out)

    def _get_shard_shapes(self, x, dim=0, shard_shapes_dim=None, model_comm_group=None):
        if shard_shapes_dim is None:
            return get_shard_shapes(x, dim, model_comm_group)
        else:
            return apply_shard_shapes(x, dim, shard_shapes_dim)

    def _apply_truncation(self, x, grid_shard_shapes=None, model_comm_group=None):
        if self.A_down is not None or self.A_up is not None:
            if grid_shard_shapes is not None:
                shard_shapes = self._get_shard_shapes(x, 0, grid_shard_shapes, model_comm_group)
                # grid-sharded input: reshard to channel-shards to apply truncation
                x = shard_channels(x, shard_shapes, model_comm_group)  # we get the full sequence here

            # these can't be registered as buffers because ddp does not like to broadcast sparse tensors
            # hence we check that they are on the correct device ; copy should only happen in the first forward run
            if self.A_down is not None:
                self.A_down = self.A_down.to(x.device)
                x = self._truncate_fields(x, self.A_down)  # to coarse resolution
            if self.A_up is not None:
                self.A_up = self.A_up.to(x.device)
                x = self._truncate_fields(x, self.A_up)  # back to high resolution

            if grid_shard_shapes is not None:
                # back to grid-sharding as before
                x = gather_channels(x, shard_shapes, model_comm_group)

        return x

    def _assemble_input(self, x, batch_size, grid_shard_shapes=None, model_comm_group=None):
        x_skip = x[:, -1, ...]
        x_skip = einops.rearrange(x_skip, "batch ensemble grid vars -> (batch ensemble) grid vars")
        x_skip = self._apply_truncation(x_skip, grid_shard_shapes, model_comm_group)
        x_skip = einops.rearrange(x_skip, "(batch ensemble) grid vars -> batch ensemble grid vars", batch=batch_size)

        node_attributes_data = self.node_attributes(self._graph_name_data, batch_size=batch_size)
        if grid_shard_shapes is not None:
            shard_shapes_nodes = self._get_shard_shapes(node_attributes_data, 0, grid_shard_shapes, model_comm_group)
            node_attributes_data = shard_tensor(node_attributes_data, 0, shard_shapes_nodes, model_comm_group)

        # normalize and add data positional info (lat/lon)
        x_data_latent = torch.cat(
            (
                einops.rearrange(x, "batch time ensemble grid vars -> (batch ensemble grid) (time vars)"),
                node_attributes_data,
            ),
            dim=-1,  # feature dimension
        )
        shard_shapes_data = self._get_shard_shapes(x_data_latent, 0, grid_shard_shapes, model_comm_group)

        return x_data_latent, x_skip, shard_shapes_data

    def _assemble_output(self, x_out, x_skip, batch_size, ensemble_size, dtype):
        x_out = (
            einops.rearrange(
                x_out,
                "(batch ensemble grid) vars -> batch ensemble grid vars",
                batch=batch_size,
                ensemble=ensemble_size,
            )
            .to(dtype=dtype)
            .clone()
        )

        # residual connection (just for the prognostic variables)
        x_out[..., self._internal_output_idx] += x_skip[..., self._internal_input_idx]

        for bounding in self.boundings:
            # bounding performed in the order specified in the config file
            x_out = bounding(x_out)
        return x_out

    def _calculate_shapes_and_indices(self, data_indices: dict) -> None:
        self.num_input_channels = len(data_indices.model.input)
        self.num_output_channels = len(data_indices.model.output)
        self.num_input_channels_prognostic = len(data_indices.model.input.prognostic)
        self._internal_input_idx = data_indices.model.input.prognostic
        self._internal_output_idx = data_indices.model.output.prognostic
        self.input_dim = (
            self.multi_step * self.num_input_channels + self.node_attributes.attr_ndims[self._graph_name_data]
        )

    def _assert_matching_indices(self, data_indices: dict) -> None:

        assert len(self._internal_output_idx) == len(data_indices.model.output.full) - len(
            data_indices.model.output.diagnostic
        ), (
            f"Mismatch between the internal data indices ({len(self._internal_output_idx)}) and "
            f"the output indices excluding diagnostic variables "
            f"({len(data_indices.model.output.full) - len(data_indices.model.output.diagnostic)})",
        )
        assert len(self._internal_input_idx) == len(
            self._internal_output_idx,
        ), f"Model indices must match {self._internal_input_idx} != {self._internal_output_idx}"

    def _run_mapper(
        self,
        mapper: nn.Module,
        data: tuple[Tensor],
        batch_size: int,
        shard_shapes: tuple[tuple[int, int], tuple[int, int]],
        model_comm_group: Optional[ProcessGroup] = None,
        x_src_is_sharded: bool = False,
        x_dst_is_sharded: bool = False,
        keep_x_dst_sharded: bool = False,
        use_reentrant: bool = False,
    ) -> Tensor:
        """Run mapper with activation checkpoint.

        Parameters
        ----------
        mapper : nn.Module
            Which processor to use
        data : tuple[Tensor]
            tuple of data to pass in
        batch_size: int,
            Batch size
        shard_shapes : tuple[tuple[int, int], tuple[int, int]]
            Shard shapes for the data
        model_comm_group : ProcessGroup
            model communication group, specifies which GPUs work together
            in one model instance
        x_src_is_sharded : bool, optional
            Source data is sharded, by default False
        x_dst_is_sharded : bool, optional
            Destination data is sharded, by default False
        keep_x_dst_sharded : bool, optional
            Keep destination data sharded, by default False
        use_reentrant : bool, optional
            Use reentrant, by default False

        Returns
        -------
        Tensor
            Mapped data
        """
<<<<<<< HEAD
        if mapper.shard_strategy == "edges":
            return mapper(
=======
        if isinstance(mapper, GraphTransformerBaseMapper) and mapper.shard_strategy == "edges":
            return mapper(  # finer grained checkpointing inside GTM with edge sharding
>>>>>>> 307f6e9f
                data,
                batch_size=batch_size,
                shard_shapes=shard_shapes,
                model_comm_group=model_comm_group,
                x_src_is_sharded=x_src_is_sharded,
                x_dst_is_sharded=x_dst_is_sharded,
                keep_x_dst_sharded=keep_x_dst_sharded,
            )
<<<<<<< HEAD
        else:
            return checkpoint(
                mapper,
                data,
                batch_size=batch_size,
                shard_shapes=shard_shapes,
                model_comm_group=model_comm_group,
                x_src_is_sharded=x_src_is_sharded,
                x_dst_is_sharded=x_dst_is_sharded,
                keep_x_dst_sharded=keep_x_dst_sharded,
                use_reentrant=use_reentrant,
            )
=======

        return checkpoint(
            mapper,
            data,
            batch_size=batch_size,
            shard_shapes=shard_shapes,
            model_comm_group=model_comm_group,
            x_src_is_sharded=x_src_is_sharded,
            x_dst_is_sharded=x_dst_is_sharded,
            keep_x_dst_sharded=keep_x_dst_sharded,
            use_reentrant=use_reentrant,
        )
>>>>>>> 307f6e9f

    def forward(
        self,
        x: Tensor,
        *,
        model_comm_group: Optional[ProcessGroup] = None,
        grid_shard_shapes: Optional[list] = None,
        **kwargs,
    ) -> Tensor:
        """Forward pass of the model.

        Parameters
        ----------
        x : Tensor
            Input data
        model_comm_group : Optional[ProcessGroup], optional
            Model communication group, by default None
        grid_shard_shapes : list, optional
            Shard shapes of the grid, by default None

        Returns
        -------
        Tensor
            Output of the model, with the same shape as the input (sharded if input is sharded)
        """
        batch_size = x.shape[0]
        ensemble_size = x.shape[2]
        in_out_sharded = grid_shard_shapes is not None

        self.encoder_num_chunks = self.encoder_num_chunks if ANEMOI_ENCODER_CHUNKS == 0 else ANEMOI_ENCODER_CHUNKS
        self.decoder_num_chunks = self.decoder_num_chunks if ANEMOI_DECODER_CHUNKS == 0 else ANEMOI_DECODER_CHUNKS
        assert not (
            in_out_sharded and (grid_shard_shapes is None or model_comm_group is None)
        ), "If input is sharded, grid_shard_shapes and model_comm_group must be provided."

        x_data_latent, x_skip, shard_shapes_data = self._assemble_input(
            x, batch_size, grid_shard_shapes, model_comm_group
        )

        x_hidden_latent = self.node_attributes(self._graph_name_hidden, batch_size=batch_size)
        shard_shapes_hidden = get_shard_shapes(x_hidden_latent, 0, model_comm_group)

        x_data_latent, x_latent = self._run_mapper(
            self.encoder,
            (x_data_latent, x_hidden_latent),
            batch_size=batch_size,
            shard_shapes=(shard_shapes_data, shard_shapes_hidden),
            model_comm_group=model_comm_group,
            x_src_is_sharded=in_out_sharded,  # x_data_latent comes sharded iff in_out_sharded
            x_dst_is_sharded=False,  # x_latent does not come sharded
            keep_x_dst_sharded=True,  # always keep x_latent sharded for the processor
        )

        x_latent_proc = self.processor(
            x_latent,
            batch_size=batch_size,
            shard_shapes=shard_shapes_hidden,
            model_comm_group=model_comm_group,
        )

        x_latent_proc = x_latent_proc + x_latent

        x_out = self._run_mapper(
            self.decoder,
            (x_latent_proc, x_data_latent),
            batch_size=batch_size,
            shard_shapes=(shard_shapes_hidden, shard_shapes_data),
            model_comm_group=model_comm_group,
            x_src_is_sharded=True,  # x_latent always comes sharded
            x_dst_is_sharded=in_out_sharded,  # x_data_latent comes sharded iff in_out_sharded
            keep_x_dst_sharded=in_out_sharded,  # keep x_out sharded iff in_out_sharded
        )

        x_out = self._assemble_output(x_out, x_skip, batch_size, ensemble_size, x.dtype)

        return x_out<|MERGE_RESOLUTION|>--- conflicted
+++ resolved
@@ -305,13 +305,8 @@
         Tensor
             Mapped data
         """
-<<<<<<< HEAD
-        if mapper.shard_strategy == "edges":
-            return mapper(
-=======
         if isinstance(mapper, GraphTransformerBaseMapper) and mapper.shard_strategy == "edges":
             return mapper(  # finer grained checkpointing inside GTM with edge sharding
->>>>>>> 307f6e9f
                 data,
                 batch_size=batch_size,
                 shard_shapes=shard_shapes,
@@ -320,20 +315,6 @@
                 x_dst_is_sharded=x_dst_is_sharded,
                 keep_x_dst_sharded=keep_x_dst_sharded,
             )
-<<<<<<< HEAD
-        else:
-            return checkpoint(
-                mapper,
-                data,
-                batch_size=batch_size,
-                shard_shapes=shard_shapes,
-                model_comm_group=model_comm_group,
-                x_src_is_sharded=x_src_is_sharded,
-                x_dst_is_sharded=x_dst_is_sharded,
-                keep_x_dst_sharded=keep_x_dst_sharded,
-                use_reentrant=use_reentrant,
-            )
-=======
 
         return checkpoint(
             mapper,
@@ -346,7 +327,6 @@
             keep_x_dst_sharded=keep_x_dst_sharded,
             use_reentrant=use_reentrant,
         )
->>>>>>> 307f6e9f
 
     def forward(
         self,
