# (C) Copyright 2024 Anemoi contributors.
#
# This software is licensed under the terms of the Apache Licence Version 2.0
# which can be obtained at http://www.apache.org/licenses/LICENSE-2.0.
#
# In applying this licence, ECMWF does not waive the privileges and immunities
# granted to it by virtue of its status as an intergovernmental organisation
# nor does it submit to any jurisdiction.


import logging
from typing import Optional

import einops
import numpy as np
import torch
from hydra.errors import InstantiationException
from hydra.utils import instantiate
from torch import Tensor
from torch import nn
from torch.distributed.distributed_c10d import ProcessGroup
from torch.utils.checkpoint import checkpoint
from torch_geometric.data import HeteroData

from anemoi.models.distributed.shapes import get_shape_shards
from anemoi.models.layers.graph import NamedNodesAttributes
from anemoi.models.layers.utils import load_layer_kernels
from anemoi.utils.config import DotDict

LOGGER = logging.getLogger(__name__)


class AnemoiModelEncProcDec(nn.Module):
    """Message passing graph neural network."""

    def __init__(
        self,
        *,
        model_config: DotDict,
        data_indices: dict,
        statistics: dict,
        graph_data: HeteroData,
        truncation_data: dict,
    ) -> None:
        """Initializes the graph neural network.

        Parameters
        ----------
        model_config : DotDict
            Model configuration
        data_indices : dict
            Data indices
        graph_data : HeteroData
            Graph definition
        """
        super().__init__()
        model_config = DotDict(model_config)
        self._graph_data = graph_data
        self._graph_name_data = model_config.graph.data
        self._graph_name_hidden = model_config.graph.hidden

        self.multi_step = model_config.training.multistep_input
        self.num_channels = model_config.model.num_channels

        self.node_attributes = NamedNodesAttributes(model_config.model.trainable_parameters.hidden, self._graph_data)

        self._calculate_shapes_and_indices(data_indices)
        self._assert_matching_indices(data_indices)
        self.data_indices = data_indices
        self.statistics = statistics

        # read config.model.layer_kernels to get the implementation for certain layers
        self.layer_kernels_encoder = load_layer_kernels(model_config.model.layer_kernels.get("encoder", {}))
        self.layer_kernels_decoder = load_layer_kernels(model_config.model.layer_kernels.get("decoder", {}))
        self.layer_kernels_processor = load_layer_kernels(model_config.model.layer_kernels.get("processor", {}))

        self.multi_step = model_config.training.multistep_input
        self.num_channels = model_config.model.num_channels

        self.node_attributes = NamedNodesAttributes(model_config.model.trainable_parameters.hidden, self._graph_data)

        self._truncation_data = truncation_data

        self.input_dim = self._calculate_input_dim(model_config)

        # we can't register these as buffers because DDP does not support sparse tensors
        # these will be moved to the GPU when first used via sefl.interpolate_down/interpolate_up
        self.A_down, self.A_up = None, None
        if "down" in self._truncation_data:
            self.A_down = self._make_truncation_matrix(self._truncation_data["down"])
            LOGGER.info("Truncation: A_down %s", self.A_down.shape)
        if "up" in self._truncation_data:
            self.A_up = self._make_truncation_matrix(self._truncation_data["up"])
            LOGGER.info("Truncation: A_up %s", self.A_up.shape)

        # Encoder data -> hidden
<<<<<<< HEAD
        try:
            self.encoder = instantiate(
                model_config.model.encoder,
                in_channels_src=self.input_dim,
                in_channels_dst=self.node_attributes.attr_ndims[self._graph_name_hidden],
                hidden_dim=self.num_channels,
                sub_graph=self._graph_data[(self._graph_name_data, "to", self._graph_name_hidden)],
                src_grid_size=self.node_attributes.num_nodes[self._graph_name_data],
                dst_grid_size=self.node_attributes.num_nodes[self._graph_name_hidden],
                layer_kernels=self.layer_kernels,
            )

        except InstantiationException:
            LOGGER.info(
                f"Could not instantiate {model_config.model.encoder}, might cause errors later if this module is used."
            )

        # Processor hidden -> hidden
        try:
            self.processor = instantiate(
                model_config.model.processor,
                num_channels=self.num_channels,
                sub_graph=self._graph_data[(self._graph_name_hidden, "to", self._graph_name_hidden)],
                src_grid_size=self.node_attributes.num_nodes[self._graph_name_hidden],
                dst_grid_size=self.node_attributes.num_nodes[self._graph_name_hidden],
                layer_kernels=self.layer_kernels,
            )
        except InstantiationException:
            LOGGER.info(
                f"Could not instantiate {model_config.model.processor}, might cause errors later if this module is used."
            )

        # Decoder hidden -> data
        try:
            self.decoder = instantiate(
                model_config.model.decoder,
                in_channels_src=self.num_channels,
                in_channels_dst=self.input_dim,
                hidden_dim=self.num_channels,
                out_channels_dst=self.num_output_channels,
                sub_graph=self._graph_data[(self._graph_name_hidden, "to", self._graph_name_data)],
                src_grid_size=self.node_attributes.num_nodes[self._graph_name_hidden],
                dst_grid_size=self.node_attributes.num_nodes[self._graph_name_data],
                layer_kernels=self.layer_kernels,
            )
        except InstantiationException:
            LOGGER.info(
                f"Could not instantiate {model_config.model.decoder}, might cause errors later if this module is used."
            )
=======
        self.encoder = instantiate(
            model_config.model.encoder,
            in_channels_src=self.input_dim,
            in_channels_dst=self.node_attributes.attr_ndims[self._graph_name_hidden],
            hidden_dim=self.num_channels,
            sub_graph=self._graph_data[(self._graph_name_data, "to", self._graph_name_hidden)],
            src_grid_size=self.node_attributes.num_nodes[self._graph_name_data],
            dst_grid_size=self.node_attributes.num_nodes[self._graph_name_hidden],
            layer_kernels=self.layer_kernels_encoder,
        )

        # Processor hidden -> hidden
        self.processor = instantiate(
            model_config.model.processor,
            num_channels=self.num_channels,
            sub_graph=self._graph_data[(self._graph_name_hidden, "to", self._graph_name_hidden)],
            src_grid_size=self.node_attributes.num_nodes[self._graph_name_hidden],
            dst_grid_size=self.node_attributes.num_nodes[self._graph_name_hidden],
            layer_kernels=self.layer_kernels_processor,
        )

        # Decoder hidden -> data
        self.decoder = instantiate(
            model_config.model.decoder,
            in_channels_src=self.num_channels,
            in_channels_dst=self.input_dim,
            hidden_dim=self.num_channels,
            out_channels_dst=self.num_output_channels,
            sub_graph=self._graph_data[(self._graph_name_hidden, "to", self._graph_name_data)],
            src_grid_size=self.node_attributes.num_nodes[self._graph_name_hidden],
            dst_grid_size=self.node_attributes.num_nodes[self._graph_name_data],
            layer_kernels=self.layer_kernels_decoder,
        )
>>>>>>> fe5b7627

        # Instantiation of model output bounding functions (e.g., to ensure outputs like TP are positive definite)
        self.boundings = nn.ModuleList(
            [
                instantiate(
                    cfg,
                    name_to_index=self.data_indices.internal_model.output.name_to_index,
                    statistics=self.statistics,
                    name_to_index_stats=self.data_indices.data.input.name_to_index,
                )
                for cfg in getattr(model_config.model, "bounding", [])
            ]
        )

    def _make_truncation_matrix(self, A, data_type=torch.float32):
        A_ = torch.sparse_coo_tensor(
            torch.tensor(np.vstack(A.nonzero()), dtype=torch.long),
            torch.tensor(A.data, dtype=data_type),
            size=A.shape,
        ).coalesce()
        return A_

    def _multiply_sparse(self, x, A):
        return torch.sparse.mm(A, x)

    def _truncate_fields(self, x, A, batch_size=None, grad_checkpoint=False):
        if not batch_size:
            batch_size = x.shape[0]
        out = []
        with torch.amp.autocast(device_type="cuda", enabled=False):
            for i in range(batch_size):
                if grad_checkpoint:
                    out.append(torch.utils.checkpoint(self.multiply_sparse, x[i, ...], A, use_reentrant=False))
                else:
                    out.append(self._multiply_sparse(x[i, ...], A))
        return torch.stack(out)

    def _assemble_input(self, x, batch_size):
        # normalize and add data positional info (lat/lon)
        x_data_latent = torch.cat(
            (
                einops.rearrange(x, "batch time ensemble grid vars -> (batch ensemble grid) (time vars)"),
                self.node_attributes(self._graph_name_data, batch_size=batch_size),
            ),
            dim=-1,  # feature dimension
        )

        x_skip = x[:, -1, ...]
        if self.A_down is not None or self.A_up is not None:
            x_skip = einops.rearrange(x_skip, "batch ensemble grid vars -> (batch ensemble) grid vars")
            # these can't be registered as buffers because ddp does not like to broadcast sparse tensors
            # hence we check that they are on the correct device ; copy should only happen in the first forward run
            if self.A_down is not None:
                self.A_down = self.A_down.to(x_skip.device)
                x_skip = self._truncate_fields(x_skip, self.A_down)  # to coarse resolution
            if self.A_up is not None:
                self.A_up = self.A_up.to(x_skip.device)
                x_skip = self._truncate_fields(x_skip, self.A_up)  # back to high resolution
            x_skip = einops.rearrange(
                x_skip, "(batch ensemble) grid vars -> batch ensemble grid vars", batch=batch_size
            )

        return x_data_latent, x_skip

    def _assemble_output(self, x_out, x_skip, batch_size, ensemble_size, dtype):
        x_out = (
            einops.rearrange(
                x_out,
                "(batch ensemble grid) vars -> batch ensemble grid vars",
                batch=batch_size,
                ensemble=ensemble_size,
            )
            .to(dtype=dtype)
            .clone()
        )

        # residual connection (just for the prognostic variables)
        x_out[..., self._internal_output_idx] += x_skip[..., self._internal_input_idx]

        for bounding in self.boundings:
            # bounding performed in the order specified in the config file
            x_out = bounding(x_out)
        return x_out

    def _calculate_input_dim(self, model_config):
        return self.multi_step * self.num_input_channels + self.node_attributes.attr_ndims[self._graph_name_data]

    def _calculate_shapes_and_indices(self, data_indices: dict) -> None:
        self.num_input_channels = len(data_indices.internal_model.input)
        self.num_output_channels = len(data_indices.internal_model.output)
        self.num_input_channels_prognostic = len(data_indices.model.input.prognostic)
        self._internal_input_idx = data_indices.internal_model.input.prognostic
        self._internal_output_idx = data_indices.internal_model.output.prognostic
        self.input_dim = (
            self.multi_step * self.num_input_channels + self.node_attributes.attr_ndims[self._graph_name_data]
        )

    def _assert_matching_indices(self, data_indices: dict) -> None:

        assert len(self._internal_output_idx) == len(data_indices.internal_model.output.full) - len(
            data_indices.internal_model.output.diagnostic
        ), (
            f"Mismatch between the internal data indices ({len(self._internal_output_idx)}) and "
            f"the internal output indices excluding diagnostic variables "
            f"({len(data_indices.internal_model.output.full) - len(data_indices.internal_model.output.diagnostic)})",
        )
        assert len(self._internal_input_idx) == len(
            self._internal_output_idx,
        ), f"Internal model indices must match {self._internal_input_idx} != {self._internal_output_idx}"

    def _run_mapper(
        self,
        mapper: nn.Module,
        data: tuple[Tensor],
        batch_size: int,
        shard_shapes: tuple[tuple[int, int], tuple[int, int]],
        model_comm_group: Optional[ProcessGroup] = None,
        use_reentrant: bool = False,
    ) -> Tensor:
        """Run mapper with activation checkpoint.

        Parameters
        ----------
        mapper : nn.Module
            Which processor to use
        data : tuple[Tensor]
            tuple of data to pass in
        batch_size: int,
            Batch size
        shard_shapes : tuple[tuple[int, int], tuple[int, int]]
            Shard shapes for the data
        model_comm_group : ProcessGroup
            model communication group, specifies which GPUs work together
            in one model instance
        use_reentrant : bool, optional
            Use reentrant, by default False

        Returns
        -------
        Tensor
            Mapped data
        """
        return checkpoint(
            mapper,
            data,
            batch_size=batch_size,
            shard_shapes=shard_shapes,
            model_comm_group=model_comm_group,
            use_reentrant=use_reentrant,
        )

    def forward(self, x: Tensor, model_comm_group: Optional[ProcessGroup] = None) -> Tensor:
        batch_size = x.shape[0]
        ensemble_size = x.shape[2]

        x_data_latent, x_skip = self._assemble_input(x, batch_size)
        x_hidden_latent = self.node_attributes(self._graph_name_hidden, batch_size=batch_size)

        shard_shapes_data = get_shape_shards(x_data_latent, 0, model_comm_group)
        shard_shapes_hidden = get_shape_shards(x_hidden_latent, 0, model_comm_group)

        x_data_latent, x_latent = self._run_mapper(
            self.encoder,
            (x_data_latent, x_hidden_latent),
            batch_size=batch_size,
            shard_shapes=(shard_shapes_data, shard_shapes_hidden),
            model_comm_group=model_comm_group,
        )

        x_latent_proc = self.processor(
            x_latent,
            batch_size=batch_size,
            shard_shapes=shard_shapes_hidden,
            model_comm_group=model_comm_group,
        )

        x_latent_proc = x_latent_proc + x_latent

        x_out = self._run_mapper(
            self.decoder,
            (x_latent_proc, x_data_latent),
            batch_size=batch_size,
            shard_shapes=(shard_shapes_hidden, shard_shapes_data),
            model_comm_group=model_comm_group,
        )

        x_out = self._assemble_output(x_out, x_skip, batch_size, ensemble_size, x.dtype)

        return x_out<|MERGE_RESOLUTION|>--- conflicted
+++ resolved
@@ -94,7 +94,6 @@
             LOGGER.info("Truncation: A_up %s", self.A_up.shape)
 
         # Encoder data -> hidden
-<<<<<<< HEAD
         try:
             self.encoder = instantiate(
                 model_config.model.encoder,
@@ -144,41 +143,6 @@
             LOGGER.info(
                 f"Could not instantiate {model_config.model.decoder}, might cause errors later if this module is used."
             )
-=======
-        self.encoder = instantiate(
-            model_config.model.encoder,
-            in_channels_src=self.input_dim,
-            in_channels_dst=self.node_attributes.attr_ndims[self._graph_name_hidden],
-            hidden_dim=self.num_channels,
-            sub_graph=self._graph_data[(self._graph_name_data, "to", self._graph_name_hidden)],
-            src_grid_size=self.node_attributes.num_nodes[self._graph_name_data],
-            dst_grid_size=self.node_attributes.num_nodes[self._graph_name_hidden],
-            layer_kernels=self.layer_kernels_encoder,
-        )
-
-        # Processor hidden -> hidden
-        self.processor = instantiate(
-            model_config.model.processor,
-            num_channels=self.num_channels,
-            sub_graph=self._graph_data[(self._graph_name_hidden, "to", self._graph_name_hidden)],
-            src_grid_size=self.node_attributes.num_nodes[self._graph_name_hidden],
-            dst_grid_size=self.node_attributes.num_nodes[self._graph_name_hidden],
-            layer_kernels=self.layer_kernels_processor,
-        )
-
-        # Decoder hidden -> data
-        self.decoder = instantiate(
-            model_config.model.decoder,
-            in_channels_src=self.num_channels,
-            in_channels_dst=self.input_dim,
-            hidden_dim=self.num_channels,
-            out_channels_dst=self.num_output_channels,
-            sub_graph=self._graph_data[(self._graph_name_hidden, "to", self._graph_name_data)],
-            src_grid_size=self.node_attributes.num_nodes[self._graph_name_hidden],
-            dst_grid_size=self.node_attributes.num_nodes[self._graph_name_data],
-            layer_kernels=self.layer_kernels_decoder,
-        )
->>>>>>> fe5b7627
 
         # Instantiation of model output bounding functions (e.g., to ensure outputs like TP are positive definite)
         self.boundings = nn.ModuleList(
