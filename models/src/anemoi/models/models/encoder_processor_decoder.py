# (C) Copyright 2024 Anemoi contributors.
#
# This software is licensed under the terms of the Apache Licence Version 2.0
# which can be obtained at http://www.apache.org/licenses/LICENSE-2.0.
#
# In applying this licence, ECMWF does not waive the privileges and immunities
# granted to it by virtue of its status as an intergovernmental organisation
# nor does it submit to any jurisdiction.


import logging
from typing import Optional

import einops
import numpy as np
import torch
from hydra.utils import instantiate
from torch import Tensor
from torch import nn
from torch.distributed.distributed_c10d import ProcessGroup
from torch.utils.checkpoint import checkpoint
from torch_geometric.data import HeteroData

from anemoi.models.distributed.graph import gather_channels
from anemoi.models.distributed.graph import gather_tensor
from anemoi.models.distributed.graph import shard_channels
from anemoi.models.distributed.graph import shard_tensor
from anemoi.models.distributed.shapes import apply_shard_shapes
from anemoi.models.distributed.shapes import get_shard_shapes
from anemoi.models.layers.graph import NamedNodesAttributes
from anemoi.models.layers.mapper import GraphTransformerBaseMapper
from anemoi.utils.config import DotDict

LOGGER = logging.getLogger(__name__)


class AnemoiModelEncProcDec(nn.Module):
    """Message passing graph neural network."""

    def __init__(
        self,
        *,
        model_config: DotDict,
        data_indices: dict,
        statistics: dict,
        graph_data: HeteroData,
        truncation_data: dict,
    ) -> None:
        """Initializes the graph neural network.

        Parameters
        ----------
        model_config : DotDict
            Model configuration
        data_indices : dict
            Data indices
        graph_data : HeteroData
            Graph definition
        """
        super().__init__()
        self._graph_data = graph_data
        self.data_indices = data_indices
        self.statistics = statistics
        self._truncation_data = truncation_data

        model_config = DotDict(model_config)
        self._graph_name_data = model_config.graph.data
        self._graph_name_hidden = model_config.graph.hidden
        self.multi_step = model_config.training.multistep_input
        self.num_channels = model_config.model.num_channels

        self.node_attributes = NamedNodesAttributes(model_config.model.trainable_parameters.hidden, self._graph_data)

        self._calculate_shapes_and_indices(data_indices)
        self._assert_matching_indices(data_indices)

        self.input_dim = self._calculate_input_dim(model_config)
        self.input_dim_latent = self._calculate_input_dim_latent(model_config)

        # we can't register these as buffers because DDP does not support sparse tensors
        # these will be moved to the GPU when first used via sefl.interpolate_down/interpolate_up
        self.A_down, self.A_up = None, None
        if "down" in self._truncation_data:
            self.A_down = self._make_truncation_matrix(self._truncation_data["down"])
            LOGGER.info("Truncation: A_down %s", self.A_down.shape)
        if "up" in self._truncation_data:
            self.A_up = self._make_truncation_matrix(self._truncation_data["up"])
            LOGGER.info("Truncation: A_up %s", self.A_up.shape)

        # Encoder data -> hidden
        self.encoder = instantiate(
            model_config.model.encoder,
            _recursive_=False,  # Avoids instantiation of layer_kernels here
            in_channels_src=self.input_dim,
            in_channels_dst=self.input_dim_latent,
            hidden_dim=self.num_channels,
            sub_graph=self._graph_data[(self._graph_name_data, "to", self._graph_name_hidden)],
            src_grid_size=self.node_attributes.num_nodes[self._graph_name_data],
            dst_grid_size=self.node_attributes.num_nodes[self._graph_name_hidden],
        )

        # Processor hidden -> hidden
        self.processor = instantiate(
            model_config.model.processor,
            _recursive_=False,  # Avoids instantiation of layer_kernels here
            num_channels=self.num_channels,
            sub_graph=self._graph_data[(self._graph_name_hidden, "to", self._graph_name_hidden)],
            src_grid_size=self.node_attributes.num_nodes[self._graph_name_hidden],
            dst_grid_size=self.node_attributes.num_nodes[self._graph_name_hidden],
        )

        # Decoder hidden -> data
        self.decoder = instantiate(
            model_config.model.decoder,
            _recursive_=False,  # Avoids instantiation of layer_kernels here
            in_channels_src=self.num_channels,
            in_channels_dst=self.input_dim,
            hidden_dim=self.num_channels,
            out_channels_dst=self.num_output_channels,
            sub_graph=self._graph_data[(self._graph_name_hidden, "to", self._graph_name_data)],
            src_grid_size=self.node_attributes.num_nodes[self._graph_name_hidden],
            dst_grid_size=self.node_attributes.num_nodes[self._graph_name_data],
        )

        # Instantiation of model output bounding functions (e.g., to ensure outputs like TP are positive definite)
        self.boundings = nn.ModuleList(
            [
                instantiate(
                    cfg,
                    name_to_index=self.data_indices.model.output.name_to_index,
                    statistics=self.statistics,
                    name_to_index_stats=self.data_indices.data.input.name_to_index,
                )
                for cfg in getattr(model_config.model, "bounding", [])
            ]
        )

    def _make_truncation_matrix(self, A, data_type=torch.float32):
        A_ = torch.sparse_coo_tensor(
            torch.tensor(np.vstack(A.nonzero()), dtype=torch.long),
            torch.tensor(A.data, dtype=data_type),
            size=A.shape,
        ).coalesce()
        return A_

    def _multiply_sparse(self, x, A):
        return torch.sparse.mm(A, x)

    def _truncate_fields(self, x, A, batch_size=None, auto_cast=False):
        if not batch_size:
            batch_size = x.shape[0]
        out = []
        with torch.amp.autocast(device_type="cuda", enabled=auto_cast):
            for i in range(batch_size):
                out.append(self._multiply_sparse(x[i, ...], A))
        return torch.stack(out)

    def _get_shard_shapes(self, x, dim=0, shard_shapes_dim=None, model_comm_group=None):
        if shard_shapes_dim is None:
            return get_shard_shapes(x, dim, model_comm_group)
        else:
            return apply_shard_shapes(x, dim, shard_shapes_dim)

    def _apply_truncation(self, x, grid_shard_shapes=None, model_comm_group=None):
        if self.A_down is not None or self.A_up is not None:
            if grid_shard_shapes is not None:
                shard_shapes = self._get_shard_shapes(x, 0, grid_shard_shapes, model_comm_group)
                # grid-sharded input: reshard to channel-shards to apply truncation
                x = shard_channels(x, shard_shapes, model_comm_group)  # we get the full sequence here

            # these can't be registered as buffers because ddp does not like to broadcast sparse tensors
            # hence we check that they are on the correct device ; copy should only happen in the first forward run
            if self.A_down is not None:
                self.A_down = self.A_down.to(x.device)
                x = self._truncate_fields(x, self.A_down)  # to coarse resolution
            if self.A_up is not None:
                self.A_up = self.A_up.to(x.device)
                x = self._truncate_fields(x, self.A_up)  # back to high resolution

            if grid_shard_shapes is not None:
                # back to grid-sharding as before
                x = gather_channels(x, shard_shapes, model_comm_group)

        return x

    def _assemble_input(self, x, batch_size, grid_shard_shapes=None, model_comm_group=None):
        x_skip = x[:, -1, ...]
        x_skip = einops.rearrange(x_skip, "batch ensemble grid vars -> (batch ensemble) grid vars")
        x_skip = self._apply_truncation(x_skip, grid_shard_shapes, model_comm_group)
        x_skip = einops.rearrange(x_skip, "(batch ensemble) grid vars -> batch ensemble grid vars", batch=batch_size)

        node_attributes_data = self.node_attributes(self._graph_name_data, batch_size=batch_size)
        if grid_shard_shapes is not None:
            shard_shapes_nodes = self._get_shard_shapes(node_attributes_data, 0, grid_shard_shapes, model_comm_group)
            node_attributes_data = shard_tensor(node_attributes_data, 0, shard_shapes_nodes, model_comm_group)

        # normalize and add data positional info (lat/lon)
        x_data_latent = torch.cat(
            (
                einops.rearrange(x, "batch time ensemble grid vars -> (batch ensemble grid) (time vars)"),
                node_attributes_data,
            ),
            dim=-1,  # feature dimension
        )
        shard_shapes_data = self._get_shard_shapes(x_data_latent, 0, grid_shard_shapes, model_comm_group)

        return x_data_latent, x_skip, shard_shapes_data

    def _assemble_output(self, x_out, x_skip, batch_size, ensemble_size, dtype):
        x_out = (
            einops.rearrange(
                x_out,
                "(batch ensemble grid) vars -> batch ensemble grid vars",
                batch=batch_size,
                ensemble=ensemble_size,
            )
            .to(dtype=dtype)
            .clone()
        )

        # residual connection (just for the prognostic variables)
        x_out[..., self._internal_output_idx] += x_skip[..., self._internal_input_idx]

        for bounding in self.boundings:
            # bounding performed in the order specified in the config file
            x_out = bounding(x_out)
        return x_out

    def _calculate_input_dim(self, model_config):
        return self.multi_step * self.num_input_channels + self.node_attributes.attr_ndims[self._graph_name_data]

    def _calculate_input_dim_latent(self, model_config):
        return self.node_attributes.attr_ndims[self._graph_name_hidden]

    def _calculate_shapes_and_indices(self, data_indices: dict) -> None:
        self.num_input_channels = len(data_indices.model.input)
        self.num_output_channels = len(data_indices.model.output)
        self.num_input_channels_prognostic = len(data_indices.model.input.prognostic)
        self._internal_input_idx = data_indices.model.input.prognostic
        self._internal_output_idx = data_indices.model.output.prognostic

    def _assert_matching_indices(self, data_indices: dict) -> None:
        assert len(self._internal_output_idx) == len(data_indices.model.output.full) - len(
            data_indices.model.output.diagnostic
        ), (
            f"Mismatch between the internal data indices ({len(self._internal_output_idx)}) and "
            f"the output indices excluding diagnostic variables "
            f"({len(data_indices.model.output.full) - len(data_indices.model.output.diagnostic)})",
        )
        assert len(self._internal_input_idx) == len(
            self._internal_output_idx,
        ), f"Model indices must match {self._internal_input_idx} != {self._internal_output_idx}"

    def _assert_valid_sharding(
        self,
        batch_size: int,
        ensemble_size: int,
        in_out_sharded: bool,
        model_comm_group: Optional[ProcessGroup] = None,
    ) -> None:
        assert not (
            in_out_sharded and model_comm_group is None
        ), "If input is sharded, model_comm_group must be provided."

        if model_comm_group is not None:
            assert (
                model_comm_group.size() == 1 or batch_size == 1
            ), "Only batch size of 1 is supported when model is sharded across GPUs"

            assert (
                model_comm_group.size() == 1 or ensemble_size == 1
            ), "Ensemble size per device must be 1 when model is sharded across GPUs"

    def _run_mapper(
        self,
        mapper: nn.Module,
        data: tuple[Tensor],
        batch_size: int,
        shard_shapes: tuple[tuple[int, int], tuple[int, int]],
        model_comm_group: Optional[ProcessGroup] = None,
        x_src_is_sharded: bool = False,
        x_dst_is_sharded: bool = False,
        keep_x_dst_sharded: bool = False,
        use_reentrant: bool = False,
        **kwargs,
    ) -> Tensor:
        """Run mapper with activation checkpoint.

        Parameters
        ----------
        mapper : nn.Module
            Which processor to use
        data : tuple[Tensor]
            tuple of data to pass in
        batch_size: int,
            Batch size
        shard_shapes : tuple[tuple[int, int], tuple[int, int]]
            Shard shapes for the data
        model_comm_group : ProcessGroup
            model communication group, specifies which GPUs work together
            in one model instance
        x_src_is_sharded : bool, optional
            Source data is sharded, by default False
        x_dst_is_sharded : bool, optional
            Destination data is sharded, by default False
        keep_x_dst_sharded : bool, optional
            Keep destination data sharded, by default False
        use_reentrant : bool, optional
            Use reentrant, by default False

        Returns
        -------
        Tensor
            Mapped data
        """
<<<<<<< HEAD
        mapper_args = {
=======
        kwargs = {
>>>>>>> 85777729
            "batch_size": batch_size,
            "shard_shapes": shard_shapes,
            "model_comm_group": model_comm_group,
            "x_src_is_sharded": x_src_is_sharded,
            "x_dst_is_sharded": x_dst_is_sharded,
            "keep_x_dst_sharded": keep_x_dst_sharded,
<<<<<<< HEAD
            **kwargs,
        }
        if isinstance(mapper, GraphTransformerBaseMapper) and mapper.shard_strategy == "edges":
            return mapper(data, **mapper_args)  # finer grained checkpointing inside GTM with edge sharding
        return checkpoint(mapper, data, **mapper_args, use_reentrant=use_reentrant)
=======
        }

        if isinstance(mapper, GraphTransformerBaseMapper) and mapper.shard_strategy == "edges":
            return mapper(data, **kwargs)

        return checkpoint(mapper, data, **kwargs, use_reentrant=use_reentrant)
>>>>>>> 85777729

    def forward(
        self,
        x: Tensor,
        *,
        model_comm_group: Optional[ProcessGroup] = None,
        grid_shard_shapes: Optional[list] = None,
        **kwargs,
    ) -> Tensor:
        """Forward pass of the model.

        Parameters
        ----------
        x : Tensor
            Input data
        model_comm_group : Optional[ProcessGroup], optional
            Model communication group, by default None
        grid_shard_shapes : list, optional
            Shard shapes of the grid, by default None

        Returns
        -------
        Tensor
            Output of the model, with the same shape as the input (sharded if input is sharded)
        """
        batch_size = x.shape[0]
        ensemble_size = x.shape[2]
        in_out_sharded = grid_shard_shapes is not None
        self._assert_valid_sharding(batch_size, ensemble_size, in_out_sharded, model_comm_group)

        x_data_latent, x_skip, shard_shapes_data = self._assemble_input(
            x, batch_size, grid_shard_shapes, model_comm_group
        )

        x_hidden_latent = self.node_attributes(self._graph_name_hidden, batch_size=batch_size)
        shard_shapes_hidden = get_shard_shapes(x_hidden_latent, 0, model_comm_group)

        # Encoder
        x_data_latent, x_latent = self._run_mapper(
            self.encoder,
            (x_data_latent, x_hidden_latent),
            batch_size=batch_size,
            shard_shapes=(shard_shapes_data, shard_shapes_hidden),
            model_comm_group=model_comm_group,
            x_src_is_sharded=in_out_sharded,  # x_data_latent comes sharded iff in_out_sharded
            x_dst_is_sharded=False,  # x_latent does not come sharded
            keep_x_dst_sharded=True,  # always keep x_latent sharded for the processor
        )

        # Processor
        x_latent_proc = self.processor(
            x_latent,
            batch_size=batch_size,
            shard_shapes=shard_shapes_hidden,
            model_comm_group=model_comm_group,
        )

        # Skip
        x_latent_proc = x_latent_proc + x_latent

        # Decoder
        x_out = self._run_mapper(
            self.decoder,
            (x_latent_proc, x_data_latent),
            batch_size=batch_size,
            shard_shapes=(shard_shapes_hidden, shard_shapes_data),
            model_comm_group=model_comm_group,
            x_src_is_sharded=True,  # x_latent always comes sharded
            x_dst_is_sharded=in_out_sharded,  # x_data_latent comes sharded iff in_out_sharded
            keep_x_dst_sharded=in_out_sharded,  # keep x_out sharded iff in_out_sharded
        )

        x_out = self._assemble_output(x_out, x_skip, batch_size, ensemble_size, x.dtype)

        return x_out

    def predict_step(
        self,
        batch: torch.Tensor,
        pre_processors: nn.Module,
        post_processors: nn.Module,
        multi_step: int,
        model_comm_group: Optional[ProcessGroup] = None,
        gather_out: bool = True,
        **kwargs,
    ) -> Tensor:
        """Prediction step for the model.

        Base implementation applies pre-processing, performs a forward pass, and applies post-processing.
        Subclasses can override this for different behavior (e.g., sampling for diffusion models).

        Parameters
        ----------
        batch : torch.Tensor
            Input batched data (before pre-processing)
        pre_processors : nn.Module,
            Pre-processing module
        post_processors : nn.Module,
            Post-processing module
        multi_step : int,
            Number of input timesteps
        model_comm_group : Optional[ProcessGroup]
            Process group for distributed training
        gather_out : bool
            Whether to gather output tensors across distributed processes
        **kwargs
            Additional arguments

        Returns
        -------
        Tensor
            Model output (after post-processing)
        """
        with torch.no_grad():
            batch = pre_processors(batch, in_place=False)
            assert (
                len(batch.shape) == 4
            ), f"The input tensor has an incorrect shape: expected a 4-dimensional tensor, got {batch.shape}!"
            # Dimensions are
            # batch, timesteps, grid, variables
            x = batch[:, 0:multi_step, None, ...]  # add dummy ensemble dimension as 3rd index

            # Handle distributed processing
            grid_shard_shapes = None
            if model_comm_group is not None:
                shard_shapes = get_shard_shapes(x, -2, model_comm_group)
                grid_shard_shapes = [shape[-2] for shape in shard_shapes]
                x = shard_tensor(x, -2, shard_shapes, model_comm_group)

            # Perform forward pass
            y_hat = self.forward(x, model_comm_group=model_comm_group, grid_shard_shapes=grid_shard_shapes, **kwargs)

            # Apply post-processing
            y_hat = post_processors(y_hat, in_place=False)

            # Gather output if needed
            if gather_out and model_comm_group is not None:
                y_hat = gather_tensor(y_hat, -2, apply_shard_shapes(y_hat, -2, grid_shard_shapes), model_comm_group)

        return y_hat<|MERGE_RESOLUTION|>--- conflicted
+++ resolved
@@ -313,31 +313,18 @@
         Tensor
             Mapped data
         """
-<<<<<<< HEAD
         mapper_args = {
-=======
-        kwargs = {
->>>>>>> 85777729
             "batch_size": batch_size,
             "shard_shapes": shard_shapes,
             "model_comm_group": model_comm_group,
             "x_src_is_sharded": x_src_is_sharded,
             "x_dst_is_sharded": x_dst_is_sharded,
             "keep_x_dst_sharded": keep_x_dst_sharded,
-<<<<<<< HEAD
             **kwargs,
         }
         if isinstance(mapper, GraphTransformerBaseMapper) and mapper.shard_strategy == "edges":
             return mapper(data, **mapper_args)  # finer grained checkpointing inside GTM with edge sharding
         return checkpoint(mapper, data, **mapper_args, use_reentrant=use_reentrant)
-=======
-        }
-
-        if isinstance(mapper, GraphTransformerBaseMapper) and mapper.shard_strategy == "edges":
-            return mapper(data, **kwargs)
-
-        return checkpoint(mapper, data, **kwargs, use_reentrant=use_reentrant)
->>>>>>> 85777729
 
     def forward(
         self,
