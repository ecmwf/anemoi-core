--- conflicted
+++ resolved
@@ -71,11 +71,10 @@
         self.layer_kernels = load_layer_kernels(model_config.get("model.layer_kernels", {}))
 
         # Encoder data -> hidden
-<<<<<<< HEAD
         try:
             self.encoder = instantiate(
                 model_config.model.encoder,
-                in_channels_src=input_dim,
+                in_channels_src=self.input_dim,
                 in_channels_dst=self.node_attributes.attr_ndims[self._graph_name_hidden],
                 hidden_dim=self.num_channels,
                 sub_graph=self._graph_data[(self._graph_name_data, "to", self._graph_name_hidden)],
@@ -88,18 +87,6 @@
             LOGGER.info(
                 f"Could not instantiate {model_config.model.encoder}, might cause errors later if this module is used."
             )
-=======
-        self.encoder = instantiate(
-            model_config.model.encoder,
-            in_channels_src=self.input_dim,
-            in_channels_dst=self.node_attributes.attr_ndims[self._graph_name_hidden],
-            hidden_dim=self.num_channels,
-            sub_graph=self._graph_data[(self._graph_name_data, "to", self._graph_name_hidden)],
-            src_grid_size=self.node_attributes.num_nodes[self._graph_name_data],
-            dst_grid_size=self.node_attributes.num_nodes[self._graph_name_hidden],
-            layer_kernels=self.layer_kernels,
-        )
->>>>>>> 4f8ac4c4
 
         # Processor hidden -> hidden
         try:
@@ -117,12 +104,11 @@
             )
 
         # Decoder hidden -> data
-<<<<<<< HEAD
         try:
             self.decoder = instantiate(
                 model_config.model.decoder,
                 in_channels_src=self.num_channels,
-                in_channels_dst=input_dim,
+                in_channels_dst=self.input_dim,
                 hidden_dim=self.num_channels,
                 out_channels_dst=self.num_output_channels,
                 sub_graph=self._graph_data[(self._graph_name_hidden, "to", self._graph_name_data)],
@@ -134,19 +120,6 @@
             LOGGER.info(
                 f"Could not instantiate {model_config.model.decoder}, might cause errors later if this module is used."
             )
-=======
-        self.decoder = instantiate(
-            model_config.model.decoder,
-            in_channels_src=self.num_channels,
-            in_channels_dst=self.input_dim,
-            hidden_dim=self.num_channels,
-            out_channels_dst=self.num_output_channels,
-            sub_graph=self._graph_data[(self._graph_name_hidden, "to", self._graph_name_data)],
-            src_grid_size=self.node_attributes.num_nodes[self._graph_name_hidden],
-            dst_grid_size=self.node_attributes.num_nodes[self._graph_name_data],
-            layer_kernels=self.layer_kernels,
-        )
->>>>>>> 4f8ac4c4
 
         # Instantiation of model output bounding functions (e.g., to ensure outputs like TP are positive definite)
         self.boundings = nn.ModuleList(
