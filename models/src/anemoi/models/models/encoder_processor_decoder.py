# (C) Copyright 2024 Anemoi contributors.
#
# This software is licensed under the terms of the Apache Licence Version 2.0
# which can be obtained at http://www.apache.org/licenses/LICENSE-2.0.
#
# In applying this licence, ECMWF does not waive the privileges and immunities
# granted to it by virtue of its status as an intergovernmental organisation
# nor does it submit to any jurisdiction.


import logging
from typing import Optional

import einops
import torch
from hydra.utils import instantiate
from torch import Tensor
from torch.distributed.distributed_c10d import ProcessGroup
from torch_geometric.data import HeteroData

from anemoi.models.distributed.graph import shard_tensor
from anemoi.models.distributed.shapes import get_or_apply_shard_shapes
from anemoi.models.distributed.shapes import get_shard_shapes
from anemoi.models.models import BaseGraphModel
from anemoi.utils.config import DotDict

LOGGER = logging.getLogger(__name__)


class AnemoiModelEncProcDec(BaseGraphModel):
    """Message passing graph neural network."""

    def __init__(
        self,
        *,
        model_config: DotDict,
        data_indices: dict,
        statistics: dict,
        graph_data: HeteroData,
        truncation_data: dict,
    ) -> None:
        """Initializes the graph neural network.

        Parameters
        ----------
        model_config : DotDict
            Model configuration
        data_indices : dict
            Data indices
        graph_data : HeteroData
            Graph definition
        """
<<<<<<< HEAD
        super().__init__()
        self.data_indices = data_indices
        self.statistics = statistics
        self._truncation_data = truncation_data

        model_config = DotDict(model_config)
        self._graph_name_data = model_config.graph.data
        self._graph_name_hidden = model_config.graph.hidden
        self._graph_name_truncation = model_config.graph.truncation

        self.multi_step = model_config.training.multistep_input
        self.num_channels = model_config.model.num_channels

        self.node_attributes = NamedNodesAttributes(model_config.model.trainable_parameters.hidden, graph_data)

        self._calculate_shapes_and_indices(data_indices)
        self._assert_matching_indices(data_indices)

        # Residual data -> data
        self.residual = instantiate(
            model_config.model.residual,
            graph=graph_data,
        )
=======

        super().__init__(
            model_config=model_config,
            data_indices=data_indices,
            statistics=statistics,
            graph_data=graph_data,
            truncation_data=truncation_data,
        )

    def _build_networks(self, model_config: DotDict) -> None:
        """Builds the model components."""
>>>>>>> 8810cb39

        # Encoder data -> hidden
        self.encoder = instantiate(
            model_config.model.encoder,
            _recursive_=False,  # Avoids instantiation of layer_kernels here
            in_channels_src=self.input_dim,
            in_channels_dst=self.node_attributes.attr_ndims[self._graph_name_hidden],
            hidden_dim=self.num_channels,
            sub_graph=graph_data[(self._graph_name_data, "to", self._graph_name_hidden)],
            src_grid_size=self.node_attributes.num_nodes[self._graph_name_data],
            dst_grid_size=self.node_attributes.num_nodes[self._graph_name_hidden],
        )

        # Processor hidden -> hidden
        self.processor = instantiate(
            model_config.model.processor,
            _recursive_=False,  # Avoids instantiation of layer_kernels here
            num_channels=self.num_channels,
            sub_graph=graph_data[(self._graph_name_hidden, "to", self._graph_name_hidden)],
            src_grid_size=self.node_attributes.num_nodes[self._graph_name_hidden],
            dst_grid_size=self.node_attributes.num_nodes[self._graph_name_hidden],
        )

        # Decoder hidden -> data
        self.decoder = instantiate(
            model_config.model.decoder,
            _recursive_=False,  # Avoids instantiation of layer_kernels here
            in_channels_src=self.num_channels,
            in_channels_dst=self.input_dim,
            hidden_dim=self.num_channels,
            out_channels_dst=self.num_output_channels,
            sub_graph=graph_data[(self._graph_name_hidden, "to", self._graph_name_data)],
            src_grid_size=self.node_attributes.num_nodes[self._graph_name_hidden],
            dst_grid_size=self.node_attributes.num_nodes[self._graph_name_data],
        )

<<<<<<< HEAD
        # Instantiation of model output bounding functions (e.g., to ensure outputs like TP are positive definite)
        self.boundings = nn.ModuleList(
            [
                instantiate(
                    cfg,
                    name_to_index=self.data_indices.model.output.name_to_index,
                    statistics=self.statistics,
                    name_to_index_stats=self.data_indices.data.input.name_to_index,
                )
                for cfg in getattr(model_config.model, "bounding", [])
            ]
        )

    def _get_shard_shapes(self, x, dim=0, shard_shapes_dim=None, model_comm_group=None):
        if shard_shapes_dim is None:
            return get_shard_shapes(x, dim, model_comm_group)
        else:
            return apply_shard_shapes(x, dim, shard_shapes_dim)

    def _assemble_input(self, x, batch_size, grid_shard_shapes=None, model_comm_group=None):
=======
    def _assemble_input(self, x, batch_size, grid_shard_shapes=None, model_comm_group=None):
        x_skip = x[:, -1, ...]
        x_skip = einops.rearrange(x_skip, "batch ensemble grid vars -> (batch ensemble) grid vars")
        x_skip = self.truncation(x_skip, grid_shard_shapes, model_comm_group)
        x_skip = einops.rearrange(x_skip, "(batch ensemble) grid vars -> batch ensemble grid vars", batch=batch_size)
>>>>>>> 8810cb39

        node_attributes_data = self.node_attributes(self._graph_name_data, batch_size=batch_size)
        if grid_shard_shapes is not None:
            shard_shapes_nodes = get_or_apply_shard_shapes(
                node_attributes_data, 0, shard_shapes_dim=grid_shard_shapes, model_comm_group=model_comm_group
            )
            node_attributes_data = shard_tensor(node_attributes_data, 0, shard_shapes_nodes, model_comm_group)

        # normalize and add data positional info (lat/lon)
        x_data_latent = torch.cat(
            (
                einops.rearrange(x, "batch time ensemble grid vars -> (batch ensemble grid) (time vars)"),
                node_attributes_data,
            ),
            dim=-1,  # feature dimension
        )
        shard_shapes_data = get_or_apply_shard_shapes(
            x_data_latent, 0, shard_shapes_dim=grid_shard_shapes, model_comm_group=model_comm_group
        )

        return x_data_latent, shard_shapes_data

    def _assemble_output(self, x_out, x_skip, batch_size, ensemble_size, dtype):
        x_out = (
            einops.rearrange(
                x_out,
                "(batch ensemble grid) vars -> batch ensemble grid vars",
                batch=batch_size,
                ensemble=ensemble_size,
            )
            .to(dtype=dtype)
            .clone()
        )

        # residual connection (just for the prognostic variables)
        x_out[..., self._internal_output_idx] += x_skip[..., self._internal_input_idx]

        for bounding in self.boundings:
            # bounding performed in the order specified in the config file
            x_out = bounding(x_out)
        return x_out

<<<<<<< HEAD
    def _calculate_shapes_and_indices(self, data_indices: dict) -> None:
        self.num_input_channels = len(data_indices.model.input)
        self.num_output_channels = len(data_indices.model.output)
        self.num_input_channels_prognostic = len(data_indices.model.input.prognostic)
        self._internal_input_idx = data_indices.model.input.prognostic
        self._internal_output_idx = data_indices.model.output.prognostic
        self.input_dim = (
            self.multi_step * self.num_input_channels + self.node_attributes.attr_ndims[self._graph_name_data]
        )

    def _assert_matching_indices(self, data_indices: dict) -> None:
        assert len(self._internal_output_idx) == len(data_indices.model.output.full) - len(
            data_indices.model.output.diagnostic
        ), (
            f"Mismatch between the internal data indices ({len(self._internal_output_idx)}) and "
            f"the output indices excluding diagnostic variables "
            f"({len(data_indices.model.output.full) - len(data_indices.model.output.diagnostic)})",
        )
        assert len(self._internal_input_idx) == len(
            self._internal_output_idx,
        ), f"Model indices must match {self._internal_input_idx} != {self._internal_output_idx}"

    def _assert_valid_sharding(
        self,
        batch_size: int,
        ensemble_size: int,
        in_out_sharded: bool,
        model_comm_group: Optional[ProcessGroup] = None,
    ) -> None:
        assert not (
            in_out_sharded and model_comm_group is None
        ), "If input is sharded, model_comm_group must be provided."

        if model_comm_group is not None:
            assert (
                model_comm_group.size() == 1 or batch_size == 1
            ), "Only batch size of 1 is supported when model is sharded across GPUs"

            assert (
                model_comm_group.size() == 1 or ensemble_size == 1
            ), "Ensemble size per device must be 1 when model is sharded across GPUs"

    def _run_mapper(
        self,
        mapper: nn.Module,
        data: tuple[Tensor],
        batch_size: int,
        shard_shapes: tuple[tuple[int, int], tuple[int, int]],
        model_comm_group: Optional[ProcessGroup] = None,
        x_src_is_sharded: bool = False,
        x_dst_is_sharded: bool = False,
        keep_x_dst_sharded: bool = False,
        use_reentrant: bool = False,
    ) -> Tensor:
        """Run mapper with activation checkpoint.

        Parameters
        ----------
        mapper : nn.Module
            Which processor to use
        data : tuple[Tensor]
            tuple of data to pass in
        batch_size: int,
            Batch size
        shard_shapes : tuple[tuple[int, int], tuple[int, int]]
            Shard shapes for the data
        model_comm_group : ProcessGroup
            model communication group, specifies which GPUs work together
            in one model instance
        x_src_is_sharded : bool, optional
            Source data is sharded, by default False
        x_dst_is_sharded : bool, optional
            Destination data is sharded, by default False
        keep_x_dst_sharded : bool, optional
            Keep destination data sharded, by default False
        use_reentrant : bool, optional
            Use reentrant, by default False

        Returns
        -------
        Tensor
            Mapped data
        """
        kwargs = {
            "batch_size": batch_size,
            "shard_shapes": shard_shapes,
            "model_comm_group": model_comm_group,
            "x_src_is_sharded": x_src_is_sharded,
            "x_dst_is_sharded": x_dst_is_sharded,
            "keep_x_dst_sharded": keep_x_dst_sharded,
        }

        if isinstance(mapper, GraphTransformerBaseMapper) and mapper.shard_strategy == "edges":
            return mapper(data, **kwargs)

        return checkpoint(mapper, data, **kwargs, use_reentrant=use_reentrant)

=======
>>>>>>> 8810cb39
    def forward(
        self,
        x: Tensor,
        *,
        model_comm_group: Optional[ProcessGroup] = None,
        grid_shard_shapes: Optional[list] = None,
        **kwargs,
    ) -> Tensor:
        """Forward pass of the model.

        Parameters
        ----------
        x : Tensor
            Input data
        model_comm_group : Optional[ProcessGroup], optional
            Model communication group, by default None
        grid_shard_shapes : list, optional
            Shard shapes of the grid, by default None

        Returns
        -------
        Tensor
            Output of the model, with the same shape as the input (sharded if input is sharded)
        """
        batch_size = x.shape[0]
        ensemble_size = x.shape[2]
        in_out_sharded = grid_shard_shapes is not None
        self._assert_valid_sharding(batch_size, ensemble_size, in_out_sharded, model_comm_group)

        x_data_latent, shard_shapes_data = self._assemble_input(x, batch_size, grid_shard_shapes, model_comm_group)

        x_hidden_latent = self.node_attributes(self._graph_name_hidden, batch_size=batch_size)
        shard_shapes_hidden = get_shard_shapes(x_hidden_latent, 0, model_comm_group=model_comm_group)

        # Residual
        x_skip = self.residual(
            x,
            grid_shard_shapes=grid_shard_shapes,
            model_comm_group=model_comm_group,
        )

        # Encoder
        x_data_latent, x_latent = self.encoder(
            (x_data_latent, x_hidden_latent),
            batch_size=batch_size,
            shard_shapes=(shard_shapes_data, shard_shapes_hidden),
            model_comm_group=model_comm_group,
            x_src_is_sharded=in_out_sharded,  # x_data_latent comes sharded iff in_out_sharded
            x_dst_is_sharded=False,  # x_latent does not come sharded
            keep_x_dst_sharded=True,  # always keep x_latent sharded for the processor
        )

        # Processor
        x_latent_proc = self.processor(
            x=x_latent,
            batch_size=batch_size,
            shard_shapes=shard_shapes_hidden,
            model_comm_group=model_comm_group,
        )

        # Skip
        x_latent_proc = x_latent_proc + x_latent

        # Decoder
        x_out = self.decoder(
            (x_latent_proc, x_data_latent),
            batch_size=batch_size,
            shard_shapes=(shard_shapes_hidden, shard_shapes_data),
            model_comm_group=model_comm_group,
            x_src_is_sharded=True,  # x_latent always comes sharded
            x_dst_is_sharded=in_out_sharded,  # x_data_latent comes sharded iff in_out_sharded
            keep_x_dst_sharded=in_out_sharded,  # keep x_out sharded iff in_out_sharded
        )

        x_out = self._assemble_output(x_out, x_skip, batch_size, ensemble_size, x.dtype)

        return x_out<|MERGE_RESOLUTION|>--- conflicted
+++ resolved
@@ -50,31 +50,6 @@
         graph_data : HeteroData
             Graph definition
         """
-<<<<<<< HEAD
-        super().__init__()
-        self.data_indices = data_indices
-        self.statistics = statistics
-        self._truncation_data = truncation_data
-
-        model_config = DotDict(model_config)
-        self._graph_name_data = model_config.graph.data
-        self._graph_name_hidden = model_config.graph.hidden
-        self._graph_name_truncation = model_config.graph.truncation
-
-        self.multi_step = model_config.training.multistep_input
-        self.num_channels = model_config.model.num_channels
-
-        self.node_attributes = NamedNodesAttributes(model_config.model.trainable_parameters.hidden, graph_data)
-
-        self._calculate_shapes_and_indices(data_indices)
-        self._assert_matching_indices(data_indices)
-
-        # Residual data -> data
-        self.residual = instantiate(
-            model_config.model.residual,
-            graph=graph_data,
-        )
-=======
 
         super().__init__(
             model_config=model_config,
@@ -86,7 +61,6 @@
 
     def _build_networks(self, model_config: DotDict) -> None:
         """Builds the model components."""
->>>>>>> 8810cb39
 
         # Encoder data -> hidden
         self.encoder = instantiate(
@@ -123,35 +97,7 @@
             dst_grid_size=self.node_attributes.num_nodes[self._graph_name_data],
         )
 
-<<<<<<< HEAD
-        # Instantiation of model output bounding functions (e.g., to ensure outputs like TP are positive definite)
-        self.boundings = nn.ModuleList(
-            [
-                instantiate(
-                    cfg,
-                    name_to_index=self.data_indices.model.output.name_to_index,
-                    statistics=self.statistics,
-                    name_to_index_stats=self.data_indices.data.input.name_to_index,
-                )
-                for cfg in getattr(model_config.model, "bounding", [])
-            ]
-        )
-
-    def _get_shard_shapes(self, x, dim=0, shard_shapes_dim=None, model_comm_group=None):
-        if shard_shapes_dim is None:
-            return get_shard_shapes(x, dim, model_comm_group)
-        else:
-            return apply_shard_shapes(x, dim, shard_shapes_dim)
-
     def _assemble_input(self, x, batch_size, grid_shard_shapes=None, model_comm_group=None):
-=======
-    def _assemble_input(self, x, batch_size, grid_shard_shapes=None, model_comm_group=None):
-        x_skip = x[:, -1, ...]
-        x_skip = einops.rearrange(x_skip, "batch ensemble grid vars -> (batch ensemble) grid vars")
-        x_skip = self.truncation(x_skip, grid_shard_shapes, model_comm_group)
-        x_skip = einops.rearrange(x_skip, "(batch ensemble) grid vars -> batch ensemble grid vars", batch=batch_size)
->>>>>>> 8810cb39
-
         node_attributes_data = self.node_attributes(self._graph_name_data, batch_size=batch_size)
         if grid_shard_shapes is not None:
             shard_shapes_nodes = get_or_apply_shard_shapes(
@@ -193,16 +139,12 @@
             x_out = bounding(x_out)
         return x_out
 
-<<<<<<< HEAD
     def _calculate_shapes_and_indices(self, data_indices: dict) -> None:
         self.num_input_channels = len(data_indices.model.input)
         self.num_output_channels = len(data_indices.model.output)
         self.num_input_channels_prognostic = len(data_indices.model.input.prognostic)
         self._internal_input_idx = data_indices.model.input.prognostic
         self._internal_output_idx = data_indices.model.output.prognostic
-        self.input_dim = (
-            self.multi_step * self.num_input_channels + self.node_attributes.attr_ndims[self._graph_name_data]
-        )
 
     def _assert_matching_indices(self, data_indices: dict) -> None:
         assert len(self._internal_output_idx) == len(data_indices.model.output.full) - len(
@@ -291,8 +233,6 @@
 
         return checkpoint(mapper, data, **kwargs, use_reentrant=use_reentrant)
 
-=======
->>>>>>> 8810cb39
     def forward(
         self,
         x: Tensor,
@@ -325,7 +265,7 @@
         x_data_latent, shard_shapes_data = self._assemble_input(x, batch_size, grid_shard_shapes, model_comm_group)
 
         x_hidden_latent = self.node_attributes(self._graph_name_hidden, batch_size=batch_size)
-        shard_shapes_hidden = get_shard_shapes(x_hidden_latent, 0, model_comm_group=model_comm_group)
+        shard_shapes_hidden = get_shard_shapes(x_hidden_latent, 0, model_comm_group)
 
         # Residual
         x_skip = self.residual(
