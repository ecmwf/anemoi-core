# (C) Copyright 2024 Anemoi contributors.
#
# This software is licensed under the terms of the Apache Licence Version 2.0
# which can be obtained at http://www.apache.org/licenses/LICENSE-2.0.
#
# In applying this licence, ECMWF does not waive the privileges and immunities
# granted to it by virtue of its status as an intergovernmental organisation
# nor does it submit to any jurisdiction.


import logging
from typing import Optional

import einops
import numpy as np
import torch
from hydra.utils import instantiate
from torch import Tensor
from torch import nn
from torch.distributed.distributed_c10d import ProcessGroup
from torch.utils.checkpoint import checkpoint
from torch_geometric.data import HeteroData

from anemoi.models.distributed.shapes import apply_shard_shapes
from anemoi.models.distributed.shapes import get_shard_shapes
from anemoi.models.layers.graph import NamedNodesAttributes
from anemoi.models.layers.utils import load_layer_kernels
from anemoi.utils.config import DotDict

LOGGER = logging.getLogger(__name__)


class AnemoiModelEncProcDec(nn.Module):
    """Message passing graph neural network."""

    def __init__(
        self,
        *,
        model_config: DotDict,
        data_indices: dict,
        statistics: dict,
        graph_data: HeteroData,
        truncation_data: dict,
    ) -> None:
        """Initializes the graph neural network.

        Parameters
        ----------
        model_config : DotDict
            Model configuration
        data_indices : dict
            Data indices
        graph_data : HeteroData
            Graph definition
        """
        super().__init__()
        model_config = DotDict(model_config)
        self._graph_data = graph_data
        self._graph_name_data = model_config.graph.data
        self._graph_name_hidden = model_config.graph.hidden

        self.multi_step = model_config.training.multistep_input
        self.num_channels = model_config.model.num_channels

        self.node_attributes = NamedNodesAttributes(model_config.model.trainable_parameters.hidden, self._graph_data)

        self._calculate_shapes_and_indices(data_indices)
        self._assert_matching_indices(data_indices)
        self.data_indices = data_indices
        self.statistics = statistics

        # read config.model.layer_kernels to get the implementation for certain layers
        self.layer_kernels_encoder = load_layer_kernels(model_config.model.layer_kernels.get("encoder", {}))
        self.layer_kernels_decoder = load_layer_kernels(model_config.model.layer_kernels.get("decoder", {}))
        self.layer_kernels_processor = load_layer_kernels(model_config.model.layer_kernels.get("processor", {}))

        self.multi_step = model_config.training.multistep_input
        self.num_channels = model_config.model.num_channels

        self.node_attributes = NamedNodesAttributes(model_config.model.trainable_parameters.hidden, self._graph_data)

        self._truncation_data = truncation_data

        self.input_dim = self._calculate_input_dim(model_config)

        # we can't register these as buffers because DDP does not support sparse tensors
        # these will be moved to the GPU when first used via sefl.interpolate_down/interpolate_up
        self.A_down, self.A_up = None, None
        if "down" in self._truncation_data:
            self.A_down = self._make_truncation_matrix(self._truncation_data["down"])
            LOGGER.info("Truncation: A_down %s", self.A_down.shape)
        if "up" in self._truncation_data:
            self.A_up = self._make_truncation_matrix(self._truncation_data["up"])
            LOGGER.info("Truncation: A_up %s", self.A_up.shape)

        self.supports_sharded_input = True

        # Encoder data -> hidden
        self.encoder = instantiate(
            model_config.model.encoder,
            in_channels_src=self.input_dim,
            in_channels_dst=self.node_attributes.attr_ndims[self._graph_name_hidden],
            hidden_dim=self.num_channels,
            sub_graph=self._graph_data[(self._graph_name_data, "to", self._graph_name_hidden)],
            src_grid_size=self.node_attributes.num_nodes[self._graph_name_data],
            dst_grid_size=self.node_attributes.num_nodes[self._graph_name_hidden],
            layer_kernels=self.layer_kernels_encoder,
        )

        # Processor hidden -> hidden
        self.processor = instantiate(
            model_config.model.processor,
            num_channels=self.num_channels,
            sub_graph=self._graph_data[(self._graph_name_hidden, "to", self._graph_name_hidden)],
            src_grid_size=self.node_attributes.num_nodes[self._graph_name_hidden],
            dst_grid_size=self.node_attributes.num_nodes[self._graph_name_hidden],
            layer_kernels=self.layer_kernels_processor,
        )

        # Decoder hidden -> data
        self.decoder = instantiate(
            model_config.model.decoder,
            in_channels_src=self.num_channels,
            in_channels_dst=self.input_dim,
            hidden_dim=self.num_channels,
            out_channels_dst=self.num_output_channels,
            sub_graph=self._graph_data[(self._graph_name_hidden, "to", self._graph_name_data)],
            src_grid_size=self.node_attributes.num_nodes[self._graph_name_hidden],
            dst_grid_size=self.node_attributes.num_nodes[self._graph_name_data],
            layer_kernels=self.layer_kernels_decoder,
        )

        # Instantiation of model output bounding functions (e.g., to ensure outputs like TP are positive definite)
        self.boundings = nn.ModuleList(
            [
                instantiate(
                    cfg,
                    name_to_index=self.data_indices.internal_model.output.name_to_index,
                    statistics=self.statistics,
                    name_to_index_stats=self.data_indices.data.input.name_to_index,
                )
                for cfg in getattr(model_config.model, "bounding", [])
            ]
        )

    def _make_truncation_matrix(self, A, data_type=torch.float32):
        A_ = torch.sparse_coo_tensor(
            torch.tensor(np.vstack(A.nonzero()), dtype=torch.long),
            torch.tensor(A.data, dtype=data_type),
            size=A.shape,
        ).coalesce()
        return A_

    def _multiply_sparse(self, x, A):
        return torch.sparse.mm(A, x)

    def _truncate_fields(self, x, A, batch_size=None, grad_checkpoint=False):
        if not batch_size:
            batch_size = x.shape[0]
        out = []
        with torch.amp.autocast(device_type="cuda", enabled=False):
            for i in range(batch_size):
                if grad_checkpoint:
                    out.append(torch.utils.checkpoint(self.multiply_sparse, x[i, ...], A, use_reentrant=False))
                else:
                    out.append(self._multiply_sparse(x[i, ...], A))
        return torch.stack(out)

    def _assemble_input(self, x, batch_size):
        # normalize and add data positional info (lat/lon)
        x_data_latent = torch.cat(
            (
                einops.rearrange(x, "batch time ensemble grid vars -> (batch ensemble grid) (time vars)"),
                self.node_attributes(self._graph_name_data, batch_size=batch_size),
            ),
            dim=-1,  # feature dimension
        )

        x_skip = x[:, -1, ...]
        if self.A_down is not None or self.A_up is not None:
            x_skip = einops.rearrange(x_skip, "batch ensemble grid vars -> (batch ensemble) grid vars")
            # these can't be registered as buffers because ddp does not like to broadcast sparse tensors
            # hence we check that they are on the correct device ; copy should only happen in the first forward run
            if self.A_down is not None:
                self.A_down = self.A_down.to(x_skip.device)
                x_skip = self._truncate_fields(x_skip, self.A_down)  # to coarse resolution
            if self.A_up is not None:
                self.A_up = self.A_up.to(x_skip.device)
                x_skip = self._truncate_fields(x_skip, self.A_up)  # back to high resolution
            x_skip = einops.rearrange(
                x_skip, "(batch ensemble) grid vars -> batch ensemble grid vars", batch=batch_size
            )

        return x_data_latent, x_skip

    def _assemble_output(self, x_out, x_skip, batch_size, ensemble_size, dtype):
        x_out = (
            einops.rearrange(
                x_out,
                "(batch ensemble grid) vars -> batch ensemble grid vars",
                batch=batch_size,
                ensemble=ensemble_size,
            )
            .to(dtype=dtype)
            .clone()
        )

        # residual connection (just for the prognostic variables)
        x_out[..., self._internal_output_idx] += x_skip[..., self._internal_input_idx]

        for bounding in self.boundings:
            # bounding performed in the order specified in the config file
            x_out = bounding(x_out)
        return x_out

    def _calculate_input_dim(self, model_config):
        return self.multi_step * self.num_input_channels + self.node_attributes.attr_ndims[self._graph_name_data]

    def _calculate_shapes_and_indices(self, data_indices: dict) -> None:
        self.num_input_channels = len(data_indices.internal_model.input)
        self.num_output_channels = len(data_indices.internal_model.output)
        self.num_input_channels_prognostic = len(data_indices.model.input.prognostic)
        self._internal_input_idx = data_indices.internal_model.input.prognostic
        self._internal_output_idx = data_indices.internal_model.output.prognostic
        self.input_dim = (
            self.multi_step * self.num_input_channels + self.node_attributes.attr_ndims[self._graph_name_data]
        )

    def _assert_matching_indices(self, data_indices: dict) -> None:

        assert len(self._internal_output_idx) == len(data_indices.internal_model.output.full) - len(
            data_indices.internal_model.output.diagnostic
        ), (
            f"Mismatch between the internal data indices ({len(self._internal_output_idx)}) and "
            f"the internal output indices excluding diagnostic variables "
            f"({len(data_indices.internal_model.output.full) - len(data_indices.internal_model.output.diagnostic)})",
        )
        assert len(self._internal_input_idx) == len(
            self._internal_output_idx,
        ), f"Internal model indices must match {self._internal_input_idx} != {self._internal_output_idx}"

    def _run_mapper(
        self,
        mapper: nn.Module,
        data: tuple[Tensor],
        batch_size: int,
        shard_shapes: tuple[tuple[int, int], tuple[int, int]],
        model_comm_group: Optional[ProcessGroup] = None,
        x_src_is_sharded: bool = False,
        x_dst_is_sharded: bool = False,
        keep_x_dst_sharded: bool = False,
        use_reentrant: bool = False,
    ) -> Tensor:
        """Run mapper with activation checkpoint.

        Parameters
        ----------
        mapper : nn.Module
            Which processor to use
        data : tuple[Tensor]
            tuple of data to pass in
        batch_size: int,
            Batch size
        shard_shapes : tuple[tuple[int, int], tuple[int, int]]
            Shard shapes for the data
        model_comm_group : ProcessGroup
            model communication group, specifies which GPUs work together
            in one model instance
        use_reentrant : bool, optional
            Use reentrant, by default False

        Returns
        -------
        Tensor
            Mapped data
        """
        return checkpoint(
            mapper,
            data,
            batch_size=batch_size,
            shard_shapes=shard_shapes,
            model_comm_group=model_comm_group,
            x_src_is_sharded=x_src_is_sharded,
            x_dst_is_sharded=x_dst_is_sharded,
            keep_x_dst_sharded=keep_x_dst_sharded,
            use_reentrant=use_reentrant,
        )

    def forward(
        self,
        x: Tensor,
        model_comm_group: Optional[ProcessGroup] = None,
        grid_shard_slice: slice = None,
        grid_shard_shapes: list = None,
    ) -> Tensor:
        """Forward pass of the model.

        Parameters
        ----------
        x : Tensor
            Input data
        model_comm_group : Optional[ProcessGroup], optional
            Model communication group, by default None
        grid_shard_slice : slice, optional
            Slice of the grid if x comes sharded, by default None
        grid_shard_shapes : list, optional
            Shard shapes of the grid, by default None

        Returns
        -------
        Tensor
            Output of the model, with the same shape as the input (sharded if input is sharded)
        """
        batch_size = x.shape[0]
        ensemble_size = x.shape[2]
        in_out_sharded = grid_shard_slice is not None

<<<<<<< HEAD
        # add data positional info (lat/lon)
        node_attributes_data = self.node_attributes(self._graph_name_data, batch_size=batch_size)
        if in_out_sharded:
            node_attributes_data = node_attributes_data[grid_shard_slice, :]

        x_data_latent = torch.cat(
            (
                einops.rearrange(x, "batch time ensemble grid vars -> (batch ensemble grid) (time vars)"),
                node_attributes_data,
            ),
            dim=-1,  # feature dimension
        )

        x_hidden_latent = self.node_attributes(self._graph_name_hidden, batch_size=batch_size)

        if grid_shard_shapes is None:
            shard_shapes_data = get_shard_shapes(x_data_latent, 0, model_comm_group)
        else:  # use the provided shard shapes to generalize to all dimensions
            shard_shapes_data = apply_shard_shapes(x_data_latent, 0, grid_shard_shapes)
        shard_shapes_hidden = get_shard_shapes(x_hidden_latent, 0, model_comm_group)
=======
        x_data_latent, x_skip = self._assemble_input(x, batch_size)
        x_hidden_latent = self.node_attributes(self._graph_name_hidden, batch_size=batch_size)

        shard_shapes_data = get_shape_shards(x_data_latent, 0, model_comm_group)
        shard_shapes_hidden = get_shape_shards(x_hidden_latent, 0, model_comm_group)
>>>>>>> 52d9a2e5

        x_data_latent, x_latent = self._run_mapper(
            self.encoder,
            (x_data_latent, x_hidden_latent),
            batch_size=batch_size,
            shard_shapes=(shard_shapes_data, shard_shapes_hidden),
            model_comm_group=model_comm_group,
            x_src_is_sharded=in_out_sharded,  # x_data_latent comes sharded iff in_out_sharded
            x_dst_is_sharded=False,  # x_latent does not come sharded
            keep_x_dst_sharded=True,  # always keep x_latent sharded for the processor
        )

        x_latent_proc = self.processor(
            x_latent,
            batch_size=batch_size,
            shard_shapes=shard_shapes_hidden,
            model_comm_group=model_comm_group,
        )

        x_latent_proc = x_latent_proc + x_latent

        x_out = self._run_mapper(
            self.decoder,
            (x_latent_proc, x_data_latent),
            batch_size=batch_size,
            shard_shapes=(shard_shapes_hidden, shard_shapes_data),
            model_comm_group=model_comm_group,
            x_src_is_sharded=True,  # x_latent always comes sharded
            x_dst_is_sharded=in_out_sharded,  # x_data_latent comes sharded iff in_out_sharded
            keep_x_dst_sharded=in_out_sharded,  # keep x_out sharded iff in_out_sharded
        )

        x_out = self._assemble_output(x_out, x_skip, batch_size, ensemble_size, x.dtype)

        return x_out<|MERGE_RESOLUTION|>--- conflicted
+++ resolved
@@ -166,12 +166,16 @@
                     out.append(self._multiply_sparse(x[i, ...], A))
         return torch.stack(out)
 
-    def _assemble_input(self, x, batch_size):
+    def _assemble_input(self, x, batch_size, grid_shard_slice=None):
+        node_attributes_data = self.node_attributes(self._graph_name_data, batch_size=batch_size)
+        if grid_shard_slice is not None:
+            node_attributes_data = node_attributes_data[grid_shard_slice, :]
+        
         # normalize and add data positional info (lat/lon)
         x_data_latent = torch.cat(
             (
                 einops.rearrange(x, "batch time ensemble grid vars -> (batch ensemble grid) (time vars)"),
-                self.node_attributes(self._graph_name_data, batch_size=batch_size),
+                node_attributes_data,
             ),
             dim=-1,  # feature dimension
         )
@@ -315,20 +319,7 @@
         ensemble_size = x.shape[2]
         in_out_sharded = grid_shard_slice is not None
 
-<<<<<<< HEAD
-        # add data positional info (lat/lon)
-        node_attributes_data = self.node_attributes(self._graph_name_data, batch_size=batch_size)
-        if in_out_sharded:
-            node_attributes_data = node_attributes_data[grid_shard_slice, :]
-
-        x_data_latent = torch.cat(
-            (
-                einops.rearrange(x, "batch time ensemble grid vars -> (batch ensemble grid) (time vars)"),
-                node_attributes_data,
-            ),
-            dim=-1,  # feature dimension
-        )
-
+        x_data_latent, x_skip = self._assemble_input(x, batch_size)
         x_hidden_latent = self.node_attributes(self._graph_name_hidden, batch_size=batch_size)
 
         if grid_shard_shapes is None:
@@ -336,13 +327,6 @@
         else:  # use the provided shard shapes to generalize to all dimensions
             shard_shapes_data = apply_shard_shapes(x_data_latent, 0, grid_shard_shapes)
         shard_shapes_hidden = get_shard_shapes(x_hidden_latent, 0, model_comm_group)
-=======
-        x_data_latent, x_skip = self._assemble_input(x, batch_size)
-        x_hidden_latent = self.node_attributes(self._graph_name_hidden, batch_size=batch_size)
-
-        shard_shapes_data = get_shape_shards(x_data_latent, 0, model_comm_group)
-        shard_shapes_hidden = get_shape_shards(x_hidden_latent, 0, model_comm_group)
->>>>>>> 52d9a2e5
 
         x_data_latent, x_latent = self._run_mapper(
             self.encoder,
