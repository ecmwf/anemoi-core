--- conflicted
+++ resolved
@@ -197,11 +197,7 @@
             x_src_is_sharded=in_out_sharded,  # x_data_latent comes sharded iff in_out_sharded
             _dst_is_sharded=False,  # x_latent does not come sharded
             keep_x_dst_sharded=True,  # always keep x_latent sharded for the processor
-<<<<<<< HEAD
-            **kwargs
-=======
             **kwargs,
->>>>>>> 2c0e92f8
         )
 
         # Processor
@@ -210,11 +206,7 @@
             batch_size=batch_size,
             shard_shapes=shard_shapes_hidden,
             model_comm_group=model_comm_group,
-<<<<<<< HEAD
-            **kwargs,   
-=======
             **kwargs,
->>>>>>> 2c0e92f8
         )
 
         # Skip
