# (C) Copyright 2024 Anemoi contributors.
#
# This software is licensed under the terms of the Apache Licence Version 2.0
# which can be obtained at http://www.apache.org/licenses/LICENSE-2.0.
#
# In applying this licence, ECMWF does not waive the privileges and immunities
# granted to it by virtue of its status as an intergovernmental organisation
# nor does it submit to any jurisdiction.


import logging
from typing import Optional

import einops
import torch
from hydra.utils import instantiate
from torch import Tensor
from torch import nn
from torch.distributed.distributed_c10d import ProcessGroup

from anemoi.models.distributed.graph import shard_tensor
from anemoi.models.distributed.shapes import get_or_apply_shard_shapes
from anemoi.models.distributed.shapes import get_shard_shapes
from anemoi.models.models import BaseGraphModel
from anemoi.utils.config import DotDict

LOGGER = logging.getLogger(__name__)


class AnemoiModelEncProcDec(BaseGraphModel):
    """Message passing graph neural network."""

    def _build_networks(self, model_config: DotDict) -> None:
        """Builds the model components."""

        # Encoder data -> hidden
<<<<<<< HEAD
        self.encoder = torch.nn.ModuleDict()
        for dataset_name in self._graph_data.keys():
            self.encoder[dataset_name] = instantiate(
                model_config.model.encoder,
                _recursive_=False,  # Avoids instantiation of layer_kernels here
                in_channels_src=self.input_dim[dataset_name],
                in_channels_dst=self.input_dim_latent[dataset_name],
                hidden_dim=self.num_channels,
                sub_graph=self._graph_data[dataset_name][(self._graph_name_data, "to", self._graph_name_hidden)],
                src_grid_size=self.node_attributes[dataset_name].num_nodes[self._graph_name_data],
                dst_grid_size=self.node_attributes[dataset_name].num_nodes[self._graph_name_hidden],
            )

        # Processor hidden -> hidden (shared across all datasets)
        first_dataset_name = next(iter(self._graph_data.keys()))
        processor_graph = self._graph_data[first_dataset_name][(self._graph_name_hidden, "to", self._graph_name_hidden)]
        processor_grid_size = self.node_attributes[first_dataset_name].num_nodes[self._graph_name_hidden]
=======
        self.encoder = instantiate(
            model_config.model.encoder,
            _recursive_=False,  # Avoids instantiation of layer_kernels here
            in_channels_src=self.input_dim,
            in_channels_dst=self.node_attributes.attr_ndims[self._graph_name_hidden],
            hidden_dim=self.num_channels,
            sub_graph=self._graph_data[(self._graph_name_data, "to", self._graph_name_hidden)],
            src_grid_size=self.node_attributes.num_nodes[self._graph_name_data],
            dst_grid_size=self.node_attributes.num_nodes[self._graph_name_hidden],
        )
>>>>>>> da02fe7b

        self.processor = instantiate(
            model_config.model.processor,
            _recursive_=False,  # Avoids instantiation of layer_kernels here
            num_channels=self.num_channels,
            sub_graph=processor_graph,
            src_grid_size=processor_grid_size,
            dst_grid_size=processor_grid_size,
        )

        # Decoder hidden -> data
        self.decoder = torch.nn.ModuleDict()
        for dataset_name in self._graph_data.keys():
            self.decoder[dataset_name] = instantiate(
                model_config.model.decoder,
                _recursive_=False,  # Avoids instantiation of layer_kernels here
                in_channels_src=self.num_channels,
                in_channels_dst=self.input_dim[dataset_name],
                hidden_dim=self.num_channels,
                out_channels_dst=self.num_output_channels[dataset_name],
                sub_graph=self._graph_data[dataset_name][(self._graph_name_hidden, "to", self._graph_name_data)],
                src_grid_size=self.node_attributes[dataset_name].num_nodes[self._graph_name_hidden],
                dst_grid_size=self.node_attributes[dataset_name].num_nodes[self._graph_name_data],
            )

<<<<<<< HEAD
    def _make_truncation_matrix(self, A, data_type=torch.float32):
        A_ = torch.sparse_coo_tensor(
            torch.tensor(np.vstack(A.nonzero()), dtype=torch.long),
            torch.tensor(A.data, dtype=data_type),
            size=A.shape,
        ).coalesce()
        return A_

    def _multiply_sparse(self, x, A):
        return torch.sparse.mm(A, x)

    def _truncate_fields(self, x, A, batch_size=None, auto_cast=False):
        if not batch_size:
            batch_size = x.shape[0]
        out = []
        with torch.amp.autocast(device_type="cuda", enabled=auto_cast):
            for i in range(batch_size):
                out.append(self._multiply_sparse(x[i, ...], A))
        return torch.stack(out)

    def _get_shard_shapes(self, x, dim=0, shard_shapes_dim=None, model_comm_group=None):
        if shard_shapes_dim is None:
            return get_shard_shapes(x, dim, model_comm_group)
        else:
            return apply_shard_shapes(x, dim, shard_shapes_dim)

    def _apply_truncation(self, x, grid_shard_shapes=None, model_comm_group=None):
        if self.A_down is not None or self.A_up is not None:
            if grid_shard_shapes is not None:
                shard_shapes = self._get_shard_shapes(x, -2, grid_shard_shapes, model_comm_group)
                # grid-sharded input: reshard to channel-shards to apply truncation
                x = shard_channels(x, shard_shapes, model_comm_group)  # we get the full sequence here

            # these can't be registered as buffers because ddp does not like to broadcast sparse tensors
            # hence we check that they are on the correct device ; copy should only happen in the first forward run
            if self.A_down is not None:
                self.A_down = self.A_down.to(x.device)
                x = self._truncate_fields(x, self.A_down)  # to coarse resolution
            if self.A_up is not None:
                self.A_up = self.A_up.to(x.device)
                x = self._truncate_fields(x, self.A_up)  # back to high resolution

            if grid_shard_shapes is not None:
                # back to grid-sharding as before
                x = gather_channels(x, shard_shapes, model_comm_group)

        return x

    def _assemble_input(self, x, batch_size, grid_shard_shapes=None, model_comm_group=None, dataset_name=None):
        x_skip = x[:, -1, ...]
        x_skip = einops.rearrange(x_skip, "batch ensemble grid vars -> (batch ensemble) grid vars")
        x_skip = self.truncation(x_skip, grid_shard_shapes, model_comm_group)
        x_skip = einops.rearrange(x_skip, "(batch ensemble) grid vars -> batch ensemble grid vars", batch=batch_size)

        assert dataset_name is not None, "dataset_name must be provided when using multiple datasets."
        node_attributes_data = self.node_attributes[dataset_name](self._graph_name_data, batch_size=batch_size)
        grid_shard_shapes = grid_shard_shapes[dataset_name]

=======
    def _assemble_input(self, x, batch_size, grid_shard_shapes=None, model_comm_group=None):
        node_attributes_data = self.node_attributes(self._graph_name_data, batch_size=batch_size)
>>>>>>> da02fe7b
        if grid_shard_shapes is not None:
            shard_shapes_nodes = get_or_apply_shard_shapes(
                node_attributes_data, 0, shard_shapes_dim=grid_shard_shapes, model_comm_group=model_comm_group
            )
            node_attributes_data = shard_tensor(node_attributes_data, 0, shard_shapes_nodes, model_comm_group)

        # normalize and add data positional info (lat/lon)
        x_data_latent = torch.cat(
            (
                einops.rearrange(x, "batch time ensemble grid vars -> (batch ensemble grid) (time vars)"),
                node_attributes_data,
            ),
            dim=-1,  # feature dimension
        )
        shard_shapes_data = get_or_apply_shard_shapes(
            x_data_latent, 0, shard_shapes_dim=grid_shard_shapes, model_comm_group=model_comm_group
        )

        return x_data_latent, shard_shapes_data

    def _assemble_output(self, x_out, x_skip, batch_size, ensemble_size, dtype, dataset_name=None):
        x_out = (
            einops.rearrange(
                x_out,
                "(batch ensemble grid) vars -> batch ensemble grid vars",
                batch=batch_size,
                ensemble=ensemble_size,
            )
            .to(dtype=dtype)
            .clone()
        )

        # residual connection (just for the prognostic variables)
        # Multi-dataset case
        assert dataset_name is not None, "dataset_name must be provided for multi-dataset case"
        internal_output_idx = self._internal_output_idx[dataset_name]
        internal_input_idx = self._internal_input_idx[dataset_name]
        boundings = self.boundings[dataset_name]

        x_out[..., internal_output_idx] += x_skip[..., internal_input_idx]

        for bounding in boundings:
            # bounding performed in the order specified in the config file
            x_out = bounding(x_out)
        return x_out

    def _assert_valid_sharding(
        self,
        batch_size: int,
        ensemble_size: int,
        in_out_sharded: bool,
        model_comm_group: Optional[ProcessGroup] = None,
    ) -> None:
        assert not (
            in_out_sharded and model_comm_group is None
        ), "If input is sharded, model_comm_group must be provided."

        if model_comm_group is not None:
            assert (
                model_comm_group.size() == 1 or batch_size == 1
            ), "Only batch size of 1 is supported when model is sharded across GPUs"

            assert (
                model_comm_group.size() == 1 or ensemble_size == 1
            ), "Ensemble size per device must be 1 when model is sharded across GPUs"

    def forward(
        self,
        x: Tensor,
        *,
        model_comm_group: Optional[ProcessGroup] = None,
        grid_shard_shapes: Optional[list] = None,
        **kwargs,
    ) -> Tensor:
        """Forward pass of the model.

        Parameters
        ----------
        x : Tensor
            Input data
        model_comm_group : Optional[ProcessGroup], optional
            Model communication group, by default None
        grid_shard_shapes : list, optional
            Shard shapes of the grid, by default None

        Returns
        -------
        Tensor
            Output of the model, with the same shape as the input (sharded if input is sharded)
        """
        # Multi-dataset case
        dataset_names = list(x.keys())

        # Extract and validate batch sizes across datasets
        batch_sizes = [x[dataset_name].shape[0] for dataset_name in dataset_names]
        ensemble_sizes = [x[dataset_name].shape[2] for dataset_name in dataset_names]

        # Assert all datasets have the same batch and ensemble sizes
        assert all(
            bs == batch_sizes[0] for bs in batch_sizes
        ), f"Batch sizes must be the same across datasets: {batch_sizes}"
        assert all(
            es == ensemble_sizes[0] for es in ensemble_sizes
        ), f"Ensemble sizes must be the same across datasets: {ensemble_sizes}"

        batch_size = batch_sizes[0]
        ensemble_size = ensemble_sizes[0]
        in_out_sharded = grid_shard_shapes is not None
        self._assert_valid_sharding(batch_size, ensemble_size, in_out_sharded, model_comm_group)

<<<<<<< HEAD
        # Process each dataset through its corresponding encoder
        dataset_latents = {}
        x_skip_dict = {}
        x_data_latent_dict = {}
        shard_shapes_data_dict = {}
        shard_shapes_hidden_dict = {}

        for dataset_name in dataset_names:
            x_data_latent, x_skip, shard_shapes_data = self._assemble_input(
                x[dataset_name], batch_size, grid_shard_shapes, model_comm_group, dataset_name
            )
            x_skip_dict[dataset_name] = x_skip
            x_data_latent_dict[dataset_name] = x_data_latent
            shard_shapes_data_dict[dataset_name] = shard_shapes_data

            x_hidden_latent = self.node_attributes[dataset_name](self._graph_name_hidden, batch_size=batch_size)
            shard_shapes_hidden_dict[dataset_name] = get_shard_shapes(x_hidden_latent, 0, model_comm_group)

            # Encoder for this dataset
            x_data_latent, x_latent = self.encoder[dataset_name](
                (x_data_latent, x_hidden_latent),
                batch_size=batch_size,
                shard_shapes=(shard_shapes_data_dict[dataset_name], shard_shapes_hidden_dict[dataset_name]),
                model_comm_group=model_comm_group,
                x_src_is_sharded=in_out_sharded,  # x_data_latent comes sharded iff in_out_sharded
                x_dst_is_sharded=False,  # x_latent does not come sharded
                keep_x_dst_sharded=True,  # always keep x_latent sharded for the processor
            )
            dataset_latents[dataset_name] = x_latent
=======
        x_data_latent, shard_shapes_data = self._assemble_input(x, batch_size, grid_shard_shapes, model_comm_group)

        x_hidden_latent = self.node_attributes(self._graph_name_hidden, batch_size=batch_size)
        shard_shapes_hidden = get_shard_shapes(x_hidden_latent, 0, model_comm_group)

        # Residual
        x_skip = self.residual(x, grid_shard_shapes=grid_shard_shapes, model_comm_group=model_comm_group)
>>>>>>> da02fe7b

        # Combine all dataset latents
        x_latent = sum(dataset_latents.values())

        # Processor
        # Multi-dataset case: use shard shapes from first dataset (all should be the same)
        first_dataset_name = next(iter(shard_shapes_hidden_dict.keys()))
        shard_shapes_for_processor = shard_shapes_hidden_dict[first_dataset_name]

        x_latent_proc = self.processor(
            x=x_latent,
            batch_size=batch_size,
            shard_shapes=shard_shapes_for_processor,
            model_comm_group=model_comm_group,
        )

        # Skip
        x_latent_proc = x_latent_proc + x_latent

        # Decoder
        # Multi-dataset case: decode for each dataset
        x_out_dict = {}
        for dataset_name in dataset_names:
            x_out = self.decoder[dataset_name](
                (x_latent_proc, x_data_latent_dict[dataset_name]),
                batch_size=batch_size,
                shard_shapes=(shard_shapes_hidden_dict[dataset_name], shard_shapes_data_dict[dataset_name]),
                model_comm_group=model_comm_group,
                x_src_is_sharded=True,  # x_latent always comes sharded
                x_dst_is_sharded=in_out_sharded,  # x_data_latent comes sharded iff in_out_sharded
                keep_x_dst_sharded=in_out_sharded,  # keep x_out sharded iff in_out_sharded
            )

            x_out_dict[dataset_name] = self._assemble_output(
                x_out, x_skip_dict[dataset_name], batch_size, ensemble_size, x[dataset_name].dtype, dataset_name
            )

        return x_out_dict

    def predict_step(
        self,
        batch: torch.Tensor,
        pre_processors: nn.Module,
        post_processors: nn.Module,
        multi_step: int,
        model_comm_group: Optional[ProcessGroup] = None,
        gather_out: bool = True,
        **kwargs,
    ) -> Tensor:
        """Prediction step for the model.

        Base implementation applies pre-processing, performs a forward pass, and applies post-processing.
        Subclasses can override this for different behavior (e.g., sampling for diffusion models).

        Parameters
        ----------
        batch : torch.Tensor
            Input batched data (before pre-processing)
        pre_processors : nn.Module,
            Pre-processing module
        post_processors : nn.Module,
            Post-processing module
        multi_step : int,
            Number of input timesteps
        model_comm_group : Optional[ProcessGroup]
            Process group for distributed training
        gather_out : bool
            Whether to gather output tensors across distributed processes
        **kwargs
            Additional arguments

        Returns
        -------
        Tensor
            Model output (after post-processing)
        """
        with torch.no_grad():

            assert (
                len(batch.shape) == 4
            ), f"The input tensor has an incorrect shape: expected a 4-dimensional tensor, got {batch.shape}!"
            # Dimensions are
            # batch, timesteps, grid, variables
            x = batch[:, 0:multi_step, None, ...]  # add dummy ensemble dimension as 3rd index

            # Handle distributed processing
            grid_shard_shapes = None
            if model_comm_group is not None:
                shard_shapes = get_shard_shapes(x, -2, model_comm_group)
                grid_shard_shapes = [shape[-2] for shape in shard_shapes]
                x = shard_tensor(x, -2, shard_shapes, model_comm_group)

            x = pre_processors(x, in_place=False)

            # Perform forward pass
            y_hat = self.forward(x, model_comm_group=model_comm_group, grid_shard_shapes=grid_shard_shapes, **kwargs)

            # Apply post-processing
            y_hat = post_processors(y_hat, in_place=False)

            # Gather output if needed
            if gather_out and model_comm_group is not None:
                y_hat = gather_tensor(y_hat, -2, apply_shard_shapes(y_hat, -2, grid_shard_shapes), model_comm_group)

        return y_hat<|MERGE_RESOLUTION|>--- conflicted
+++ resolved
@@ -34,14 +34,13 @@
         """Builds the model components."""
 
         # Encoder data -> hidden
-<<<<<<< HEAD
         self.encoder = torch.nn.ModuleDict()
         for dataset_name in self._graph_data.keys():
             self.encoder[dataset_name] = instantiate(
                 model_config.model.encoder,
                 _recursive_=False,  # Avoids instantiation of layer_kernels here
                 in_channels_src=self.input_dim[dataset_name],
-                in_channels_dst=self.input_dim_latent[dataset_name],
+                in_channels_dst=self.node_attributes.attr_ndims[self._graph_name_hidden][dataset_name],
                 hidden_dim=self.num_channels,
                 sub_graph=self._graph_data[dataset_name][(self._graph_name_data, "to", self._graph_name_hidden)],
                 src_grid_size=self.node_attributes[dataset_name].num_nodes[self._graph_name_data],
@@ -52,18 +51,6 @@
         first_dataset_name = next(iter(self._graph_data.keys()))
         processor_graph = self._graph_data[first_dataset_name][(self._graph_name_hidden, "to", self._graph_name_hidden)]
         processor_grid_size = self.node_attributes[first_dataset_name].num_nodes[self._graph_name_hidden]
-=======
-        self.encoder = instantiate(
-            model_config.model.encoder,
-            _recursive_=False,  # Avoids instantiation of layer_kernels here
-            in_channels_src=self.input_dim,
-            in_channels_dst=self.node_attributes.attr_ndims[self._graph_name_hidden],
-            hidden_dim=self.num_channels,
-            sub_graph=self._graph_data[(self._graph_name_data, "to", self._graph_name_hidden)],
-            src_grid_size=self.node_attributes.num_nodes[self._graph_name_data],
-            dst_grid_size=self.node_attributes.num_nodes[self._graph_name_hidden],
-        )
->>>>>>> da02fe7b
 
         self.processor = instantiate(
             model_config.model.processor,
@@ -89,69 +76,13 @@
                 dst_grid_size=self.node_attributes[dataset_name].num_nodes[self._graph_name_data],
             )
 
-<<<<<<< HEAD
-    def _make_truncation_matrix(self, A, data_type=torch.float32):
-        A_ = torch.sparse_coo_tensor(
-            torch.tensor(np.vstack(A.nonzero()), dtype=torch.long),
-            torch.tensor(A.data, dtype=data_type),
-            size=A.shape,
-        ).coalesce()
-        return A_
-
-    def _multiply_sparse(self, x, A):
-        return torch.sparse.mm(A, x)
-
-    def _truncate_fields(self, x, A, batch_size=None, auto_cast=False):
-        if not batch_size:
-            batch_size = x.shape[0]
-        out = []
-        with torch.amp.autocast(device_type="cuda", enabled=auto_cast):
-            for i in range(batch_size):
-                out.append(self._multiply_sparse(x[i, ...], A))
-        return torch.stack(out)
-
-    def _get_shard_shapes(self, x, dim=0, shard_shapes_dim=None, model_comm_group=None):
-        if shard_shapes_dim is None:
-            return get_shard_shapes(x, dim, model_comm_group)
-        else:
-            return apply_shard_shapes(x, dim, shard_shapes_dim)
-
-    def _apply_truncation(self, x, grid_shard_shapes=None, model_comm_group=None):
-        if self.A_down is not None or self.A_up is not None:
-            if grid_shard_shapes is not None:
-                shard_shapes = self._get_shard_shapes(x, -2, grid_shard_shapes, model_comm_group)
-                # grid-sharded input: reshard to channel-shards to apply truncation
-                x = shard_channels(x, shard_shapes, model_comm_group)  # we get the full sequence here
-
-            # these can't be registered as buffers because ddp does not like to broadcast sparse tensors
-            # hence we check that they are on the correct device ; copy should only happen in the first forward run
-            if self.A_down is not None:
-                self.A_down = self.A_down.to(x.device)
-                x = self._truncate_fields(x, self.A_down)  # to coarse resolution
-            if self.A_up is not None:
-                self.A_up = self.A_up.to(x.device)
-                x = self._truncate_fields(x, self.A_up)  # back to high resolution
-
-            if grid_shard_shapes is not None:
-                # back to grid-sharding as before
-                x = gather_channels(x, shard_shapes, model_comm_group)
-
-        return x
-
     def _assemble_input(self, x, batch_size, grid_shard_shapes=None, model_comm_group=None, dataset_name=None):
-        x_skip = x[:, -1, ...]
-        x_skip = einops.rearrange(x_skip, "batch ensemble grid vars -> (batch ensemble) grid vars")
-        x_skip = self.truncation(x_skip, grid_shard_shapes, model_comm_group)
-        x_skip = einops.rearrange(x_skip, "(batch ensemble) grid vars -> batch ensemble grid vars", batch=batch_size)
-
         assert dataset_name is not None, "dataset_name must be provided when using multiple datasets."
         node_attributes_data = self.node_attributes[dataset_name](self._graph_name_data, batch_size=batch_size)
         grid_shard_shapes = grid_shard_shapes[dataset_name]
 
-=======
-    def _assemble_input(self, x, batch_size, grid_shard_shapes=None, model_comm_group=None):
-        node_attributes_data = self.node_attributes(self._graph_name_data, batch_size=batch_size)
->>>>>>> da02fe7b
+        x_skip = self.residual(x, grid_shard_shapes=grid_shard_shapes, model_comm_group=model_comm_group)
+
         if grid_shard_shapes is not None:
             shard_shapes_nodes = get_or_apply_shard_shapes(
                 node_attributes_data, 0, shard_shapes_dim=grid_shard_shapes, model_comm_group=model_comm_group
@@ -170,7 +101,7 @@
             x_data_latent, 0, shard_shapes_dim=grid_shard_shapes, model_comm_group=model_comm_group
         )
 
-        return x_data_latent, shard_shapes_data
+        return x_data_latent, x_skip, shard_shapes_data
 
     def _assemble_output(self, x_out, x_skip, batch_size, ensemble_size, dtype, dataset_name=None):
         x_out = (
@@ -262,7 +193,6 @@
         in_out_sharded = grid_shard_shapes is not None
         self._assert_valid_sharding(batch_size, ensemble_size, in_out_sharded, model_comm_group)
 
-<<<<<<< HEAD
         # Process each dataset through its corresponding encoder
         dataset_latents = {}
         x_skip_dict = {}
@@ -292,15 +222,6 @@
                 keep_x_dst_sharded=True,  # always keep x_latent sharded for the processor
             )
             dataset_latents[dataset_name] = x_latent
-=======
-        x_data_latent, shard_shapes_data = self._assemble_input(x, batch_size, grid_shard_shapes, model_comm_group)
-
-        x_hidden_latent = self.node_attributes(self._graph_name_hidden, batch_size=batch_size)
-        shard_shapes_hidden = get_shard_shapes(x_hidden_latent, 0, model_comm_group)
-
-        # Residual
-        x_skip = self.residual(x, grid_shard_shapes=grid_shard_shapes, model_comm_group=model_comm_group)
->>>>>>> da02fe7b
 
         # Combine all dataset latents
         x_latent = sum(dataset_latents.values())
