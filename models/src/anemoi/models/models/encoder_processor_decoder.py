--- conflicted
+++ resolved
@@ -29,58 +29,8 @@
 class AnemoiModelEncProcDec(BaseGraphModel):
     """Message passing graph neural network."""
 
-<<<<<<< HEAD
-    def __init__(
-        self,
-        *,
-        model_config: DotDict,
-        data_indices: dict,
-        statistics: dict,
-        graph_data: HeteroData,
-        truncation_data: dict,
-    ) -> None:
-        """Initializes the graph neural network.
-
-        Parameters
-        ----------
-        model_config : DotDict
-            Model configuration
-        data_indices : dict
-            Data indices
-        graph_data : HeteroData
-            Graph definition
-        """
-        super().__init__()
-        self._graph_data = graph_data
-        self.data_indices = data_indices
-        self.statistics = statistics
-        self._truncation_data = truncation_data
-
-        model_config = DotDict(model_config)
-        self.interpolate_batch = model_config.model.interpolate_batch
-        self._graph_name_data = model_config.graph.data if not self.interpolate_batch else model_config.graph.data_intp
-        self._graph_name_hidden = model_config.graph.hidden
-        self.multi_step = model_config.training.multistep_input
-        self.num_channels = model_config.model.num_channels
-
-        self.node_attributes = NamedNodesAttributes(model_config.model.trainable_parameters.hidden, self._graph_data)
-
-        self._calculate_shapes_and_indices(data_indices)
-        self._assert_matching_indices(data_indices)
-
-        # we can't register these as buffers because DDP does not support sparse tensors
-        # these will be moved to the GPU when first used via self.interpolate_down/interpolate_up
-        self.A_down, self.A_up = None, None
-        if "down" in self._truncation_data:
-            self.A_down = self._make_truncation_matrix(self._truncation_data["down"])
-            LOGGER.info("Truncation: A_down %s", self.A_down.shape)
-        if "up" in self._truncation_data:
-            self.A_up = self._make_truncation_matrix(self._truncation_data["up"])
-            LOGGER.info("Truncation: A_up %s", self.A_up.shape)
-=======
     def _build_networks(self, model_config: DotDict) -> None:
         """Builds the model components."""
->>>>>>> ca08316c
 
         # Encoder data -> hidden
         self.encoder = instantiate(
@@ -118,15 +68,6 @@
         )
 
     def _assemble_input(self, x, batch_size, grid_shard_shapes=None, model_comm_group=None):
-<<<<<<< HEAD
-        x_skip = x[:, -1, ...]
-        x_skip = einops.rearrange(x_skip, "batch ensemble grid vars -> (batch ensemble) grid vars")
-        if not self.interpolate_batch:
-            x_skip = self._apply_truncation(x_skip, grid_shard_shapes, model_comm_group)
-        x_skip = einops.rearrange(x_skip, "(batch ensemble) grid vars -> batch ensemble grid vars", batch=batch_size)
-
-=======
->>>>>>> ca08316c
         node_attributes_data = self.node_attributes(self._graph_name_data, batch_size=batch_size)
         if grid_shard_shapes is not None:
             shard_shapes_nodes = get_or_apply_shard_shapes(
@@ -172,108 +113,6 @@
             x_out = bounding(x_out)
         return x_out
 
-<<<<<<< HEAD
-    def _calculate_shapes_and_indices(self, data_indices: dict) -> None:
-        self.num_input_channels = len(data_indices.model.input)
-        self.num_output_channels = len(data_indices.model.output)
-        self.num_input_channels_prognostic = len(data_indices.model.input.prognostic)
-        self._internal_input_idx = data_indices.model.input.prognostic
-        self._internal_output_idx = data_indices.model.output.prognostic
-        self.input_dim = (
-            self.multi_step * self.num_input_channels + self.node_attributes.attr_ndims[self._graph_name_data]
-        )
-
-    def _assert_matching_indices(self, data_indices: dict) -> None:
-        assert len(self._internal_output_idx) == len(data_indices.model.output.full) - len(
-            data_indices.model.output.diagnostic
-        ), (
-            f"Mismatch between the internal data indices ({len(self._internal_output_idx)}) and "
-            f"the output indices excluding diagnostic variables "
-            f"({len(data_indices.model.output.full) - len(data_indices.model.output.diagnostic)})",
-        )
-        assert len(self._internal_input_idx) == len(
-            self._internal_output_idx,
-        ), f"Model indices must match {self._internal_input_idx} != {self._internal_output_idx}"
-
-    def _assert_valid_sharding(
-        self,
-        batch_size: int,
-        ensemble_size: int,
-        in_out_sharded: bool,
-        model_comm_group: Optional[ProcessGroup] = None,
-    ) -> None:
-        assert not (
-            in_out_sharded and model_comm_group is None
-        ), "If input is sharded, model_comm_group must be provided."
-
-        if model_comm_group is not None:
-            assert (
-                model_comm_group.size() == 1 or batch_size == 1
-            ), "Only batch size of 1 is supported when model is sharded across GPUs"
-
-            assert (
-                model_comm_group.size() == 1 or ensemble_size == 1
-            ), "Ensemble size per device must be 1 when model is sharded across GPUs"
-
-    def _run_mapper(
-        self,
-        mapper: nn.Module,
-        data: tuple[Tensor],
-        batch_size: int,
-        shard_shapes: tuple[tuple[int, int], tuple[int, int]],
-        model_comm_group: Optional[ProcessGroup] = None,
-        x_src_is_sharded: bool = False,
-        x_dst_is_sharded: bool = False,
-        keep_x_dst_sharded: bool = False,
-        use_reentrant: bool = False,
-        **kwargs
-    ) -> Tensor:
-        """Run mapper with activation checkpoint.
-
-        Parameters
-        ----------
-        mapper : nn.Module
-            Which processor to use
-        data : tuple[Tensor]
-            tuple of data to pass in
-        batch_size: int,
-            Batch size
-        shard_shapes : tuple[tuple[int, int], tuple[int, int]]
-            Shard shapes for the data
-        model_comm_group : ProcessGroup
-            model communication group, specifies which GPUs work together
-            in one model instance
-        x_src_is_sharded : bool, optional
-            Source data is sharded, by default False
-        x_dst_is_sharded : bool, optional
-            Destination data is sharded, by default False
-        keep_x_dst_sharded : bool, optional
-            Keep destination data sharded, by default False
-        use_reentrant : bool, optional
-            Use reentrant, by default False
-
-        Returns
-        -------
-        Tensor
-            Mapped data
-        """
-        kwargs_forward = {
-            "batch_size": batch_size,
-            "shard_shapes": shard_shapes,
-            "model_comm_group": model_comm_group,
-            "x_src_is_sharded": x_src_is_sharded,
-            "x_dst_is_sharded": x_dst_is_sharded,
-            "keep_x_dst_sharded": keep_x_dst_sharded,
-            **kwargs
-        }
-
-        if isinstance(mapper, GraphTransformerBaseMapper) and mapper.shard_strategy == "edges":
-            return mapper(data, **kwargs_forward)
-
-        return checkpoint(mapper, data, **kwargs_forward, use_reentrant=use_reentrant)
-
-=======
->>>>>>> ca08316c
     def forward(
         self,
         x: Tensor,
