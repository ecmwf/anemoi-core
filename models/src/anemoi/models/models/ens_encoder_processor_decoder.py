# (C) Copyright 2024 Anemoi contributors.
#
# This software is licensed under the terms of the Apache Licence Version 2.0
# which can be obtained at http://www.apache.org/licenses/LICENSE-2.0.
#
# In applying this licence, ECMWF does not waive the privileges and immunities
# granted to it by virtue of its status as an intergovernmental organisation
# nor does it submit to any jurisdiction.


import logging
from typing import Optional

import einops
import torch
from hydra.utils import instantiate
from torch.distributed.distributed_c10d import ProcessGroup
from torch_geometric.data import HeteroData

from anemoi.models.distributed.graph import shard_tensor
from anemoi.models.distributed.shapes import get_or_apply_shard_shapes
from anemoi.models.distributed.shapes import get_shard_shapes
from anemoi.models.models import AnemoiModelEncProcDec
from anemoi.utils.config import DotDict

LOGGER = logging.getLogger(__name__)


class AnemoiEnsModelEncProcDec(AnemoiModelEncProcDec):
    """Message passing graph neural network with ensemble functionality."""

    def __init__(
        self,
        *,
        model_config: DotDict,
        data_indices: dict,
        statistics: dict,
        graph_data: HeteroData,
    ) -> None:
        self.condition_on_residual = DotDict(model_config).model.condition_on_residual
        super().__init__(
            model_config=model_config,
            data_indices=data_indices,
            statistics=statistics,
            graph_data=graph_data,
        )

    def _build_networks(self, model_config):
        super()._build_networks(model_config)
        self.noise_injector = instantiate(
            model_config.model.noise_injector,
            _recursive_=False,
            num_channels=self.num_channels,
        )

    def _calculate_input_dim(self, dataset_name: str) -> int:
        base_input_dim = super()._calculate_input_dim(dataset_name)
        base_input_dim += 1  # for forecast step (fcstep)
        if self.condition_on_residual:
            base_input_dim += self.num_input_channels_prognostic[dataset_name]
        return base_input_dim

    def _assemble_input(
        self,
        x: torch.Tensor,
        fcstep: int,
        batch_ens_size: int,
        grid_shard_shapes: dict = None,
        model_comm_group=None,
        dataset_name: str = None,
    ):
        assert dataset_name is not None, "dataset_name must be provided when using multiple datasets."
        node_attributes_data = self.node_attributes[dataset_name](self._graph_name_data, batch_size=batch_ens_size)
        grid_shard_shapes = grid_shard_shapes[dataset_name]

        x_skip = self.residual[dataset_name](x, grid_shard_shapes=grid_shard_shapes, model_comm_group=model_comm_group)

        if grid_shard_shapes is not None:
            shard_shapes_nodes = get_or_apply_shard_shapes(
                node_attributes_data, 0, shard_shapes_dim=grid_shard_shapes, model_comm_group=model_comm_group
            )
            node_attributes_data = shard_tensor(node_attributes_data, 0, shard_shapes_nodes, model_comm_group)

        # add data positional info (lat/lon)
        x_data_latent = torch.cat(
            (
                einops.rearrange(x, "batch time ensemble grid vars -> (batch ensemble grid) (time vars)"),
                node_attributes_data,
                torch.ones(batch_ens_size * x.shape[3], device=x.device).unsqueeze(-1) * fcstep,
            ),
            dim=-1,  # feature dimension
        )

        if self.condition_on_residual:
            x_data_latent = torch.cat(
                (
                    x_data_latent,
                    einops.rearrange(x_skip, "bse grid vars -> (bse grid) vars"),
                ),
                dim=-1,
            )

        shard_shapes_data = get_or_apply_shard_shapes(
            x_data_latent, 0, shard_shapes_dim=grid_shard_shapes, model_comm_group=model_comm_group
        )

        return x_data_latent, x_skip, shard_shapes_data

    def _assemble_output(
        self,
        x_out: torch.Tensor,
        x_skip: torch.Tensor,
        batch_size: int,
        batch_ens_size: int,
        dtype: torch.dtype,
        dataset_name: str = None,
    ):
        ensemble_size = batch_ens_size // batch_size
        x_out = (
            einops.rearrange(x_out, "(bs e n) f -> bs e n f", bs=batch_size, e=ensemble_size).to(dtype=dtype).clone()
        )

        # residual connection (just for the prognostic variables)
        assert dataset_name is not None, "dataset_name must be provided for multi-dataset case"
        x_out[..., self._internal_output_idx[dataset_name]] += x_skip[..., self._internal_input_idx[dataset_name]]

        for bounding in self.boundings[dataset_name]:
            # bounding performed in the order specified in the config file
            x_out = bounding(x_out)
        return x_out

    def forward(
        self,
        x: torch.Tensor,
        *,
        fcstep: int,
        model_comm_group: Optional[ProcessGroup] = None,
        grid_shard_shapes: Optional[list] = None,
        **kwargs,
    ) -> torch.Tensor:
        """Forward operator.

        Parameters
        ----------
        x : torch.Tensor
            Input tensor, shape (bs, m, e, n, f)
        fcstep : int
            Forecast step
        model_comm_group : ProcessGroup, optional
            Model communication group
        grid_shard_shapes : list, optional
            Shard shapes of the grid, by default None
        **kwargs
            Additional keyword arguments

        Returns
        -------
        torch.Tensor
            Output tensor
        """
        dataset_names = list(x.keys())

        # Extract and validate batch sizes across datasets
        batch_sizes = [x[dataset_name].shape[0] for dataset_name in dataset_names]
        ensemble_sizes = [x[dataset_name].shape[2] for dataset_name in dataset_names]

        # Assert all datasets have the same batch and ensemble sizes
        assert all(
            bs == batch_sizes[0] for bs in batch_sizes
        ), f"Batch sizes must be the same across datasets: {batch_sizes}"
        assert all(
            es == ensemble_sizes[0] for es in ensemble_sizes
        ), f"Ensemble sizes must be the same across datasets: {ensemble_sizes}"

        batch_size = batch_sizes[0]
        ensemble_size = ensemble_sizes[0]
        batch_ens_size = batch_size * ensemble_size  # batch and ensemble dimensions are merged
        in_out_sharded = grid_shard_shapes is not None
        self._assert_valid_sharding(batch_size, ensemble_size, in_out_sharded, model_comm_group)

        fcstep = min(1, fcstep)
        # Process each dataset through its corresponding encoder
        dataset_latents = {}
        x_skip_dict = {}
        x_data_latent_dict = {}
        shard_shapes_data_dict = {}
        shard_shapes_hidden_dict = {}

        for dataset_name in dataset_names:
            x_data_latent, x_skip, shard_shapes_data = self._assemble_input(
                x[dataset_name],
                fcstep=fcstep,
                batch_ens_size=batch_ens_size,
                grid_shard_shapes=grid_shard_shapes,
                model_comm_group=model_comm_group,
                dataset_name=dataset_name,
            )
            x_skip_dict[dataset_name] = x_skip
            x_data_latent_dict[dataset_name] = x_data_latent
            shard_shapes_data_dict[dataset_name] = shard_shapes_data

            x_hidden_latent = self.node_attributes[dataset_name](self._graph_name_hidden, batch_size=batch_ens_size)
            shard_shapes_hidden_dict[dataset_name] = get_shard_shapes(x_hidden_latent, 0, model_comm_group)

            # Encoder for this dataset
            x_data_latent, x_latent = self.encoder[dataset_name](
                (x_data_latent, x_hidden_latent),
                batch_size=batch_ens_size,
                shard_shapes=(shard_shapes_data_dict[dataset_name], shard_shapes_hidden_dict[dataset_name]),
                model_comm_group=model_comm_group,
                x_src_is_sharded=in_out_sharded,  # x_data_latent comes sharded iff in_out_sharded
                x_dst_is_sharded=False,  # x_latent does not come sharded
                keep_x_dst_sharded=True,  # always keep x_latent sharded for the processor
            )
            dataset_latents[dataset_name] = x_latent

        # Combine all dataset latents
        x_latent = sum(dataset_latents.values())

        shard_shapes_hidden = shard_shapes_hidden_dict[dataset_names[0]]
        assert all(
            shard_shape == shard_shapes_hidden for shard_shape in shard_shapes_hidden_dict.values()
        ), "All datasets must have the same shard shapes for the hidden graph."

        x_latent_proc, latent_noise = self.noise_injector(
            x=x_latent,
            batch_size=batch_size,
            ensemble_size=ensemble_size,
            grid_size=self.node_attributes[dataset_names[0]].num_nodes[self._graph_name_hidden],
            shard_shapes_ref=shard_shapes_hidden,
            model_comm_group=model_comm_group,
        )

        processor_kwargs = {"cond": latent_noise} if latent_noise is not None else {}

        # Processor
        x_latent_proc = self.processor(
            x=x_latent_proc,
            batch_size=batch_ens_size,
            shard_shapes=shard_shapes_hidden,
            model_comm_group=model_comm_group,
            **processor_kwargs,
        )

        x_latent_proc = x_latent_proc + x_latent

        x_out_dict = {}
        for dataset_name in dataset_names:
            x_out = self.decoder[dataset_name](
                (x_latent_proc, x_data_latent_dict[dataset_name]),
                batch_size=batch_ens_size,
                shard_shapes=(shard_shapes_hidden, shard_shapes_data_dict[dataset_name]),
                model_comm_group=model_comm_group,
                x_src_is_sharded=True,  # x_latent always comes sharded
                x_dst_is_sharded=in_out_sharded,  # x_data_latent comes sharded iff in_out_sharded
                keep_x_dst_sharded=in_out_sharded,  # keep x_out sharded iff in_out_sharded
            )

            x_out_dict[dataset_name] = self._assemble_output(
                x_out,
                x_skip_dict[dataset_name],
                batch_size,
                batch_ens_size,
                dtype=x[dataset_name].dtype,
                dataset_name=dataset_name,
            )

<<<<<<< HEAD
        return x_out

    def fill_metadata(self, md_dict) -> None:
        for dataset in self.input_dim.keys():
            shapes = {
                "variables": self.input_dim[dataset],
                "timesteps": self.multi_step,
                "ensemble": None,  # TODO update this!
                "grid": None,  # grid size is dynamic
            }
            md_dict["metadata_inference"][dataset]["shapes"] = shapes

            rel_date_indices = md_dict["metadata_inference"][dataset]["timesteps"]["relative_date_indices_training"]
            input_rel_date_indices = rel_date_indices[:-1]
            output_rel_date_indices = rel_date_indices[-1]
            md_dict["metadata_inference"][dataset]["timesteps"]["input_relative_date_indices"] = input_rel_date_indices
            md_dict["metadata_inference"][dataset]["timesteps"][
                "output_relative_date_indices"
            ] = output_rel_date_indices
=======
        return x_out_dict
>>>>>>> b22041f1
<|MERGE_RESOLUTION|>--- conflicted
+++ resolved
@@ -265,9 +265,8 @@
                 dataset_name=dataset_name,
             )
 
-<<<<<<< HEAD
-        return x_out
-
+        return x_out_dict
+    
     def fill_metadata(self, md_dict) -> None:
         for dataset in self.input_dim.keys():
             shapes = {
@@ -284,7 +283,4 @@
             md_dict["metadata_inference"][dataset]["timesteps"]["input_relative_date_indices"] = input_rel_date_indices
             md_dict["metadata_inference"][dataset]["timesteps"][
                 "output_relative_date_indices"
-            ] = output_rel_date_indices
-=======
-        return x_out_dict
->>>>>>> b22041f1
+            ] = output_rel_date_indices