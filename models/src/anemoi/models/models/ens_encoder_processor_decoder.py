--- conflicted
+++ resolved
@@ -120,13 +120,10 @@
                 Forecast step
             model_comm_group: Optional[ProcessGroup], optional
                 Model communication group
-<<<<<<< HEAD
             grid_shard_shapes : list, optional
                 Shard shapes of the grid, by default None
-=======
             **kwargs: Additional keyword arguments
 
->>>>>>> a310507f
         Returns:
             Output tensor
         """
