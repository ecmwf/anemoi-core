# (C) Copyright 2024 Anemoi contributors.
#
# This software is licensed under the terms of the Apache Licence Version 2.0
# which can be obtained at http://www.apache.org/licenses/LICENSE-2.0.
#
# In applying this licence, ECMWF does not waive the privileges and immunities
# granted to it by virtue of its status as an intergovernmental organisation
# nor does it submit to any jurisdiction.


import logging
from typing import Optional

import einops
import torch
from hydra.utils import instantiate
from torch.distributed.distributed_c10d import ProcessGroup
from torch_geometric.data import HeteroData

from anemoi.models.distributed.shapes import apply_shard_shapes
from anemoi.models.distributed.shapes import get_shard_shapes
from anemoi.models.layers.utils import load_layer_kernels
from anemoi.models.models import AnemoiModelEncProcDec
from anemoi.utils.config import DotDict

LOGGER = logging.getLogger(__name__)


class AnemoiEnsModelEncProcDec(AnemoiModelEncProcDec):
    """Message passing graph neural network with ensemble functionality."""

    def __init__(
        self,
        *,
        model_config: DotDict,
        data_indices: dict,
        statistics: dict,
        graph_data: HeteroData,
        truncation_data: dict,
    ) -> None:

        super().__init__(
            model_config=model_config,
            data_indices=data_indices,
            statistics=statistics,
            graph_data=graph_data,
            truncation_data=truncation_data,
        )
        model_config = DotDict(model_config)
        self.noise_injector = instantiate(
            model_config.model.noise_injector,
            num_channels=self.num_channels,
            layer_kernels=load_layer_kernels(model_config.get("model.layer_kernels.noise_injector", {})),
        )

    def _calculate_input_dim(self, model_config):
        input_dim = self.multi_step * self.num_input_channels + self.node_attributes.attr_ndims[self._graph_name_data]
        input_dim += self.num_input_channels_prognostic
        input_dim += 1
        return input_dim

    def _assemble_input(self, x, fcstep, bse, grid_shard_slice=None):
        x_skip = x[:, -1, :, :, self._internal_input_idx]
        x_skip = einops.rearrange(x_skip, "batch ensemble grid vars -> (batch ensemble) grid vars")
        grid_shard_size = x_skip.shape[1]

        # these can't be registered as buffers because ddp does not like to broadcast sparse tensors
        # hence we check that they are on the correct device ; copy should only happen in the first forward run
        # todo -> parallelize this
        if self.A_down is not None:
            if (
                self.A_down.shape[-1] != grid_shard_size
            ):  # reload truncation matrix for correct shard slice, this should happen only once
                LOGGER.info(f"Reloading truncation matrix for shard slice {grid_shard_slice}")
                truncation_data = (
                    self._truncation_data["down"]
                    if grid_shard_slice is None
                    else self._truncation_data["down"][:, grid_shard_slice]
                )
                self.A_down = self._make_truncation_matrix(truncation_data)
            self.A_down = self.A_down.to(x.device)
            x_skip = self._truncate_fields(x_skip, self.A_down)  # to coarse resolution
        if self.A_up is not None:
            if (
                self.A_up.shape[0] != grid_shard_size
            ):  # reload truncation matrix for correct shard slice, this should happen only once
                LOGGER.info(f"Reloading truncation matrix for shard slice {grid_shard_slice}")
                truncation_data = (
                    self._truncation_data["up"]
                    if grid_shard_slice is None
                    else self._truncation_data["up"][grid_shard_slice, :]
                )
                self.A_up = self._make_truncation_matrix(truncation_data)
            self.A_up = self.A_up.to(x.device)
            x_skip = self._truncate_fields(x_skip, self.A_up)  # back to high resolution

        node_attributes_data = self.node_attributes(self._graph_name_data, batch_size=bse)
        if grid_shard_slice is not None:
            node_attributes_data = node_attributes_data[
                grid_shard_slice, :
            ]  # TODO(Jan): shard_tensor instead for gradient ?

        # add data positional info (lat/lon)
        x_data_latent = torch.cat(
            (
                einops.rearrange(x, "batch time ensemble grid vars -> (batch ensemble grid) (time vars)"),
                einops.rearrange(x_skip, "bse grid vars -> (bse grid) vars"),
                node_attributes_data,
            ),
            dim=-1,  # feature dimension
        )
        x_data_latent = torch.cat(
            (x_data_latent, torch.ones(x_data_latent.shape[:-1], device=x_data_latent.device).unsqueeze(-1) * fcstep),
            dim=-1,
        )

        return x_data_latent, x_skip

    def _assemble_output(self, x_out, x_skip, batch_size, bse, dtype):
        x_out = einops.rearrange(x_out, "(bse n) f -> bse n f", bse=bse)
        x_out = einops.rearrange(x_out, "(bs e) n f -> bs e n f", bs=batch_size).to(dtype=dtype).clone()

        # residual connection (just for the prognostic variables)
        x_out[..., self._internal_output_idx] += einops.rearrange(
            x_skip,
            "(batch ensemble) grid var -> batch ensemble grid var",
            batch=batch_size,
        ).to(dtype=dtype)

        for bounding in self.boundings:
            # bounding performed in the order specified in the config file
            x_out = bounding(x_out)
        return x_out

    def forward(
<<<<<<< HEAD
        self,
        x: torch.Tensor,
        fcstep: int,
        model_comm_group: Optional[ProcessGroup] = None,
        grid_shard_slice: Optional[slice] = None,
        grid_shard_shapes: Optional[tuple] = None,
=======
        self, x: torch.Tensor, *, fcstep: int, model_comm_group: Optional[ProcessGroup] = None, **kwargs
>>>>>>> 2cea7db5
    ) -> torch.Tensor:
        """Forward operator.

        Args:
            x: torch.Tensor
                Input tensor, shape (bs, m, e, n, f)
            fcstep: int
                Forecast step
            model_comm_group: Optional[ProcessGroup], optional
                Model communication group
            grid_shard_slice : slice, optional
                Slice of the grid if x comes sharded, by default None
            grid_shard_shapes : list, optional
                Shard shapes of the grid, by default None
        Returns:
            Output tensor
        """
        batch_size, ensemble_size = x.shape[0], x.shape[2]
        bse = batch_size * ensemble_size  # batch and ensemble dimensions are merged
        in_out_sharded = grid_shard_slice is not None

        fcstep = min(1, fcstep)

        x_data_latent, x_skip = self._assemble_input(x, fcstep, bse, grid_shard_slice=grid_shard_slice)
        x_hidden_latent = self.node_attributes(self._graph_name_hidden, batch_size=bse)

        if grid_shard_shapes is None:
            shard_shapes_data = get_shard_shapes(x_data_latent, 0, model_comm_group)
        else:
            shard_shapes_data = apply_shard_shapes(x_data_latent, 0, grid_shard_shapes)
        shard_shapes_hidden = get_shard_shapes(x_hidden_latent, 0, model_comm_group)

        x_data_latent, x_latent = self._run_mapper(
            self.encoder,
            (x_data_latent, x_hidden_latent),
            batch_size=bse,
            shard_shapes=(shard_shapes_data, shard_shapes_hidden),
            model_comm_group=model_comm_group,
            x_src_is_sharded=in_out_sharded,  # x_data_latent comes sharded iff in_out_sharded
            x_dst_is_sharded=False,  # x_latent does not come sharded
            keep_x_dst_sharded=True,  # always keep x_latent sharded for the processor
        )

        x_latent_proc, latent_noise = self.noise_injector(
            x=x_latent,
            noise_ref=x_hidden_latent,
            shard_shapes=shard_shapes_hidden,
            model_comm_group=model_comm_group,
        )

        processor_kwargs = {"cond": latent_noise} if latent_noise is not None else {}

        x_latent_proc = self.processor(
            x=x_latent_proc,
            batch_size=bse,
            shard_shapes=shard_shapes_hidden,
            model_comm_group=model_comm_group,
            **processor_kwargs,
        )

        x_latent_proc = x_latent_proc + x_latent

        x_out = self._run_mapper(
            self.decoder,
            (x_latent_proc, x_data_latent),
            batch_size=bse,
            shard_shapes=(shard_shapes_hidden, shard_shapes_data),
            model_comm_group=model_comm_group,
            x_src_is_sharded=True,  # x_latent always comes sharded
            x_dst_is_sharded=in_out_sharded,  # x_data_latent comes sharded iff in_out_sharded
            keep_x_dst_sharded=in_out_sharded,  # keep x_out sharded iff in_out_sharded
        )

        x_out = self._assemble_output(x_out, x_skip, batch_size, bse, x.dtype)

        return x_out<|MERGE_RESOLUTION|>--- conflicted
+++ resolved
@@ -133,16 +133,14 @@
         return x_out
 
     def forward(
-<<<<<<< HEAD
         self,
         x: torch.Tensor,
+        *,
         fcstep: int,
         model_comm_group: Optional[ProcessGroup] = None,
         grid_shard_slice: Optional[slice] = None,
         grid_shard_shapes: Optional[tuple] = None,
-=======
-        self, x: torch.Tensor, *, fcstep: int, model_comm_group: Optional[ProcessGroup] = None, **kwargs
->>>>>>> 2cea7db5
+        **kwargs,
     ) -> torch.Tensor:
         """Forward operator.
 
