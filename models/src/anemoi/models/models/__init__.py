# (C) Copyright 2024 Anemoi contributors.
#
# This software is licensed under the terms of the Apache Licence Version 2.0
# which can be obtained at http://www.apache.org/licenses/LICENSE-2.0.
#
# In applying this licence, ECMWF does not waive the privileges and immunities
# granted to it by virtue of its status as an intergovernmental organisation
# nor does it submit to any jurisdiction.

from .autoencoder import AnemoiModelAutoEncoder
from .autoencoder import AnemoiModelHierarchicalAutoEncoder
from .encoder_processor_decoder import AnemoiModelEncProcDec
from .ens_encoder_processor_decoder import AnemoiEnsModelEncProcDec
from .hierarchical import AnemoiModelEncProcDecHierarchical
from .interpolator import AnemoiModelEncProcDecInterpolator

__all__ = [
    "AnemoiModelEncProcDec",
<<<<<<< HEAD
    "AnemoiModelEncProcDecHierarchical",
    "AnemoiModelEncProcDecInterpolator",
    "AnemoiModelAutoEncoder",
    "AnemoiModelHierarchicalAutoEncoder",
=======
    "AnemoiEnsModelEncProcDec",
    "AnemoiModelEncProcDecHierarchical",
    "AnemoiModelEncProcDecInterpolator",
>>>>>>> fe5b7627
]<|MERGE_RESOLUTION|>--- conflicted
+++ resolved
@@ -16,14 +16,8 @@
 
 __all__ = [
     "AnemoiModelEncProcDec",
-<<<<<<< HEAD
     "AnemoiModelEncProcDecHierarchical",
     "AnemoiModelEncProcDecInterpolator",
     "AnemoiModelAutoEncoder",
     "AnemoiModelHierarchicalAutoEncoder",
-=======
-    "AnemoiEnsModelEncProcDec",
-    "AnemoiModelEncProcDecHierarchical",
-    "AnemoiModelEncProcDecInterpolator",
->>>>>>> fe5b7627
 ]