# (C) Copyright 2024 Anemoi contributors.
#
# This software is licensed under the terms of the Apache Licence Version 2.0
# which can be obtained at http://www.apache.org/licenses/LICENSE-2.0.
#
# In applying this licence, ECMWF does not waive the privileges and immunities
# granted to it by virtue of its status as an intergovernmental organisation
# nor does it submit to any jurisdiction.


import logging
from typing import Optional

from hydra.utils import instantiate
from torch import Tensor
from torch import nn
from torch.distributed.distributed_c10d import ProcessGroup
from torch_geometric.data import HeteroData

from anemoi.models.distributed.shapes import get_shard_shapes
from anemoi.models.layers.graph import NamedNodesAttributes
from anemoi.models.models import AnemoiModelEncProcDec
from anemoi.utils.config import DotDict

LOGGER = logging.getLogger(__name__)


class AnemoiModelEncProcDecHierarchical(AnemoiModelEncProcDec):
    """Message passing hierarchical graph neural network."""

    def __init__(
        self,
        *,
        model_config: DotDict,
        data_indices: dict,
        statistics: dict,
        graph_data: HeteroData,
        truncation_data: dict,
    ) -> None:
        """Initializes the graph neural network.

        Parameters
        ----------
        model_config : DotDict
            Model configuration
        data_indices : dict
            Data indices
        graph_data : HeteroData
            Graph definition
        """
        nn.Module.__init__(self)
        self._graph_data = graph_data
        self.data_indices = data_indices
        self.statistics = statistics
        self._truncation_data = truncation_data

        model_config = DotDict(model_config)
        self._graph_name_data = model_config.graph.data
        self._graph_hidden_names = model_config.graph.hidden
        self.num_hidden = len(self._graph_hidden_names)
        self.multi_step = model_config.training.multistep_input
        num_channels = model_config.model.num_channels

        # hidden_dims is the dimentionality of features at each depth
        self.hidden_dims = {hidden: num_channels * (2**i) for i, hidden in enumerate(self._graph_hidden_names)}

        # Unpack config for hierarchical graph
        self.level_process = model_config.model.enable_hierarchical_level_processing

        self.node_attributes = NamedNodesAttributes(model_config.model.trainable_parameters.hidden, self._graph_data)

        self._calculate_shapes_and_indices(data_indices)
        self._assert_matching_indices(data_indices)

        # we can't register these as buffers because DDP does not support sparse tensors
        # these will be moved to the GPU when first used via sefl.interpolate_down/interpolate_up
        self.A_down, self.A_up = None, None
        if "down" in self._truncation_data:
            self.A_down = self._make_truncation_matrix(self._truncation_data["down"])
            LOGGER.info("Truncation: A_down %s", self.A_down.shape)
        if "up" in self._truncation_data:
            self.A_up = self._make_truncation_matrix(self._truncation_data["up"])
            LOGGER.info("Truncation: A_up %s", self.A_up.shape)
<<<<<<< HEAD

        self.supports_sharded_input = True  # TODO: deos it?
=======
>>>>>>> d03ffe72

        # Encoder data -> hidden
        self.encoder = instantiate(
            model_config.model.encoder,
            _recursive_=False,  # Avoids instantiation of layer_kernels here
            in_channels_src=self.input_dim,
            in_channels_dst=self.node_attributes.attr_ndims[self._graph_hidden_names[0]],
            hidden_dim=self.hidden_dims[self._graph_hidden_names[0]],
            sub_graph=self._graph_data[(self._graph_name_data, "to", self._graph_hidden_names[0])],
            src_grid_size=self.node_attributes.num_nodes[self._graph_name_data],
            dst_grid_size=self.node_attributes.num_nodes[self._graph_hidden_names[0]],
        )

        # Level processors
        if self.level_process:
            self.down_level_processor = nn.ModuleDict()
            self.up_level_processor = nn.ModuleDict()

            for i in range(0, self.num_hidden - 1):
                nodes_names = self._graph_hidden_names[i]

                self.down_level_processor[nodes_names] = instantiate(
                    model_config.model.processor,
                    _recursive_=False,  # Avoids instantiation of layer_kernels here
                    num_channels=self.hidden_dims[nodes_names],
                    sub_graph=self._graph_data[(nodes_names, "to", nodes_names)],
                    src_grid_size=self.node_attributes.num_nodes[nodes_names],
                    dst_grid_size=self.node_attributes.num_nodes[nodes_names],
                    num_layers=model_config.model.level_process_num_layers,
                )

                self.up_level_processor[nodes_names] = instantiate(
                    model_config.model.processor,
                    _recursive_=False,  # Avoids instantiation of layer_kernels here
                    num_channels=self.hidden_dims[nodes_names],
                    sub_graph=self._graph_data[(nodes_names, "to", nodes_names)],
                    src_grid_size=self.node_attributes.num_nodes[nodes_names],
                    dst_grid_size=self.node_attributes.num_nodes[nodes_names],
                    num_layers=model_config.model.level_process_num_layers,
                )

        self.processor = instantiate(
            model_config.model.processor,
            _recursive_=False,  # Avoids instantiation of layer_kernels here
            num_channels=self.hidden_dims[self._graph_hidden_names[self.num_hidden - 1]],
            sub_graph=self._graph_data[
                (self._graph_hidden_names[self.num_hidden - 1], "to", self._graph_hidden_names[self.num_hidden - 1])
            ],
            src_grid_size=self.node_attributes.num_nodes[self._graph_hidden_names[self.num_hidden - 1]],
            dst_grid_size=self.node_attributes.num_nodes[self._graph_hidden_names[self.num_hidden - 1]],
        )

        # Downscale
        self.downscale = nn.ModuleDict()

        for i in range(0, self.num_hidden - 1):
            src_nodes_name = self._graph_hidden_names[i]
            dst_nodes_name = self._graph_hidden_names[i + 1]

            self.downscale[src_nodes_name] = instantiate(
                model_config.model.encoder,
                _recursive_=False,  # Avoids instantiation of layer_kernels here
                in_channels_src=self.hidden_dims[src_nodes_name],
                in_channels_dst=self.node_attributes.attr_ndims[dst_nodes_name],
                hidden_dim=self.hidden_dims[dst_nodes_name],
                sub_graph=self._graph_data[(src_nodes_name, "to", dst_nodes_name)],
                src_grid_size=self.node_attributes.num_nodes[src_nodes_name],
                dst_grid_size=self.node_attributes.num_nodes[dst_nodes_name],
            )

        # Upscale
        self.upscale = nn.ModuleDict()

        for i in range(1, self.num_hidden):
            src_nodes_name = self._graph_hidden_names[i]
            dst_nodes_name = self._graph_hidden_names[i - 1]

            self.upscale[src_nodes_name] = instantiate(
                model_config.model.decoder,
                _recursive_=False,  # Avoids instantiation of layer_kernels here
                in_channels_src=self.hidden_dims[src_nodes_name],
                in_channels_dst=self.hidden_dims[dst_nodes_name],
                hidden_dim=self.hidden_dims[src_nodes_name],
                out_channels_dst=self.hidden_dims[dst_nodes_name],
                sub_graph=self._graph_data[(src_nodes_name, "to", dst_nodes_name)],
                src_grid_size=self.node_attributes.num_nodes[src_nodes_name],
                dst_grid_size=self.node_attributes.num_nodes[dst_nodes_name],
            )

        # Decoder hidden -> data
        self.decoder = instantiate(
            model_config.model.decoder,
            _recursive_=False,  # Avoids instantiation of layer_kernels here
            in_channels_src=self.hidden_dims[self._graph_hidden_names[0]],
            in_channels_dst=self.input_dim,
            hidden_dim=self.hidden_dims[self._graph_hidden_names[0]],
            out_channels_dst=self.num_output_channels,
            sub_graph=self._graph_data[(self._graph_hidden_names[0], "to", self._graph_name_data)],
            src_grid_size=self.node_attributes.num_nodes[self._graph_hidden_names[0]],
            dst_grid_size=self.node_attributes.num_nodes[self._graph_name_data],
        )

        # Instantiation of model output bounding functions (e.g., to ensure outputs like TP are positive definite)
        self.boundings = nn.ModuleList(
            [
                instantiate(
                    cfg,
                    name_to_index=self.data_indices.model.output.name_to_index,
                    statistics=self.statistics,
                    name_to_index_stats=self.data_indices.data.input.name_to_index,
                )
                for cfg in getattr(model_config.model, "bounding", [])
            ]
        )

    def forward(
        self,
        x: Tensor,
        model_comm_group: Optional[ProcessGroup] = None,
        grid_shard_shapes: Optional[list] = None,
        **kwargs,
    ) -> Tensor:
        """Forward pass of the model.

        Parameters
        ----------
        x : Tensor
            Input data
        model_comm_group : Optional[ProcessGroup], optional
            Model communication group, by default None
        grid_shard_shapes : list, optional
            Shard shapes of the grid, by default None

        Returns
        -------
        Tensor
            Output of the model, with the same shape as the input (sharded if input is sharded)
        """
        batch_size = x.shape[0]
        ensemble_size = x.shape[2]
        in_out_sharded = grid_shard_shapes is not None

        assert not (
            in_out_sharded and (grid_shard_shapes is None or model_comm_group is None)
        ), "If input is sharded, grid_shard_shapes and model_comm_group must be provided."

        # Prepare input
        x_data_latent, x_skip, shard_shapes_data = self._assemble_input(
            x, batch_size, grid_shard_shapes, model_comm_group
        )

        # Get all trainable parameters for the hidden layers -> initialisation of each hidden, which becomes trainable bias
        x_hidden_latents = {}
        for hidden in self._graph_hidden_names:
            x_hidden_latents[hidden] = self.node_attributes(hidden, batch_size=batch_size)

        # Get data and hidden shapes for sharding
        shard_shapes_hiddens = {}
        for hidden, x_latent in x_hidden_latents.items():
            shard_shapes_hiddens[hidden] = get_shard_shapes(x_latent, 0, model_comm_group)

        # Run encoder
        x_data_latent, curr_latent = self._run_mapper(
            self.encoder,
            (x_data_latent, x_hidden_latents[self._graph_hidden_names[0]]),
            batch_size=batch_size,
            shard_shapes=(shard_shapes_data, shard_shapes_hiddens[self._graph_hidden_names[0]]),
            model_comm_group=model_comm_group,
            x_src_is_sharded=in_out_sharded,  # x_data_latent comes sharded iff in_out_sharded
            x_dst_is_sharded=False,  # x_latent does not come sharded
            keep_x_dst_sharded=True,  # always keep x_latent sharded for the processor
        )

        x_encoded_latents = {}
        skip_connections = {}

        ## Downscale
        for i in range(0, self.num_hidden - 1):
            src_hidden_name = self._graph_hidden_names[i]
            dst_hidden_name = self._graph_hidden_names[i + 1]

            # Processing at same level
            if self.level_process:
                curr_latent = self.down_level_processor[src_hidden_name](
                    curr_latent,
                    batch_size=batch_size,
                    shard_shapes=shard_shapes_hiddens[src_hidden_name],
                    model_comm_group=model_comm_group,
                )

            # store latents for skip connections
            skip_connections[src_hidden_name] = curr_latent

            # Encode to next hidden level
            x_encoded_latents[src_hidden_name], curr_latent = self._run_mapper(
                self.downscale[src_hidden_name],
                (curr_latent, x_hidden_latents[dst_hidden_name]),
                batch_size=batch_size,
                shard_shapes=(shard_shapes_hiddens[src_hidden_name], shard_shapes_hiddens[dst_hidden_name]),
                model_comm_group=model_comm_group,
                x_src_is_sharded=True,
                x_dst_is_sharded=False,  # x_latent does not come sharded
                keep_x_dst_sharded=True,  # always keep x_latent sharded for the processor
            )

        # Processing hidden-most level
        curr_latent = self.processor(
            curr_latent,
            batch_size=batch_size,
            shard_shapes=shard_shapes_hiddens[dst_hidden_name],
            model_comm_group=model_comm_group,
        )

        ## Upscale
        for i in range(self.num_hidden - 1, 0, -1):
            src_hidden_name = self._graph_hidden_names[i]
            dst_hidden_name = self._graph_hidden_names[i - 1]

            # Decode to next level
            curr_latent = self._run_mapper(
                self.upscale[src_hidden_name],
                (curr_latent, x_encoded_latents[dst_hidden_name]),
                batch_size=batch_size,
                shard_shapes=(shard_shapes_hiddens[src_hidden_name], shard_shapes_hiddens[dst_hidden_name]),
                model_comm_group=model_comm_group,
                x_src_is_sharded=in_out_sharded,
                x_dst_is_sharded=in_out_sharded,
                keep_x_dst_sharded=in_out_sharded,
            )

            # Add skip connections
            curr_latent = curr_latent + skip_connections[dst_hidden_name]

            # Processing at same level
            if self.level_process:
                curr_latent = self.up_level_processor[dst_hidden_name](
                    curr_latent,
                    batch_size=batch_size,
                    shard_shapes=shard_shapes_hiddens[dst_hidden_name],
                    model_comm_group=model_comm_group,
                )

        # Run decoder
        x_out = self._run_mapper(
            self.decoder,
            (curr_latent, x_data_latent),
            batch_size=batch_size,
            shard_shapes=(shard_shapes_hiddens[self._graph_hidden_names[0]], shard_shapes_data),
            model_comm_group=model_comm_group,
            x_src_is_sharded=True,  # x_latent always comes sharded
            x_dst_is_sharded=in_out_sharded,  # x_data_latent comes sharded iff in_out_sharded
            keep_x_dst_sharded=in_out_sharded,  # keep x_out sharded iff in_out_sharded
        )

        x_out = self._assemble_output(x_out, x_skip, batch_size, ensemble_size, x.dtype)

        return x_out<|MERGE_RESOLUTION|>--- conflicted
+++ resolved
@@ -1,12 +1,11 @@
-# (C) Copyright 2024 Anemoi contributors.
+# (C) Copyright 2024 ECMWF.
 #
 # This software is licensed under the terms of the Apache Licence Version 2.0
 # which can be obtained at http://www.apache.org/licenses/LICENSE-2.0.
-#
 # In applying this licence, ECMWF does not waive the privileges and immunities
 # granted to it by virtue of its status as an intergovernmental organisation
 # nor does it submit to any jurisdiction.
-
+#
 
 import logging
 from typing import Optional
@@ -81,11 +80,6 @@
         if "up" in self._truncation_data:
             self.A_up = self._make_truncation_matrix(self._truncation_data["up"])
             LOGGER.info("Truncation: A_up %s", self.A_up.shape)
-<<<<<<< HEAD
-
-        self.supports_sharded_input = True  # TODO: deos it?
-=======
->>>>>>> d03ffe72
 
         # Encoder data -> hidden
         self.encoder = instantiate(
