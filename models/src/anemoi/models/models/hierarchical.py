# (C) Copyright 2024 ECMWF.
#
# This software is licensed under the terms of the Apache Licence Version 2.0
# which can be obtained at http://www.apache.org/licenses/LICENSE-2.0.
# In applying this licence, ECMWF does not waive the privileges and immunities
# granted to it by virtue of its status as an intergovernmental organisation
# nor does it submit to any jurisdiction.
#

import logging
from typing import Optional

import einops
import torch
from hydra.errors import InstantiationException
from hydra.utils import instantiate
from torch import Tensor
from torch import nn
from torch.distributed.distributed_c10d import ProcessGroup
from torch_geometric.data import HeteroData

from anemoi.models.distributed.shapes import get_shard_shapes
from anemoi.models.layers.graph import NamedNodesAttributes
from anemoi.models.layers.utils import load_layer_kernels
from anemoi.models.models.encoder_processor_decoder import AnemoiModelEncProcDec
from anemoi.utils.config import DotDict

LOGGER = logging.getLogger(__name__)


class AnemoiModelEncProcDecHierarchical(AnemoiModelEncProcDec):
    """Message passing hierarchical graph neural network."""

    def __init__(
        self,
        *,
        model_config: DotDict,
        data_indices: dict,
        statistics: dict,
        graph_data: HeteroData,
        **kwargs,
    ) -> None:
        """Initializes the graph neural network.

        Parameters
        ----------
        config : DotDict
            Job configuration
        data_indices : dict
            Data indices
        graph_data : HeteroData
            Graph definition
        """
        nn.Module.__init__(self)

        self._graph_data = graph_data
        self._graph_name_data = model_config.graph.data
        self._graph_hidden_names = model_config.graph.hidden
        self.num_hidden = len(self._graph_hidden_names)

        # Unpack config for hierarchical graph
        self.level_process = model_config.model.enable_hierarchical_level_processing
        self.skip = model_config.model.skip_connections

        # hidden_dims is the dimentionality of features at each depth
        self.hidden_dims = {
            hidden: model_config.model.num_channels * (2**i) for i, hidden in enumerate(self._graph_hidden_names)
        }

        self._calculate_shapes_and_indices(data_indices)
        self._assert_matching_indices(data_indices)
        self.data_indices = data_indices
        self.statistics = statistics

        self.multi_step = model_config.training.multistep_input

        # self.node_attributes = {hidden_name: NamedNodesAttributes(model_config.model.trainable_parameters[hidden_name], self._graph_data)
        #                         for hidden_name in self._graph_hidden_names}
        self.node_attributes = NamedNodesAttributes(model_config.model.trainable_parameters.hidden, self._graph_data)

        input_dim = self.multi_step * self.num_input_channels + self.node_attributes.attr_ndims[self._graph_name_data]

<<<<<<< HEAD
        # read config.model.layer_kernels to get the implementation for certain layers
        self.layer_kernels = load_layer_kernels(model_config.get("model.layer_kernels", {}))
=======
        self.supports_sharded_input = False
>>>>>>> 1f0b8610

        # Encoder data -> hidden
        try:
            self.encoder = instantiate(
                model_config.model.encoder,
                in_channels_src=input_dim,
                in_channels_dst=self.node_attributes.attr_ndims[self._graph_hidden_names[0]],
                hidden_dim=self.hidden_dims[self._graph_hidden_names[0]],
                sub_graph=self._graph_data[(self._graph_name_data, "to", self._graph_hidden_names[0])],
                src_grid_size=self.node_attributes.num_nodes[self._graph_name_data],
                dst_grid_size=self.node_attributes.num_nodes[self._graph_hidden_names[0]],
                layer_kernels=self.layer_kernels,
            )
        except InstantiationException or AssertionError as e:
            print(e)
            LOGGER.info(
                f"Could not instantiate {model_config.model.encoder}, might cause errors later if this module is used."
            )

        # Level processors
        if self.level_process:
            self.down_level_processor = nn.ModuleDict()
            self.up_level_processor = nn.ModuleDict()

            for i in range(0, self.num_hidden - 1):
                nodes_names = self._graph_hidden_names[i]

                self.down_level_processor[nodes_names] = instantiate(
                    model_config.model.processor,
                    num_channels=self.hidden_dims[nodes_names],
                    sub_graph=self._graph_data[(nodes_names, "to", nodes_names)],
                    src_grid_size=self.node_attributes.num_nodes[nodes_names],
                    dst_grid_size=self.node_attributes.num_nodes[nodes_names],
                    num_layers=model_config.model.level_process_num_layers,
                    layer_kernels=self.layer_kernels,
                )

                self.up_level_processor[nodes_names] = instantiate(
                    model_config.model.processor,
                    num_channels=self.hidden_dims[nodes_names],
                    sub_graph=self._graph_data[(nodes_names, "to", nodes_names)],
                    src_grid_size=self.node_attributes.num_nodes[nodes_names],
                    dst_grid_size=self.node_attributes.num_nodes[nodes_names],
                    num_layers=model_config.model.level_process_num_layers,
                    layer_kernels=self.layer_kernels,
                )

        try:
            print("About to do processor")
            self.processor = instantiate(
                model_config.model.processor,
                num_channels=self.hidden_dims[self._graph_hidden_names[self.num_hidden - 1]],
                sub_graph=self._graph_data[
                    (self._graph_hidden_names[self.num_hidden - 1], "to", self._graph_hidden_names[self.num_hidden - 1])
                ],
                src_grid_size=self.node_attributes.num_nodes[self._graph_hidden_names[self.num_hidden - 1]],
                dst_grid_size=self.node_attributes.num_nodes[self._graph_hidden_names[self.num_hidden - 1]],
                layer_kernels=self.layer_kernels,
            )
            print("Done")
        except InstantiationException or AssertionError as e:
            print("Exception occurred: ", e)
            LOGGER.info(
                f"Could not instantiate {model_config.model.processor}, might cause errors later if this module is used."
            )

        # Downscale
        self.downscale = nn.ModuleDict()

        for i in range(0, self.num_hidden - 1):
            src_nodes_name = self._graph_hidden_names[i]
            dst_nodes_name = self._graph_hidden_names[i + 1]

            self.downscale[src_nodes_name] = instantiate(
                model_config.model.encoder,
                in_channels_src=self.hidden_dims[src_nodes_name],
                in_channels_dst=self.node_attributes.attr_ndims[dst_nodes_name],
                hidden_dim=self.hidden_dims[dst_nodes_name],
                sub_graph=self._graph_data[(src_nodes_name, "to", dst_nodes_name)],
                src_grid_size=self.node_attributes.num_nodes[src_nodes_name],
                dst_grid_size=self.node_attributes.num_nodes[dst_nodes_name],
                layer_kernels=self.layer_kernels,
            )

        # Upscale
        self.upscale = nn.ModuleDict()

        for i in range(1, self.num_hidden):
            src_nodes_name = self._graph_hidden_names[i]
            dst_nodes_name = self._graph_hidden_names[i - 1]

            self.upscale[src_nodes_name] = instantiate(
                model_config.model.decoder,
                in_channels_src=self.hidden_dims[src_nodes_name],
                in_channels_dst=self.hidden_dims[dst_nodes_name],
                hidden_dim=self.hidden_dims[src_nodes_name],
                out_channels_dst=self.hidden_dims[dst_nodes_name],
                sub_graph=self._graph_data[(src_nodes_name, "to", dst_nodes_name)],
                src_grid_size=self.node_attributes.num_nodes[src_nodes_name],
                dst_grid_size=self.node_attributes.num_nodes[dst_nodes_name],
                layer_kernels=self.layer_kernels,
            )

        # Decoder hidden -> data
        try:
            self.decoder = instantiate(
                model_config.model.decoder,
                in_channels_src=self.hidden_dims[self._graph_hidden_names[0]],
                in_channels_dst=input_dim,
                hidden_dim=self.hidden_dims[self._graph_hidden_names[0]],
                out_channels_dst=self.num_output_channels,
                sub_graph=self._graph_data[(self._graph_hidden_names[0], "to", self._graph_name_data)],
                src_grid_size=self.node_attributes.num_nodes[self._graph_hidden_names[0]],
                dst_grid_size=self.node_attributes.num_nodes[self._graph_name_data],
                layer_kernels=self.layer_kernels,
            )
        except InstantiationException or AssertionError as e:
            print(e)
            LOGGER.info(
                f"Could not instantiate {model_config.model.decoder}, might cause errors later if this module is used."
            )

        # Instantiation of model output bounding functions (e.g., to ensure outputs like TP are positive definite)
        self.boundings = nn.ModuleList(
            [
<<<<<<< HEAD
                instantiate(
                    cfg,
                    name_to_index=self.data_indices.internal_model.output.name_to_index,
                    statistics=self.statistics,
                    name_to_index_stats=self.data_indices.data.input.name_to_index,
                )
=======
                instantiate(cfg, name_to_index=self.data_indices.model.output.name_to_index)
>>>>>>> 1f0b8610
                for cfg in getattr(model_config.model, "bounding", [])
            ]
        )

<<<<<<< HEAD
    def forward(self, x: Tensor, model_comm_group: Optional[ProcessGroup] = None) -> Tensor:
=======
    def _create_trainable_attributes(self) -> None:
        """Create all trainable attributes."""
        self.trainable_data = TrainableTensor(trainable_size=self.trainable_data_size, tensor_size=self._data_grid_size)
        self.trainable_hidden = nn.ModuleDict()

        for hidden in self._graph_hidden_names:
            self.trainable_hidden[hidden] = TrainableTensor(
                trainable_size=self.trainable_hidden_size, tensor_size=self._hidden_grid_sizes[hidden]
            )

    def forward(self, x: Tensor, model_comm_group: Optional[ProcessGroup] = None, **kwargs) -> Tensor:
>>>>>>> 1f0b8610
        batch_size = x.shape[0]
        ensemble_size = x.shape[2]

        # add data positional info (lat/lon)
        x_trainable_data = torch.cat(
            (
                einops.rearrange(x, "batch time ensemble grid vars -> (batch ensemble grid) (time vars)"),
                self.node_attributes(self._graph_name_data, batch_size=batch_size),
            ),
            dim=-1,  # feature dimension
        )

        # Get all trainable parameters for the hidden layers -> initialisation of each hidden, which becomes trainable bias
        x_trainable_hiddens = {}
        for hidden in self._graph_hidden_names:
            x_trainable_hiddens[hidden] = self.node_attributes(hidden, batch_size=batch_size)

        # Get data and hidden shapes for sharding
        shard_shapes_data = get_shard_shapes(x_trainable_data, 0, model_comm_group)
        shard_shapes_hiddens = {}
        for hidden, x_latent in x_trainable_hiddens.items():
            shard_shapes_hiddens[hidden] = get_shard_shapes(x_latent, 0, model_comm_group)

        # Run encoder
        x_data_latent, curr_latent = self._run_mapper(
            self.encoder,
            (x_trainable_data, x_trainable_hiddens[self._graph_hidden_names[0]]),
            batch_size=batch_size,
            shard_shapes=(shard_shapes_data, shard_shapes_hiddens[self._graph_hidden_names[0]]),
            model_comm_group=model_comm_group,
        )

        # Run processor
        x_encoded_latents = {}
        x_skip = {}

        ## Downscale
        for i in range(0, self.num_hidden - 1):
            src_hidden_name = self._graph_hidden_names[i]
            dst_hidden_name = self._graph_hidden_names[i + 1]

            # Processing at same level
            if self.level_process:
                curr_latent = self.down_level_processor[src_hidden_name](
                    curr_latent,
                    batch_size=batch_size,
                    shard_shapes=shard_shapes_hiddens[src_hidden_name],
                    model_comm_group=model_comm_group,
                )

            # store latents for skip connections
            x_skip[src_hidden_name] = curr_latent

            # Encode to next hidden level
            x_encoded_latents[src_hidden_name], curr_latent = self._run_mapper(
                self.downscale[src_hidden_name],
                (curr_latent, x_trainable_hiddens[dst_hidden_name]),
                batch_size=batch_size,
                shard_shapes=(shard_shapes_hiddens[src_hidden_name], shard_shapes_hiddens[dst_hidden_name]),
                model_comm_group=model_comm_group,
            )

        # Processing hidden-most level
        curr_latent = self.processor(
            curr_latent,
            batch_size=batch_size,
            shard_shapes=shard_shapes_hiddens[dst_hidden_name],
            model_comm_group=model_comm_group,
        )

        ## Upscale
        for i in range(self.num_hidden - 1, 0, -1):
            src_hidden_name = self._graph_hidden_names[i]
            dst_hidden_name = self._graph_hidden_names[i - 1]

            # Decode to next level
            curr_latent = self._run_mapper(
                self.upscale[src_hidden_name],
                (curr_latent, x_encoded_latents[dst_hidden_name]),
                batch_size=batch_size,
                shard_shapes=(shard_shapes_hiddens[src_hidden_name], shard_shapes_hiddens[dst_hidden_name]),
                model_comm_group=model_comm_group,
            )

            if self.skip:
                # Add skip connections
                curr_latent = curr_latent + x_skip[dst_hidden_name]

            # Processing at same level
            if self.level_process:
                curr_latent = self.up_level_processor[dst_hidden_name](
                    curr_latent,
                    batch_size=batch_size,
                    shard_shapes=shard_shapes_hiddens[dst_hidden_name],
                    model_comm_group=model_comm_group,
                )

        # Run decoder
        x_out = self._run_mapper(
            self.decoder,
            (curr_latent, x_data_latent),
            batch_size=batch_size,
            shard_shapes=(shard_shapes_hiddens[self._graph_hidden_names[0]], shard_shapes_data),
            model_comm_group=model_comm_group,
        )

        x_out = (
            einops.rearrange(
                x_out,
                "(batch ensemble grid) vars -> batch ensemble grid vars",
                batch=batch_size,
                ensemble=ensemble_size,
            )
            .to(dtype=x.dtype)
            .clone()
        )

        # residual connection (just for the prognostic variables)
        x_out[..., self._internal_output_idx] += x[:, -1, :, :, self._internal_input_idx]

        for bounding in self.boundings:
            # bounding performed in the order specified in the config file
            x_out = bounding(x_out)

        return x_out<|MERGE_RESOLUTION|>--- conflicted
+++ resolved
@@ -80,12 +80,10 @@
 
         input_dim = self.multi_step * self.num_input_channels + self.node_attributes.attr_ndims[self._graph_name_data]
 
-<<<<<<< HEAD
         # read config.model.layer_kernels to get the implementation for certain layers
         self.layer_kernels = load_layer_kernels(model_config.get("model.layer_kernels", {}))
-=======
+
         self.supports_sharded_input = False
->>>>>>> 1f0b8610
 
         # Encoder data -> hidden
         try:
@@ -211,23 +209,16 @@
         # Instantiation of model output bounding functions (e.g., to ensure outputs like TP are positive definite)
         self.boundings = nn.ModuleList(
             [
-<<<<<<< HEAD
                 instantiate(
                     cfg,
-                    name_to_index=self.data_indices.internal_model.output.name_to_index,
+                    name_to_index=self.data_indices.model.output.name_to_index,
                     statistics=self.statistics,
                     name_to_index_stats=self.data_indices.data.input.name_to_index,
                 )
-=======
-                instantiate(cfg, name_to_index=self.data_indices.model.output.name_to_index)
->>>>>>> 1f0b8610
                 for cfg in getattr(model_config.model, "bounding", [])
             ]
         )
 
-<<<<<<< HEAD
-    def forward(self, x: Tensor, model_comm_group: Optional[ProcessGroup] = None) -> Tensor:
-=======
     def _create_trainable_attributes(self) -> None:
         """Create all trainable attributes."""
         self.trainable_data = TrainableTensor(trainable_size=self.trainable_data_size, tensor_size=self._data_grid_size)
@@ -239,7 +230,6 @@
             )
 
     def forward(self, x: Tensor, model_comm_group: Optional[ProcessGroup] = None, **kwargs) -> Tensor:
->>>>>>> 1f0b8610
         batch_size = x.shape[0]
         ensemble_size = x.shape[2]
 
