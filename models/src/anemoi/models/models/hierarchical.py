--- conflicted
+++ resolved
@@ -17,8 +17,10 @@
 from torch.distributed.distributed_c10d import ProcessGroup
 from torch_geometric.data import HeteroData
 
-from anemoi.models.distributed.shapes import get_shard_shapes
+from anemoi.models.distributed.shapes import gather_shard_shapes
+from anemoi.models.layers.bounding import build_boundings
 from anemoi.models.layers.graph import NamedNodesAttributes
+from anemoi.models.layers.truncation import BaseTruncation
 from anemoi.models.models import AnemoiModelEncProcDec
 from anemoi.utils.config import DotDict
 
@@ -62,7 +64,7 @@
         num_channels = model_config.model.num_channels
 
         # hidden_dims is the dimentionality of features at each depth
-        self.hidden_dims = {hidden: num_channels * (2**i) for i, hidden in enumerate(self._graph_hidden_names)}
+        self.hidden_dims = self._calculate_input_dim_latent(num_channels)
 
         # Unpack config for hierarchical graph
         self.level_process = model_config.model.enable_hierarchical_level_processing
@@ -71,28 +73,20 @@
         self._calculate_shapes_and_indices(data_indices)
         self._assert_matching_indices(data_indices)
 
-<<<<<<< HEAD
         # build networks
-        self._build_truncation(self._truncation_data)
         self._build_networks(model_config)
-        self._build_boundings(model_config, self.data_indices, self.statistics)
+
+        # build truncation
+        self.truncation = BaseTruncation(self._truncation_data)
+
+        # build boundings
+        self.boundings = build_boundings(model_config, self.data_indices, self.statistics)
+
+    def _calculate_input_dim_latent(self, num_channels):
+        return {hidden: num_channels * (2**i) for i, hidden in enumerate(self._graph_hidden_names)}
 
     def _build_networks(self, model_config):
         """Builds the model components."""
-=======
-        self.input_dim = self._calculate_input_dim(model_config)
-        self.input_dim_latent = self._calculate_input_dim_latent(model_config)
-
-        # we can't register these as buffers because DDP does not support sparse tensors
-        # these will be moved to the GPU when first used via sefl.interpolate_down/interpolate_up
-        self.A_down, self.A_up = None, None
-        if "down" in self._truncation_data:
-            self.A_down = self._make_truncation_matrix(self._truncation_data["down"])
-            LOGGER.info("Truncation: A_down %s", self.A_down.shape)
-        if "up" in self._truncation_data:
-            self.A_up = self._make_truncation_matrix(self._truncation_data["up"])
-            LOGGER.info("Truncation: A_up %s", self.A_up.shape)
->>>>>>> e049e839
 
         # Encoder data -> hidden
         self.encoder = instantiate(
@@ -195,25 +189,6 @@
             dst_grid_size=self.node_attributes.num_nodes[self._graph_name_data],
         )
 
-<<<<<<< HEAD
-=======
-        # Instantiation of model output bounding functions (e.g., to ensure outputs like TP are positive definite)
-        self.boundings = nn.ModuleList(
-            [
-                instantiate(
-                    cfg,
-                    name_to_index=self.data_indices.model.output.name_to_index,
-                    statistics=self.statistics,
-                    name_to_index_stats=self.data_indices.data.input.name_to_index,
-                )
-                for cfg in getattr(model_config.model, "bounding", [])
-            ]
-        )
-
-    def _calculate_input_dim_latent(self, model_config):
-        return self.node_attributes.attr_ndims[self._graph_hidden_names[0]]
-
->>>>>>> e049e839
     def forward(
         self,
         x: Tensor,
@@ -258,11 +233,10 @@
         # Get data and hidden shapes for sharding
         shard_shapes_hiddens = {}
         for hidden, x_latent in x_hidden_latents.items():
-            shard_shapes_hiddens[hidden] = get_shard_shapes(x_latent, 0, model_comm_group)
+            shard_shapes_hiddens[hidden] = gather_shard_shapes(x_latent, 0, model_comm_group=model_comm_group)
 
         # Run encoder
-        x_data_latent, curr_latent = self._run_mapper(
-            self.encoder,
+        x_data_latent, curr_latent = self.encoder._run_mapper(
             (x_data_latent, x_hidden_latents[self._graph_hidden_names[0]]),
             batch_size=batch_size,
             shard_shapes=(shard_shapes_data, shard_shapes_hiddens[self._graph_hidden_names[0]]),
@@ -293,8 +267,7 @@
             skip_connections[src_hidden_name] = curr_latent
 
             # Encode to next hidden level
-            x_encoded_latents[src_hidden_name], curr_latent = self._run_mapper(
-                self.downscale[src_hidden_name],
+            x_encoded_latents[src_hidden_name], curr_latent = self.downscale[src_hidden_name]._run_mapper(
                 (curr_latent, x_hidden_latents[dst_hidden_name]),
                 batch_size=batch_size,
                 shard_shapes=(shard_shapes_hiddens[src_hidden_name], shard_shapes_hiddens[dst_hidden_name]),
@@ -318,8 +291,7 @@
             dst_hidden_name = self._graph_hidden_names[i - 1]
 
             # Decode to next level
-            curr_latent = self._run_mapper(
-                self.upscale[src_hidden_name],
+            curr_latent = self.upscale[src_hidden_name]._run_mapper(
                 (curr_latent, x_encoded_latents[dst_hidden_name]),
                 batch_size=batch_size,
                 shard_shapes=(shard_shapes_hiddens[src_hidden_name], shard_shapes_hiddens[dst_hidden_name]),
@@ -342,8 +314,7 @@
                 )
 
         # Run decoder
-        x_out = self._run_mapper(
-            self.decoder,
+        x_out = self.decoder._run_mapper(
             (curr_latent, x_data_latent),
             batch_size=batch_size,
             shard_shapes=(shard_shapes_hiddens[self._graph_hidden_names[0]], shard_shapes_data),
