# (C) Copyright 2024 ECMWF.
#
# This software is licensed under the terms of the Apache Licence Version 2.0
# which can be obtained at http://www.apache.org/licenses/LICENSE-2.0.
# In applying this licence, ECMWF does not waive the privileges and immunities
# granted to it by virtue of its status as an intergovernmental organisation
# nor does it submit to any jurisdiction.
#

import logging
from typing import Optional

import einops
import torch
from torch import Tensor
from torch.distributed.distributed_c10d import ProcessGroup
from torch_geometric.data import HeteroData

<<<<<<< HEAD
=======
from anemoi.models.distributed.graph import shard_tensor
>>>>>>> 8c4c9931
from anemoi.models.distributed.shapes import get_shard_shapes
from anemoi.models.models import AnemoiModelEncProcDec
from anemoi.utils.config import DotDict

LOGGER = logging.getLogger(__name__)


class AnemoiModelEncProcDecInterpolator(AnemoiModelEncProcDec):
    """Message passing interpolating graph neural network."""

    def __init__(
        self,
        *,
        model_config: DotDict,
        data_indices: dict,
        statistics: dict,
        graph_data: HeteroData,
        truncation_data: dict,
    ) -> None:
        """Initializes the graph neural network.

        Parameters
        ----------
        config : DotDict
            Job configuration
        data_indices : dict
            Data indices
        graph_data : HeteroData
            Graph definition
        """
        model_config = DotDict(model_config)
        self.num_target_forcings = (
            len(model_config.training.target_forcing.data) + model_config.training.target_forcing.time_fraction
        )
        self.input_times = len(model_config.training.explicit_times.input)
        super().__init__(
            model_config=model_config,
            data_indices=data_indices,
            statistics=statistics,
            graph_data=graph_data,
            truncation_data=truncation_data,
        )

        self.latent_skip = model_config.model.latent_skip
        self.grid_skip = model_config.model.grid_skip

    def _calculate_shapes_and_indices(self, data_indices: dict) -> None:
        super()._calculate_shapes_and_indices(data_indices)
        self.input_dim = (
            self.input_times * self.num_input_channels
            + self.node_attributes.attr_ndims[self._graph_name_data]
            + self.num_target_forcings
        )

    def _assemble_input(self, x, target_forcing, batch_size, grid_shard_shapes=None, model_comm_group=None):
        node_attributes_data = self.node_attributes(self._graph_name_data, batch_size=batch_size)
        if grid_shard_shapes is not None:
            shard_shapes_nodes = self._get_shard_shapes(node_attributes_data, 0, grid_shard_shapes, model_comm_group)
            node_attributes_data = shard_tensor(node_attributes_data, 0, shard_shapes_nodes, model_comm_group)

        # normalize and add data positional info (lat/lon)
        x_data_latent = torch.cat(
            (
                einops.rearrange(x, "batch time ensemble grid vars -> (batch ensemble grid) (time vars)"),
                einops.rearrange(target_forcing, "batch ensemble grid vars -> (batch ensemble grid) (vars)"),
                node_attributes_data,
            ),
            dim=-1,  # feature dimension
        )
        shard_shapes_data = self._get_shard_shapes(x_data_latent, 0, grid_shard_shapes, model_comm_group)

        if self.grid_skip is not None:
            x_skip = x[:, self.grid_skip, ...]
            if self.A_down is not None or self.A_up is not None:
                x_skip = einops.rearrange(x_skip, "batch ensemble grid vars -> (batch ensemble) grid vars")
                x_skip = self._apply_truncation(x_skip, grid_shard_shapes, model_comm_group)
                x_skip = einops.rearrange(
                    x_skip, "(batch ensemble) grid vars -> batch ensemble grid vars", batch=batch_size
                )
        else:
            x_skip = None

        return x_data_latent, x_skip, shard_shapes_data

    def _assemble_output(self, x_out, x_skip, batch_size, ensemble_size, dtype):
        x_out = (
            einops.rearrange(
                x_out,
                "(batch ensemble grid) vars -> batch ensemble grid vars",
                batch=batch_size,
                ensemble=ensemble_size,
            )
            .to(dtype=dtype)
            .clone()
        )

        # residual connection (just for the prognostic variables)
        if x_skip is not None:
            x_out[..., self._internal_output_idx] += x_skip[..., self._internal_input_idx]

        for bounding in self.boundings:
            # bounding performed in the order specified in the config file
            x_out = bounding(x_out)
        return x_out

    def forward(
        self,
        x: Tensor,
        *,
        target_forcing: torch.Tensor,
        model_comm_group: Optional[ProcessGroup] = None,
        grid_shard_shapes: Optional[list] = None,
        **kwargs,
    ) -> Tensor:
        batch_size = x.shape[0]
        ensemble_size = x.shape[2]
        in_out_sharded = grid_shard_shapes is not None

        assert not (
            in_out_sharded and (grid_shard_shapes is None or model_comm_group is None)
        ), "If input is sharded, grid_shard_shapes and model_comm_group must be provided."

        x_data_latent, x_skip, shard_shapes_data = self._assemble_input(
            x, target_forcing, batch_size, grid_shard_shapes, model_comm_group
        )
        x_hidden_latent = self.node_attributes(self._graph_name_hidden, batch_size=batch_size)

<<<<<<< HEAD
        # get shard shapes
        shard_shapes_data = get_shard_shapes(x_data_latent, 0, model_comm_group)
=======
>>>>>>> 8c4c9931
        shard_shapes_hidden = get_shard_shapes(x_hidden_latent, 0, model_comm_group)

        # Run encoder
        x_data_latent, x_latent = self._run_mapper(
            self.encoder,
            (x_data_latent, x_hidden_latent),
            batch_size=batch_size,
            shard_shapes=(shard_shapes_data, shard_shapes_hidden),
            model_comm_group=model_comm_group,
            x_src_is_sharded=in_out_sharded,  # x_data_latent comes sharded iff in_out_sharded
            x_dst_is_sharded=False,  # x_latent does not come sharded
            keep_x_dst_sharded=True,  # always keep x_latent sharded for the processor
        )

        x_latent_proc = self.processor(
            x_latent,
            batch_size=batch_size,
            shard_shapes=shard_shapes_hidden,
            model_comm_group=model_comm_group,
        )

        # add skip connection (hidden -> hidden)
        if self.latent_skip:
            x_latent_proc = x_latent_proc + x_latent

        # Run decoder
        x_out = self._run_mapper(
            self.decoder,
            (x_latent_proc, x_data_latent),
            batch_size=batch_size,
            shard_shapes=(shard_shapes_hidden, shard_shapes_data),
            model_comm_group=model_comm_group,
            x_src_is_sharded=True,  # x_latent always comes sharded
            x_dst_is_sharded=in_out_sharded,  # x_data_latent comes sharded iff in_out_sharded
            keep_x_dst_sharded=in_out_sharded,  # keep x_out sharded iff in_out_sharded
        )

        x_out = self._assemble_output(x_out, x_skip, batch_size, ensemble_size, x.dtype)

        return x_out<|MERGE_RESOLUTION|>--- conflicted
+++ resolved
@@ -16,10 +16,7 @@
 from torch.distributed.distributed_c10d import ProcessGroup
 from torch_geometric.data import HeteroData
 
-<<<<<<< HEAD
-=======
 from anemoi.models.distributed.graph import shard_tensor
->>>>>>> 8c4c9931
 from anemoi.models.distributed.shapes import get_shard_shapes
 from anemoi.models.models import AnemoiModelEncProcDec
 from anemoi.utils.config import DotDict
@@ -147,11 +144,6 @@
         )
         x_hidden_latent = self.node_attributes(self._graph_name_hidden, batch_size=batch_size)
 
-<<<<<<< HEAD
-        # get shard shapes
-        shard_shapes_data = get_shard_shapes(x_data_latent, 0, model_comm_group)
-=======
->>>>>>> 8c4c9931
         shard_shapes_hidden = get_shard_shapes(x_hidden_latent, 0, model_comm_group)
 
         # Run encoder
