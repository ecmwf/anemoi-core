--- conflicted
+++ resolved
@@ -20,11 +20,8 @@
 
 from anemoi.models.distributed.graph import gather_tensor
 from anemoi.models.distributed.graph import shard_tensor
-<<<<<<< HEAD
 from anemoi.models.distributed.shapes import apply_shard_shapes
-=======
 from anemoi.models.distributed.shapes import get_or_apply_shard_shapes
->>>>>>> ee2a0676
 from anemoi.models.distributed.shapes import get_shard_shapes
 from anemoi.models.models import AnemoiModelEncProcDec
 from anemoi.utils.config import DotDict
@@ -71,14 +68,8 @@
         self.latent_skip = model_config.model.latent_skip
         self.grid_skip = model_config.model.grid_skip
 
-<<<<<<< HEAD
-        self.setup_mass_conserving_accumulations(data_indices, model_config)
-
-    def _calculate_input_dim(self, model_config):
-=======
     # Overwrite base class
     def _calculate_input_dim(self):
->>>>>>> ee2a0676
         return (
             self.num_input_times * self.num_input_channels
             + self.node_attributes.attr_ndims[self._graph_name_data]
@@ -305,33 +296,29 @@
         return y_preds
 
     def resolve_mass_conservations(self, y_preds, x_input, include_right_boundary=False) -> torch.Tensor:
-        """Enforce a "mass conservation" style constraint on a subset of output variables by
-        redistributing a known total (taken from the input constraints) across the time
-        dimension using softmax weights derived from the model's logits.
-
-        Args:
-            y_preds (torch.Tensor):
-                Model outputs with shape (B, T, E, G, V_out) where:
-                - B: batch
-                - T: time / interpolation steps
-                - E, G: extra dims (e.g., ensemble, grid) — passed through unchanged
-                - V_out: total number of output variables
-                The subset `target_indices` inside V_out are the "accumulated" variables whose
-                per-time-step values must sum to a constraint.
-            x_input (torch.Tensor):
-                Model inputs with shape compatible with y_preds selection. We read the
-                *right-boundary* (last time slice) constraint values from:
-                    x_input[:, -1:, ..., input_constraint_indxs]
-                yielding shape (B, 1, E, G, V_acc).
-            include_right_boundary (bool):
-                If False: distribute the constraint over the existing T steps.
-                If True:  append an extra (T+1)-th step representing the right boundary and
-                        distribute over T+1 steps; also copy non-target outputs at that
-                        boundary from inputs.
-
-        Returns:
-            torch.Tensor: Updated y_preds with target outputs replaced by a constrained,
-                        softmax-weighted allocation that conserves the total "mass".
+        """Enforce a mass-conservation constraint for selected output variables by redistributing a
+        known total (taken from input constraints) across the time dimension using softmax weights
+        derived from the model's logits.
+
+        Parameters
+        ----------
+        y_preds : torch.Tensor
+            Model outputs of shape (B, T, E, G, V_out).
+            The subset `target_indices` inside V_out are the accumulated variables constrained to
+            sum to the input totals.
+        x_input : torch.Tensor
+            Input tensor compatible with `y_preds`. Constraint totals are read from the right boundary:
+            x_input[:, -1:, ..., input_constraint_indxs] with shape (B, 1, E, G, V_acc).
+        include_right_boundary : bool, optional
+            If False, distribute the constraint over the existing T steps.
+            If True, append an extra (T+1)-th step representing the right boundary and distribute over T+1 steps;
+            non-target outputs at that boundary are copied from inputs.
+
+        Returns
+        -------
+        torch.Tensor
+            `y_preds` with the constrained target variables replaced by a softmax-weighted allocation that conserves
+            the total. Shape is (B, T, E, G, V_out) or (B, T+1, E, G, V_out) if `include_right_boundary` is True.
         """
 
         # Indices mapping:
