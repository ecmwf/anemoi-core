# (C) Copyright 2024 ECMWF.
#
# This software is licensed under the terms of the Apache Licence Version 2.0
# which can be obtained at http://www.apache.org/licenses/LICENSE-2.0.
# In applying this licence, ECMWF does not waive the privileges and immunities
# granted to it by virtue of its status as an intergovernmental organisation
# nor does it submit to any jurisdiction.
#

from __future__ import annotations

import logging
from enum import Enum
from typing import Annotated
from typing import Any
from typing import Literal
from typing import Optional
from typing import Union

from pydantic import BaseModel as PydanticBaseModel
from pydantic import Field
from pydantic import NonNegativeInt
from pydantic import PositiveFloat
from pydantic import PositiveInt
from pydantic import model_validator

from anemoi.utils.schemas import BaseModel

from .decoder import GNNDecoderSchema  # noqa: TC001
from .decoder import GraphTransformerDecoderSchema  # noqa: TC001
from .decoder import TransformerDecoderSchema  # noqa: TC001
from .encoder import GNNEncoderSchema  # noqa: TC001
from .encoder import GraphTransformerEncoderSchema  # noqa: TC001
from .encoder import TransformerEncoderSchema  # noqa: TC001
from .processor import GNNProcessorSchema  # noqa: TC001
from .processor import GraphTransformerProcessorSchema  # noqa: TC001
from .processor import PointWiseMLPProcessorSchema  # noqa: TC001
from .processor import TransformerProcessorSchema  # noqa: TC001
from .residual import ResidualConnectionSchema

LOGGER = logging.getLogger(__name__)


class DefinedModels(str, Enum):
    ANEMOI_MODEL_ENC_PROC_DEC = "anemoi.models.models.encoder_processor_decoder.AnemoiModelEncProcDec"
    ANEMOI_MODEL_ENC_PROC_DEC_SHORT = "anemoi.models.models.AnemoiModelEncProcDec"
    ANEMOI_ENS_MODEL_ENC_PROC_DEC = "anemoi.models.models.ens_encoder_processor_decoder.AnemoiEnsModelEncProcDec"
    ANEMOI_ENS_MODEL_ENC_PROC_DEC_SHORT = "anemoi.models.models.AnemoiEnsModelEncProcDec"
    ANEMOI_MODEL_ENC_HIERPROC_DEC = "anemoi.models.models.hierarchical.AnemoiModelEncProcDecHierarchical"
    ANEMOI_MODEL_ENC_HIERPROC_DEC_SHORT = "anemoi.models.models.AnemoiModelEncProcDecHierarchical"
    ANEMOI_MODEL_INTERPENC_PROC_DEC = "anemoi.models.models.interpolator.AnemoiModelEncProcDecInterpolator"
    ANEMOI_MODEL_INTERPENC_PROC_DEC_SHORT = "anemoi.models.models.AnemoiModelEncProcDecInterpolator"
    ANEMOI_DIFFUSION_MODEL_ENC_PROC_DEC = (
        "anemoi.models.models.diffusion_encoder_processor_decoder.AnemoiDiffusionModelEncProcDec"
    )
    ANEMOI_DIFFUSION_MODEL_ENC_PROC_DEC_SHORT = "anemoi.models.models.AnemoiDiffusionModelEncProcDec"
    ANEMOI_DIFFUSION_TEND_MODEL_ENC_PROC_DEC = (
        "anemoi.models.models.diffusion_encoder_processor_decoder.AnemoiDiffusionTendModelEncProcDec"
    )
    ANEMOI_DIFFUSION_TEND_MODEL_ENC_PROC_DEC_SHORT = "anemoi.models.models.AnemoiDiffusionTendModelEncProcDec"


class Model(BaseModel):
    target_: DefinedModels = Field(..., alias="_target_")
    "Model object defined in anemoi.models.model."
    convert_: str = Field("all", alias="_convert_")
    "The target's parameters to convert to primitive containers. Other parameters will use OmegaConf. Default to all."


class DiffusionModel(Model):
    diffusion: DiffusionSchema = Field(default=None)
    "Diffusion configuration for diffusion models"


class TrainableParameters(PydanticBaseModel):
    data: NonNegativeInt = Field(example=8)
    "Size of the learnable data node tensor. Default to 8."
    hidden: NonNegativeInt = Field(example=8)
    "Size of the learnable hidden node tensor. Default to 8."


class ReluBoundingSchema(BaseModel):
    target_: Literal["anemoi.models.layers.bounding.ReluBounding"] = Field(..., alias="_target_")
    "Relu bounding object defined in anemoi.models.layers.bounding."
    variables: list[str]
    "List of variables to bound using the Relu method."


class LeakyReluBoundingSchema(ReluBoundingSchema):
    target_: Literal["anemoi.models.layers.bounding.LeakyReluBounding"] = Field(..., alias="_target_")
    "Leaky Relu bounding object defined in anemoi.models.layers.bounding."


class FractionBoundingSchema(BaseModel):
    target_: Literal["anemoi.models.layers.bounding.FractionBounding"] = Field(..., alias="_target_")
    "Fraction bounding object defined in anemoi.models.layers.bounding."
    variables: list[str]
    "List of variables to bound using the hard tanh fraction method."
    min_val: float
    "The minimum value for the HardTanh activation. Correspond to the minimum fraction of the total_var."
    max_val: float
    "The maximum value for the HardTanh activation. Correspond to the maximum fraction of the total_var."
    total_var: str
    "Variable from which the secondary variables are derived. \
    For example, convective precipitation should be a fraction of total precipitation."


class LeakyFractionBoundingSchema(FractionBoundingSchema):
    target_: Literal["anemoi.models.layers.bounding.LeakyFractionBounding"] = Field(..., alias="_target_")
    "Leaky fraction bounding object defined in anemoi.models.layers.bounding."


class HardtanhBoundingSchema(BaseModel):
    target_: Literal["anemoi.models.layers.bounding.HardtanhBounding"] = Field(..., alias="_target_")
    "Hard tanh bounding method function from anemoi.models.layers.bounding."
    variables: list[str]
    "List of variables to bound using the hard tanh method."
    min_val: float
    "The minimum value for the HardTanh activation."
    max_val: float
    "The maximum value for the HardTanh activation."


class LeakyHardtanhBoundingSchema(HardtanhBoundingSchema):
    target_: Literal["anemoi.models.layers.bounding.LeakyHardtanhBounding"] = Field(..., alias="_target_")
    "Leaky hard tanh bounding method function from anemoi.models.layers.bounding."


class NormalizedReluBoundingSchema(BaseModel):
    target_: Literal["anemoi.models.layers.bounding.NormalizedReluBounding"] = Field(..., alias="_target_")
    variables: list[str]
    min_val: list[float]
    normalizer: list[str]

    @model_validator(mode="after")
    def check_num_normalizers_and_min_val_matches_num_variables(self) -> NormalizedReluBoundingSchema:
        error_msg = f"""{self.__class__} requires that number of normalizers ({len(self.normalizer)}) or
        match the number of variables ({len(self.variables)})"""
        assert len(self.normalizer) == len(self.variables), error_msg
        error_msg = f"""{self.__class__} requires that number of min_val ({len(self.min_val)}) or  match
        the number of variables ({len(self.variables)})"""
        assert len(self.min_val) == len(self.variables), error_msg
        return self


class NormalizedLeakyReluBoundingSchema(NormalizedReluBoundingSchema):
    target_: Literal["anemoi.models.layers.bounding.NormalizedLeakyReluBounding"] = Field(..., alias="_target_")
    "Leaky normalized Relu bounding object defined in anemoi.models.layers.bounding."


Bounding = Annotated[
    Union[
        ReluBoundingSchema,
        LeakyReluBoundingSchema,
        FractionBoundingSchema,
        LeakyFractionBoundingSchema,
        HardtanhBoundingSchema,
        LeakyHardtanhBoundingSchema,
        NormalizedReluBoundingSchema,
        NormalizedLeakyReluBoundingSchema,
    ],
    Field(discriminator="target_"),
]


class NoOutputMaskSchema(BaseModel):
    target_: Literal["anemoi.training.utils.masks.NoOutputMask"] = Field(..., alias="_target_")


class Boolean1DSchema(BaseModel):
    target_: Literal["anemoi.training.utils.masks.Boolean1DMask"] = Field(..., alias="_target_")
    nodes_name: str = Field(examples="data")
    attribute_name: str = Field(example="cutout_mask")


OutputMaskSchemas = Union[NoOutputMaskSchema, Boolean1DSchema]


class DiffusionSchema(BaseModel):
    sigma_data: PositiveFloat = Field(default=1.0, examples=[1.0])
    "Data scaling parameter"
    noise_channels: PositiveInt = Field(default=32, examples=[32])
    "Number of channels for noise embedding"
    noise_cond_dim: PositiveInt = Field(default=16, examples=[16])
    "Dimension of noise conditioning"
    sigma_max: PositiveFloat = Field(default=100.0, examples=[100.0])
    "Maximum noise level for training"
    sigma_min: PositiveFloat = Field(default=0.02, examples=[0.02])
    "Minimum noise level for training"
    rho: PositiveFloat = Field(default=7.0, examples=[7.0])
    "Karras schedule parameter for training noise distribution"
    noise_embedder: dict = Field(default_factory=dict)
    "Noise embedder configuration with _target_ for Hydra instantiation"
    inference_defaults: dict = Field(default_factory=dict)
    "Default parameters for inference sampling"


class BaseModelSchema(PydanticBaseModel):
    num_channels: NonNegativeInt = Field(example=512)
    "Feature tensor size in the hidden space."
    keep_batch_sharded: bool = Field(default=True)
    "Keep the input batch and the output of the model sharded"
    model: Model = Field(default_factory=Model)
    "Model schema."
    trainable_parameters: TrainableParameters = Field(default_factory=TrainableParameters)
    "Learnable node and edge parameters."
    bounding: list[Bounding]
    "List of bounding configuration applied in order to the specified variables."
    output_mask: OutputMaskSchemas  # !TODO CHECK!
    "Output mask"
    latent_skip: bool = True
    "Add skip connection in latent space before/after processor. Currently only in interpolator."
    processor: Union[
        GNNProcessorSchema, GraphTransformerProcessorSchema, TransformerProcessorSchema, PointWiseMLPProcessorSchema
    ] = Field(
        ...,
        discriminator="target_",
    )
    "GNN processor schema."
    encoder: Union[GNNEncoderSchema, GraphTransformerEncoderSchema, TransformerEncoderSchema] = Field(
        ...,
        discriminator="target_",
    )
    "GNN encoder schema."
    decoder: Union[GNNDecoderSchema, GraphTransformerDecoderSchema, TransformerDecoderSchema] = Field(
        ...,
        discriminator="target_",
    )
    "GNN decoder schema.",
    residual: ResidualConnectionSchema = Field(
        ...,
        discriminator="target_",
    )
    "Residual connection schema."
<<<<<<< HEAD
=======
    compile: Optional[list[dict[str, Any]]] = Field(None)
    "Modules to be compiled"
>>>>>>> aeaf00b1


class NoiseInjectorSchema(BaseModel):
    target_: Literal["anemoi.models.layers.ensemble.NoiseConditioning"] = Field(..., alias="_target_")
    "Noise injection layer class"
    noise_std: NonNegativeInt = Field(example=1)
    "Standard deviation of the noise to be injected."
    noise_channels_dim: NonNegativeInt = Field(example=4)
    "Number of channels in the noise tensor."
    noise_mlp_hidden_dim: NonNegativeInt = Field(example=8)
    "Hidden dimension of the MLP used to process the noise."
    inject_noise: bool = Field(default=True)
    "Whether to inject noise or not."
    layer_kernels: Union[dict[str, dict], None] = Field(default_factory=dict)
    "Settings related to custom kernels for encoder processor and decoder blocks"


class EnsModelSchema(BaseModelSchema):
    noise_injector: NoiseInjectorSchema = Field(default_factory=list)
    "Settings related to custom kernels for encoder processor and decoder blocks"
    condition_on_residual: bool = Field(default=False)
    "Whether to condition the noise injection on the residual connection."


class DiffusionModelSchema(BaseModelSchema):
    model: DiffusionModel = Field(default_factory=DiffusionModel)
    "Diffusion Model schema"

    @model_validator(mode="after")
    def validate_no_bounding_for_diffusion(self) -> "DiffusionModelSchema":
        if self.bounding:
            msg = (
                "Diffusion models do not support bounding layers. "
                f"Found {len(self.bounding)} bounding configuration(s). "
                "Please remove all bounding configurations for diffusion models."
            )
            raise ValueError(msg)
        return self


class DiffusionTendModelSchema(DiffusionModelSchema):
    condition_on_residual: bool = Field(default=False)
    "Whether to condition the noise injection on the residual connection."


class HierarchicalModelSchema(BaseModelSchema):
    enable_hierarchical_level_processing: bool = Field(default=False)
    "Toggle to do message passing at every downscaling and upscaling step"
    level_process_num_layers: NonNegativeInt = Field(default=1)
    "Number of message passing steps at each level"


ModelSchema = Union[
    BaseModelSchema, EnsModelSchema, HierarchicalModelSchema, DiffusionModelSchema, DiffusionTendModelSchema
]<|MERGE_RESOLUTION|>--- conflicted
+++ resolved
@@ -12,9 +12,7 @@
 import logging
 from enum import Enum
 from typing import Annotated
-from typing import Any
 from typing import Literal
-from typing import Optional
 from typing import Union
 
 from pydantic import BaseModel as PydanticBaseModel
@@ -36,7 +34,6 @@
 from .processor import GraphTransformerProcessorSchema  # noqa: TC001
 from .processor import PointWiseMLPProcessorSchema  # noqa: TC001
 from .processor import TransformerProcessorSchema  # noqa: TC001
-from .residual import ResidualConnectionSchema
 
 LOGGER = logging.getLogger(__name__)
 
@@ -226,17 +223,7 @@
         ...,
         discriminator="target_",
     )
-    "GNN decoder schema.",
-    residual: ResidualConnectionSchema = Field(
-        ...,
-        discriminator="target_",
-    )
-    "Residual connection schema."
-<<<<<<< HEAD
-=======
-    compile: Optional[list[dict[str, Any]]] = Field(None)
-    "Modules to be compiled"
->>>>>>> aeaf00b1
+    "GNN decoder schema."
 
 
 class NoiseInjectorSchema(BaseModel):
