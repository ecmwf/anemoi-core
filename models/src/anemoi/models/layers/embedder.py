
import math

import numpy as np
import torch
from abc import ABC
import torch.nn as nn
from anemoi.models.layers.fourier import levels_expansion
import einops

<<<<<<< HEAD
class VerticalInformationEmbedder(nn.Module):
    def __init__(self, level_shuffle, method, fourier_dim, hidden_dim, encoded_dim, num_levels, data_indices) -> None:
=======
class VerticalInformationEmbedder(nn.Module,ABC):
    def __init__(self, level_shuffle,method,fourier_dim,hidden_dim,encoded_dim,num_levels,data_indices) -> None:
>>>>>>> 596ca266
        """Initialise.
        """
        super().__init__()
        self.level_shuffle = level_shuffle 
<<<<<<< HEAD
        self.data_indices = data_indices
        self.vertical_embeddings_method = method
        self.fourier_dim = fourier_dim
        self.hidden_dim = hidden_dim
        self.encoded_dim = encoded_dim
        self.num_levels = num_levels
=======
        self.num_variables = 6 # temporary for now figure out better way
        self.num_levels = num_levels
        self._generate_shuffle_index()
        self.level_list = self._get_levels_tensor(data_indices) # data_indices is a dict can't do self otherwise pickle error
        self.vertical_embeddings_method = method
>>>>>>> 596ca266

        #if self.vertical_embeddings_method not in ['concat', 'addition']:
        #    raise ValueError(f"Unknown vertical embeddings method: {self.vertical_embeddings_method}")

        if self.vertical_embeddings_method == 'addition':
            assert encoded_dim == 1 , "For addition method, encoded_dim must be equal to 1"

<<<<<<< HEAD
=======
        #! FOURIER AND ENCODED DIMENSIONS FOR PRESSURE LEVELS
        self.fourier_dim = fourier_dim # small otherwise CUDA OOM
        self.hidden_dim = hidden_dim
        self.encoded_dim = encoded_dim # small otherwise CUDA OOM
>>>>>>> 596ca266
        self.mlp = self._define_mlp()


    def _get_levels_tensor(self,data_indices)->torch.Tensor:
        level_list = []
<<<<<<< HEAD
        for var_str in self.data_indices.name_to_index:
=======
        for var_str in data_indices:
>>>>>>> 596ca266
            parts = var_str[0].split("_")
            # extract pressure level. If not pressure level, assume surface and assign 1000
            # TODO: make this dependent on new variable groups
            numeric_part = float(parts[-1]) if len(parts) > 1 and parts[-1].isdigit() else 1000
            level_list.append(numeric_part)
        level_tensor = torch.tensor(level_list)
        if self.level_shuffle:
            level_tensor= level_tensor.reshape((self.num_variables,self.num_levels))[...,self.rand_idx].ravel()
        return level_tensor


    def _generate_shuffle_index(self):
        self.rand_idx = torch.randperm(self.num_levels)
        num_list = torch.Tensor([i for i in range(self.num_levels)])
        comb_list = torch.cat([self.rand_idx.view(self.num_levels, 1), num_list.view(self.num_levels, 1)], axis = 1)
        sorted_comb_list = comb_list[comb_list[:, 0].sort()[1]]
        self.rand_rev = [int(i) for i in sorted_comb_list[:, 1]]

    def _shuffle_input(self,x_reshaped):
        x_rand = x_reshaped[..., self.rand_idx]
        return x_rand

    def _define_mlp(self):
        # Construct MLP to transform vertical encodings
        act_func = nn.ReLU()
        mlp = nn.Sequential(nn.Linear(self.fourier_dim, self.hidden_dim), act_func)
        mlp.append(nn.Linear(self.hidden_dim, self.encoded_dim))
        mlp.append(act_func)
        return mlp


    def _encode_vertical_levels(self,level_tensor):
        #!1st ADDED Fourier transform
        vertical_encodings = levels_expansion(level_tensor, self.fourier_dim).to("cuda")

        #!2nd APPLY MLP
        mapped_vertical_features = self.mlp(vertical_encodings).ravel().to("cuda")
        return mapped_vertical_features

    def forward(self, x: torch.Tensor) -> torch.Tensor:
        batch_size = x.shape[0]
        n_times = x.shape[1]
        ensemble_size = x.shape[2]
        num_grid_points = x.shape[3]        
        self.num_variables = int(x.shape[4]/self.num_levels)

        x_reshaped = torch.reshape(x, (batch_size, n_times, ensemble_size, num_grid_points, self.num_variables, self.num_levels))
        if self.level_shuffle:
            x_rand = self._shuffle_input(x_reshaped)
        else:
            x_rand = x_reshaped
    
<<<<<<< HEAD
        mapped_vertical_features= self._encode_vertical_levels(self._get_levels_tensor())
=======
        mapped_vertical_features= self._encode_vertical_levels(self.level_list)

>>>>>>> 596ca266
        if self.vertical_embeddings_method == 'concat':
            mapped_vertical_features = mapped_vertical_features.view(1, 1, 1, 1, mapped_vertical_features.shape[0])
            mapped_vertical_features= mapped_vertical_features.reshape(1,1,1,1,self.num_variables,self.num_levels,self.encoded_dim)
            mapped_vertical_features=mapped_vertical_features.expand(batch_size, n_times, ensemble_size, num_grid_points, self.num_variables, self.num_levels,self.encoded_dim)
            x_data_vertical_latent = torch.cat((x_rand.unsqueeze(-1), mapped_vertical_features), dim=-1)
            return einops.rearrange(
                    x_data_vertical_latent, "batch time ensemble grid vars levels concatdim -> (batch ensemble grid) (time vars levels concatdim)"
                )
        elif self.vertical_embeddings_method == 'addition':
            mapped_vertical_features = mapped_vertical_features.view(1, 1, 1, 1, self.num_variables, self.num_levels).expand(
                batch_size, n_times, 1, num_grid_points, self.num_variables, self.num_levels
            ) # ([4, 2, 1, 40320, 6, 13]
            x_data_vertical_latent = x_rand + mapped_vertical_features

            # pressure levels
            return einops.rearrange(
                    x_data_vertical_latent, "batch time ensemble grid vars levels -> (batch ensemble grid) (time vars levels)"
                )
        
        elif self.vertical_embeddings_method == 'attention':
            mapped_vertical_features = mapped_vertical_features.view(1, 1, 1, 1, self.num_variables, self.num_levels).expand(
                batch_size, n_times, 1, num_grid_points, self.num_variables, self.num_levels
            ) # ([4, 2, 1, 40320, 6, 13]
            return mapped_vertical_features
        else:
            return einops.rearrange(
                x_data_vertical_latent, "batch time ensemble grid vars levels -> (batch ensemble grid) (time vars levels)"
            )
<|MERGE_RESOLUTION|>--- conflicted
+++ resolved
@@ -8,31 +8,19 @@
 from anemoi.models.layers.fourier import levels_expansion
 import einops
 
-<<<<<<< HEAD
 class VerticalInformationEmbedder(nn.Module):
     def __init__(self, level_shuffle, method, fourier_dim, hidden_dim, encoded_dim, num_levels, data_indices) -> None:
-=======
-class VerticalInformationEmbedder(nn.Module,ABC):
-    def __init__(self, level_shuffle,method,fourier_dim,hidden_dim,encoded_dim,num_levels,data_indices) -> None:
->>>>>>> 596ca266
+
         """Initialise.
         """
         super().__init__()
         self.level_shuffle = level_shuffle 
-<<<<<<< HEAD
         self.data_indices = data_indices
         self.vertical_embeddings_method = method
         self.fourier_dim = fourier_dim
         self.hidden_dim = hidden_dim
         self.encoded_dim = encoded_dim
         self.num_levels = num_levels
-=======
-        self.num_variables = 6 # temporary for now figure out better way
-        self.num_levels = num_levels
-        self._generate_shuffle_index()
-        self.level_list = self._get_levels_tensor(data_indices) # data_indices is a dict can't do self otherwise pickle error
-        self.vertical_embeddings_method = method
->>>>>>> 596ca266
 
         #if self.vertical_embeddings_method not in ['concat', 'addition']:
         #    raise ValueError(f"Unknown vertical embeddings method: {self.vertical_embeddings_method}")
@@ -40,23 +28,17 @@
         if self.vertical_embeddings_method == 'addition':
             assert encoded_dim == 1 , "For addition method, encoded_dim must be equal to 1"
 
-<<<<<<< HEAD
-=======
         #! FOURIER AND ENCODED DIMENSIONS FOR PRESSURE LEVELS
         self.fourier_dim = fourier_dim # small otherwise CUDA OOM
         self.hidden_dim = hidden_dim
         self.encoded_dim = encoded_dim # small otherwise CUDA OOM
->>>>>>> 596ca266
         self.mlp = self._define_mlp()
 
 
     def _get_levels_tensor(self,data_indices)->torch.Tensor:
         level_list = []
-<<<<<<< HEAD
         for var_str in self.data_indices.name_to_index:
-=======
-        for var_str in data_indices:
->>>>>>> 596ca266
+
             parts = var_str[0].split("_")
             # extract pressure level. If not pressure level, assume surface and assign 1000
             # TODO: make this dependent on new variable groups
@@ -109,12 +91,7 @@
         else:
             x_rand = x_reshaped
     
-<<<<<<< HEAD
         mapped_vertical_features= self._encode_vertical_levels(self._get_levels_tensor())
-=======
-        mapped_vertical_features= self._encode_vertical_levels(self.level_list)
-
->>>>>>> 596ca266
         if self.vertical_embeddings_method == 'concat':
             mapped_vertical_features = mapped_vertical_features.view(1, 1, 1, 1, mapped_vertical_features.shape[0])
             mapped_vertical_features= mapped_vertical_features.reshape(1,1,1,1,self.num_variables,self.num_levels,self.encoded_dim)
