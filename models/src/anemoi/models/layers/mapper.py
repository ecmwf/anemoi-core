--- conflicted
+++ resolved
@@ -191,18 +191,8 @@
         sub_graph_edge_attributes: list[str],
         src_grid_size: int,
         dst_grid_size: int,
+        qk_norm: bool = False,
         cpu_offload: bool = False,
-<<<<<<< HEAD
-=======
-        activation: str = "GELU",
-        qk_norm: bool = False,
-        num_heads: int = 16,
-        mlp_hidden_ratio: int = 4,
-        sub_graph: Optional[HeteroData] = None,
-        sub_graph_edge_attributes: Optional[list[str]] = None,
-        src_grid_size: int = 0,
-        dst_grid_size: int = 0,
->>>>>>> 426e8604
         layer_kernels: DotDict = None,
     ) -> None:
         """Initialize GraphTransformerBaseMapper.
@@ -224,7 +214,6 @@
         num_heads: int
             Number of heads in transformer
         mlp_hidden_ratio: int
-<<<<<<< HEAD
             ratio of mlp hidden dimension to embedding dimension
         sub_graph : HeteroData
             Sub graph of the full structure
@@ -234,13 +223,8 @@
             Source grid size
         dst_grid_size : int
             Destination grid size
-=======
-            ratio of mlp hidden dimension to embedding dimension, default 4
-        activation : str, optional
-            Activation function, by default "GELU"
         qk_norm : bool, optional
             Whether to use query and key normalization, default False
->>>>>>> 426e8604
         cpu_offload : bool, optional
             Whether to offload processing to CPU, by default False
         layer_kernels : DotDict, optional
@@ -270,12 +254,8 @@
             hidden_dim,
             num_heads=num_heads,
             edge_dim=self.edge_dim,
-<<<<<<< HEAD
-=======
-            activation=activation,
+            num_chunks=num_chunks,
             qk_norm=qk_norm,
->>>>>>> 426e8604
-            num_chunks=num_chunks,
             layer_kernels=layer_kernels,
         )
 
@@ -331,20 +311,9 @@
         sub_graph_edge_attributes: list[str],
         src_grid_size: int,
         dst_grid_size: int,
+        qk_norm: bool = False,
         cpu_offload: bool = False,
-<<<<<<< HEAD
-        layer_kernels: DotDict,
-=======
-        activation: str = "GELU",
-        qk_norm: bool = False,
-        num_heads: int = 16,
-        mlp_hidden_ratio: int = 4,
-        sub_graph: Optional[HeteroData] = None,
-        sub_graph_edge_attributes: Optional[list[str]] = None,
-        src_grid_size: int = 0,
-        dst_grid_size: int = 0,
         layer_kernels: DotDict = None,
->>>>>>> 426e8604
     ) -> None:
         """Initialize GraphTransformerForwardMapper.
 
@@ -366,7 +335,6 @@
             Number of heads in transformer
         mlp_hidden_ratio: int
             ratio of mlp hidden dimension to embedding dimension, default 4
-<<<<<<< HEAD
         sub_graph : HeteroData
             Sub graph of the full structure
         sub_graph_edge_attributes : list[str]
@@ -375,14 +343,9 @@
             Source grid size
         dst_grid_size : int
             Destination grid size
-        cpu_offload : bool
-=======
-        activation : str, optional
-            Activation function, by default "GELU"
         qk_norm : bool, optional
             Whether to use query and key normalization, default False
-        cpu_offload : bool, optional
->>>>>>> 426e8604
+        cpu_offload : bool
             Whether to offload processing to CPU, by default False
         layer_kernels : DotDict
             A dict of layer implementations e.g. layer_kernels.Linear = "torch.nn.Linear"
@@ -395,11 +358,7 @@
             trainable_size=trainable_size,
             num_chunks=num_chunks,
             cpu_offload=cpu_offload,
-<<<<<<< HEAD
-=======
-            activation=activation,
             qk_norm=qk_norm,
->>>>>>> 426e8604
             num_heads=num_heads,
             mlp_hidden_ratio=mlp_hidden_ratio,
             sub_graph=sub_graph,
@@ -440,21 +399,10 @@
         sub_graph_edge_attributes: list[str],
         src_grid_size: int,
         dst_grid_size: int,
+        qk_norm: bool = False,
+        initialise_data_extractor_zero: bool = False,
         cpu_offload: bool = False,
-<<<<<<< HEAD
-        layer_kernels: DotDict,
-=======
-        activation: str = "GELU",
-        qk_norm: bool = False,
-        num_heads: int = 16,
-        mlp_hidden_ratio: int = 4,
-        initialise_data_extractor_zero: bool = False,
-        sub_graph: Optional[HeteroData] = None,
-        sub_graph_edge_attributes: Optional[list[str]] = None,
-        src_grid_size: int = 0,
-        dst_grid_size: int = 0,
         layer_kernels: DotDict = None,
->>>>>>> 426e8604
     ) -> None:
         """Initialize GraphTransformerBackwardMapper.
 
@@ -475,8 +423,7 @@
         num_heads: int
             Number of heads in transformer
         mlp_hidden_ratio: int
-<<<<<<< HEAD
-            Tatio of mlp hidden dimension to embedding dimension
+            Ratio of mlp hidden dimension to embedding dimension
         sub_graph : HeteroData
             Sub graph of the full structure
         sub_graph_edge_attributes : list[str]
@@ -485,15 +432,10 @@
             Source grid size
         dst_grid_size : int
             Destination grid size
-=======
-            ratio of mlp hidden dimension to embedding dimension, default 4
         initialise_data_extractor_zero : bool, default False:
             Whether to initialise the data extractor to zero
-        activation : str, optional
-            Activation function, by default "GELU"
         qk_norm : bool, optional
             Whether to use query and key normalization, default False
->>>>>>> 426e8604
         cpu_offload : bool, optional
             Whether to offload processing to CPU, by default False
         layer_kernels : DotDict, optional
@@ -508,11 +450,7 @@
             trainable_size=trainable_size,
             num_chunks=num_chunks,
             cpu_offload=cpu_offload,
-<<<<<<< HEAD
-=======
-            activation=activation,
             qk_norm=qk_norm,
->>>>>>> 426e8604
             num_heads=num_heads,
             mlp_hidden_ratio=mlp_hidden_ratio,
             sub_graph=sub_graph,
