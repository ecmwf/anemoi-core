# (C) Copyright 2024 Anemoi contributors.
#
# This software is licensed under the terms of the Apache Licence Version 2.0
# which can be obtained at http://www.apache.org/licenses/LICENSE-2.0.
#
# In applying this licence, ECMWF does not waive the privileges and immunities
# granted to it by virtue of its status as an intergovernmental organisation
# nor does it submit to any jurisdiction.


import logging
import os
from abc import ABC
from abc import abstractmethod
from typing import Optional

import torch
from torch import Tensor
from torch import nn
from torch.distributed.algorithms._checkpoint.checkpoint_wrapper import offload_wrapper
from torch.distributed.distributed_c10d import ProcessGroup
from torch.utils.checkpoint import checkpoint
from torch_geometric.typing import Adj
from torch_geometric.typing import PairTensor

from anemoi.models.distributed.graph import gather_tensor
from anemoi.models.distributed.graph import shard_tensor
from anemoi.models.distributed.graph import sync_tensor
from anemoi.models.distributed.khop_edges import bipartite_subgraph
from anemoi.models.distributed.khop_edges import drop_unconnected_src_nodes
from anemoi.models.distributed.khop_edges import sort_edges_1hop_sharding
from anemoi.models.distributed.shapes import change_channels_in_shape
from anemoi.models.distributed.shapes import get_shard_shapes
from anemoi.models.layers.block import GraphConvMapperBlock
from anemoi.models.layers.block import GraphTransformerMapperBlock
from anemoi.models.layers.block import TransformerMapperBlock
from anemoi.models.layers.mlp import MLP
from anemoi.models.layers.utils import load_layer_kernels
from anemoi.utils.config import DotDict

LOGGER = logging.getLogger(__name__)

# Number of chunks used in inference (https://github.com/ecmwf/anemoi-core/pull/406)
NUM_CHUNKS_INFERENCE = int(os.environ.get("ANEMOI_INFERENCE_NUM_CHUNKS", "1"))
NUM_CHUNKS_INFERENCE_MAPPER = int(os.environ.get("ANEMOI_INFERENCE_NUM_CHUNKS_MAPPER", NUM_CHUNKS_INFERENCE))


class BaseMapper(nn.Module, ABC):
    """Base Mapper from source dimension to destination dimension.

    Subclasses must implement pre_process() and post_process() methods
    specialized for their mapper type.
    """

    def __init__(
        self,
        *,
        in_channels_src: int,
        in_channels_dst: int,
        hidden_dim: int,
        out_channels_dst: Optional[int] = None,
        cpu_offload: bool = False,
        layer_kernels: DotDict,
        **kwargs,
    ) -> None:
        """Initialize BaseMapper."""
        super().__init__()

        self.in_channels_src = in_channels_src
        self.in_channels_dst = in_channels_dst
        self.hidden_dim = hidden_dim
        self.out_channels_dst = out_channels_dst
        self.layer_factory = load_layer_kernels(layer_kernels)
        self.activation = self.layer_factory.Activation()

        self.proc = NotImplemented

        self.offload_layers(cpu_offload)

    def offload_layers(self, cpu_offload):
        if cpu_offload:
            self.proc = nn.ModuleList([offload_wrapper(x) for x in self.proc])

    @abstractmethod
    def pre_process(self, x, shard_shapes, model_comm_group=None, x_src_is_sharded=False, x_dst_is_sharded=False):
        pass

    @abstractmethod
    def post_process(self, x_dst, shapes_dst=None, model_comm_group=None, keep_x_dst_sharded=False, **kwargs):
        pass

    @abstractmethod
    def forward(
        self,
        x: PairTensor,
        batch_size: int,
        shard_shapes: tuple[tuple[int], tuple[int]],
        edge_attr: Optional[Tensor] = None,
        edge_index: Optional[Adj] = None,
        model_comm_group: Optional[ProcessGroup] = None,
        x_src_is_sharded: bool = False,
        x_dst_is_sharded: bool = False,
        keep_x_dst_sharded: bool = False,
        **kwargs,
    ):
        """Forward pass of the mapper.

        Parameters
        ----------
        x : PairTensor
            Input tensor pair (source, destination)
        batch_size : int
            Batch size
        shard_shapes : tuple[tuple[int], tuple[int]]
            Shard shapes for source and destination
        edge_attr : Tensor, optional
            Edge attributes (required for graph-based mappers)
        edge_index : Adj, optional
            Edge indices (required for graph-based mappers)
        model_comm_group : ProcessGroup, optional
            Model communication group
        x_src_is_sharded : bool, optional
            Whether source is already sharded, by default False
        x_dst_is_sharded : bool, optional
            Whether destination is already sharded, by default False
        keep_x_dst_sharded : bool, optional
            Whether to keep destination sharded, by default False
        """
        pass


class GraphTransformerBaseMapper(BaseMapper, ABC):
    """Graph Transformer Base Mapper from hidden -> data or data -> hidden."""

    def __init__(
        self,
        *,
        in_channels_src: int,
        in_channels_dst: int,
        hidden_dim: int,
        out_channels_dst: Optional[int] = None,
        num_chunks: int,
        num_heads: int,
        mlp_hidden_ratio: int,
        edge_dim: int,
        qk_norm: bool = False,
        cpu_offload: bool = False,
        layer_kernels: DotDict = None,
        shard_strategy: str = "edges",
        graph_attention_backend: str = "triton",
<<<<<<< HEAD
        **kwargs,
=======
        edge_pre_mlp: bool = False,
>>>>>>> e7453aec
    ) -> None:
        """Initialize GraphTransformerBaseMapper.

        Parameters
        ----------
        in_channels_src : int
            Input channels of the source node
        in_channels_dst : int
            Input channels of the destination node
        hidden_dim : int
            Hidden dimension
        out_channels_dst : int, optional
            Output channels of the destination node, by default None
        num_chunks : int
            Number of chunks to split into
        num_heads: int
            Number of heads in transformer
        mlp_hidden_ratio: int
            ratio of mlp hidden dimension to embedding dimension
        edge_dim : int
            Edge feature dimension
        qk_norm : bool, optional
            Whether to use query and key normalization, default False
        cpu_offload : bool, optional
            Whether to offload processing to CPU, by default False
        layer_kernels : DotDict, optional
            A dict of layer implementations e.g. layer_kernels.Linear = "torch.nn.Linear"
            Defined in config/models/<model>.yaml
        shard_strategy : str, optional
            Strategy to shard tensors, by default "edges"
        graph_attention_backend: str, by default "triton"
            Backend to use for graph transformer conv, options are "triton" and "pyg"
        edge_pre_mlp: bool, by default False
            Allow for edge feature mixing
        """
        super().__init__(
            in_channels_src=in_channels_src,
            in_channels_dst=in_channels_dst,
            hidden_dim=hidden_dim,
            out_channels_dst=out_channels_dst,
            num_chunks=num_chunks,
            cpu_offload=cpu_offload,
            layer_kernels=layer_kernels,
        )

        self.num_chunks = num_chunks

        Linear = self.layer_factory.Linear

        self.proc = GraphTransformerMapperBlock(
            in_channels=hidden_dim,
            hidden_dim=mlp_hidden_ratio * hidden_dim,
            out_channels=hidden_dim,
            num_heads=num_heads,
            edge_dim=edge_dim,
            qk_norm=qk_norm,
            layer_kernels=self.layer_factory,
            shard_strategy=shard_strategy,
            graph_attention_backend=graph_attention_backend,
            edge_pre_mlp=edge_pre_mlp,
        )

        self.offload_layers(cpu_offload)

        self.emb_nodes_dst = Linear(self.in_channels_dst, self.hidden_dim)

        self.shard_strategy = shard_strategy

        assert shard_strategy in ["heads", "edges"], (
            f"Invalid shard strategy '{shard_strategy}' for {self.__class__.__name__}. "
            f"Supported strategies are 'heads' and 'edges'."
        )

    def prepare_edge_sharding_wrapper(
        self,
        x: PairTensor,
        shard_shapes: tuple[list[list[int]], list[list[int]]],
        batch_size: int,
        edge_attr: Tensor,
        edge_index: Adj,
        model_comm_group: Optional[ProcessGroup] = None,
        x_src_is_sharded: bool = False,
        x_dst_is_sharded: bool = False,
        cond: Optional[tuple[Tensor, Tensor]] = None,
    ):
        x_src, x_dst = x
        shapes_src, shapes_dst = shard_shapes

        shapes_x_src = change_channels_in_shape(shapes_src, x_src.shape[-1])
        # gather/scatter if x_src is sharded, always reduce gradients in bwds
        x_src = sync_tensor(x_src, 0, shapes_x_src, model_comm_group, gather_in_fwd=x_src_is_sharded)

        # Sort and shard edges for the full graph
        size_full_graph = (sum(shape[0] for shape in shard_shapes[0]), sum(shape[0] for shape in shard_shapes[1]))
        edge_attr, edge_index, shapes_edge_attr, shapes_edge_idx = sort_edges_1hop_sharding(
            size_full_graph, edge_attr, edge_index, model_comm_group, relabel_dst_nodes=True
        )

        edge_index = shard_tensor(edge_index, 1, shapes_edge_idx, model_comm_group)
        edge_attr = shard_tensor(edge_attr, 0, shapes_edge_attr, model_comm_group)

        # at this point, x_src is synced i.e. full, x_dst is sharded, edges are sharded (incoming edges to x_dst)
        size_src_full_dst_shard = (x_src.shape[0], x_dst.shape[0])
        x_src, edge_index, nodes_src = drop_unconnected_src_nodes(x_src, edge_index, size_src_full_dst_shard)

        if cond is not None:  # sync cond_src to match x_src:
            cond_src, cond_dst = cond
            shapes_cond_src = change_channels_in_shape(shapes_src, cond_src.shape[-1])
            cond_src_full = sync_tensor(cond_src, 0, shapes_cond_src, model_comm_group, gather_in_fwd=True)
            cond = (cond_src_full[nodes_src], cond_dst)

        if not x_dst_is_sharded:
            x_dst = shard_tensor(x_dst, 0, shapes_dst, model_comm_group)

        return x_src, x_dst, edge_attr, edge_index, shapes_src, shapes_dst, cond

    def run_processor_chunk_edge_sharding(
        self,
        x: tuple[Tensor, Tensor],
        dst_chunk: Tensor,
        edge_attr: Tensor,
        edge_index: Adj,
        shapes: tuple[tuple[int], tuple[int]],
        batch_size: int,
        size: tuple[int],
        model_comm_group: Optional[ProcessGroup] = None,
        cond: Optional[tuple[Tensor, Tensor]] = None,
        **kwargs,
    ) -> Tensor:
        x_src, x_dst = x

        # get subgraph of x_dst_chunk and incoming edges, drop unconnected src nodes
        nodes_src_full = torch.arange(size[0], device=edge_index.device)
        edge_index, edge_attr = bipartite_subgraph(
            (nodes_src_full, dst_chunk),
            edge_index,
            edge_attr,
            size=size,
            relabel_nodes=True,
        )

        # drop unconnected src nodes and relabel edges
        x_src_chunk, edge_index_chunk, connected_src_nodes = drop_unconnected_src_nodes(x_src, edge_index, size)
        x_dst_chunk = x_dst[dst_chunk]
        chunk_size = (x_src_chunk.shape[0], x_dst_chunk.shape[0])

        if cond is not None:  # update cond with correct conditioning
            cond_src, cond_dst = cond
            cond = (cond_src[connected_src_nodes], cond_dst[dst_chunk])

        # pre-process chunk, embedding x_src/x_dst if not already done
        x_src_chunk, x_dst_chunk, _, _ = self.pre_process(
            x=(x_src_chunk, x_dst_chunk),
            shard_shapes=shapes,
            model_comm_group=model_comm_group,
            x_src_is_sharded=True,
            x_dst_is_sharded=True,
        )

        (_, x_dst_out), _ = self.proc(
            (x_src_chunk, x_dst_chunk),
            edge_attr,
            edge_index_chunk,
            shapes,
            batch_size,
            chunk_size,
            model_comm_group,
            cond=cond,
            **kwargs,
        )

        return self.post_process(
            x_dst=x_dst_out, shapes_dst=shapes[1], model_comm_group=model_comm_group, keep_x_dst_sharded=True
        )

    def mapper_forward_with_edge_sharding(
        self,
        x: PairTensor,
        batch_size: int,
        shard_shapes: tuple[list[list[int]], list[list[int]]],
        edge_attr: Tensor,
        edge_index: Adj,
        model_comm_group: Optional[ProcessGroup] = None,
        x_src_is_sharded: bool = False,
        x_dst_is_sharded: bool = False,
        keep_x_dst_sharded: bool = False,
        cond: Optional[tuple[Tensor, Tensor]] = None,
        **kwargs,
    ) -> PairTensor:
        x_src, x_dst, edge_attr, edge_index, shapes_src, shapes_dst, cond = checkpoint(
            self.prepare_edge_sharding_wrapper,
            x,
            shard_shapes,
            batch_size,
            edge_attr,
            edge_index,
            model_comm_group,
            x_src_is_sharded,
            x_dst_is_sharded,
            cond,
            use_reentrant=False,
        )

        size = (x_src.shape[0], x_dst.shape[0])  # node sizes of local graph shard
        num_chunks = max(self.num_chunks, NUM_CHUNKS_INFERENCE_MAPPER)

        dst_chunks = torch.arange(size[1], device=x_dst.device).tensor_split(num_chunks)
        out_channels = self.out_channels_dst if self.out_channels_dst is not None else self.hidden_dim
        out_type = torch.get_autocast_gpu_dtype() if torch.is_autocast_enabled() else x_dst.dtype
        out_dst = torch.empty((*x_dst.shape[:-1], out_channels), device=x_dst.device, dtype=out_type)

        for dst_chunk in dst_chunks:
            out_dst[dst_chunk] = checkpoint(
                self.run_processor_chunk_edge_sharding,
                (x_src, x_dst),
                dst_chunk,
                edge_attr,
                edge_index,
                (shapes_src, shapes_dst),
                batch_size,
                size,
                model_comm_group,
                cond,
                **kwargs,
                use_reentrant=False,
            ).to(dtype=out_type)

        if not keep_x_dst_sharded:  # gather after processing chunks
            out_dst = gather_tensor(out_dst, 0, change_channels_in_shape(shapes_dst, out_channels), model_comm_group)

        return out_dst

    def mapper_forward_with_heads_sharding(
        self,
        x: PairTensor,
        batch_size: int,
        shard_shapes: tuple[list[list[int]], list[list[int]]],
        edge_attr: Tensor,
        edge_index: Adj,
        model_comm_group: Optional[ProcessGroup] = None,
        x_src_is_sharded: bool = False,
        x_dst_is_sharded: bool = False,
        keep_x_dst_sharded: bool = False,
        **kwargs,
    ) -> PairTensor:
        size = (sum(x[0] for x in shard_shapes[0]), sum(x[0] for x in shard_shapes[1]))

        shapes_edge_attr = get_shard_shapes(edge_attr, 0, model_comm_group)
        edge_attr = shard_tensor(edge_attr, 0, shapes_edge_attr, model_comm_group)

        x_src, x_dst, shapes_src, shapes_dst = self.pre_process(
            x=x,
            shard_shapes=shard_shapes,
            model_comm_group=model_comm_group,
            x_src_is_sharded=x_src_is_sharded,
            x_dst_is_sharded=x_dst_is_sharded,
        )

        (x_src, x_dst), edge_attr = self.proc(
            x=(x_src, x_dst),
            edge_attr=edge_attr,
            edge_index=edge_index,
            shapes=(shapes_src, shapes_dst, shapes_edge_attr),
            batch_size=batch_size,
            size=size,
            model_comm_group=model_comm_group,
            **kwargs,
        )

        x_dst = self.post_process(
            x_dst=x_dst, shapes_dst=shapes_dst, model_comm_group=model_comm_group, keep_x_dst_sharded=keep_x_dst_sharded
        )

        return x_dst

    def forward(
        self,
        x: PairTensor,
        batch_size: int,
        shard_shapes: tuple[list[list[int]], list[list[int]]],
        edge_attr: Tensor,
        edge_index: Adj,
        model_comm_group: Optional[ProcessGroup] = None,
        x_src_is_sharded: bool = False,
        x_dst_is_sharded: bool = False,
        keep_x_dst_sharded: bool = False,
        **kwargs,
    ) -> PairTensor:

        kwargs_forward = {
            "x": x,
            "batch_size": batch_size,
            "shard_shapes": shard_shapes,
            "edge_attr": edge_attr,
            "edge_index": edge_index,
            "model_comm_group": model_comm_group,
            "x_src_is_sharded": x_src_is_sharded,
            "x_dst_is_sharded": x_dst_is_sharded,
            "keep_x_dst_sharded": keep_x_dst_sharded,
            **kwargs,
        }

        if self.shard_strategy == "edges":
            return self.mapper_forward_with_edge_sharding(**kwargs_forward)
        else:  # self.shard_strategy == "heads"
            return checkpoint(self.mapper_forward_with_heads_sharding, **kwargs_forward, use_reentrant=False)


class GraphTransformerForwardMapper(GraphTransformerBaseMapper):
    """Graph Transformer Mapper from data -> hidden."""

    def __init__(
        self,
        *,
        in_channels_src: int,
        in_channels_dst: int,
        hidden_dim: int,
        num_chunks: int,
        num_heads: int,
        mlp_hidden_ratio: int,
        edge_dim: int,
        qk_norm: bool = False,
        cpu_offload: bool = False,
        layer_kernels: DotDict = None,
        shard_strategy: str = "edges",
        graph_attention_backend: str = "triton",
<<<<<<< HEAD
        **kwargs,
=======
        edge_pre_mlp: bool = False,
>>>>>>> e7453aec
    ) -> None:
        """Initialize GraphTransformerForwardMapper.

        Parameters
        ----------
        in_channels_src : int
            Input channels of the source node
        in_channels_dst : int
            Input channels of the destination node
        hidden_dim : int
            Hidden dimension
        num_chunks : int
            Number of chunks to split into
        num_heads: int
            Number of heads in transformer
        mlp_hidden_ratio: int
            ratio of mlp hidden dimension to embedding dimension
        edge_dim : int
            Edge feature dimension
        qk_norm : bool, optional
            Whether to use query and key normalization, default False
        cpu_offload : bool
            Whether to offload processing to CPU, by default False
        layer_kernels : DotDict
            A dict of layer implementations e.g. layer_kernels.Linear = "torch.nn.Linear"
        shard_strategy : str, optional
            Strategy to shard tensors, by default "edges"
        graph_attention_backend: str, by default "triton"
            Backend to use for graph transformer conv, options are "triton" and "pyg"
        edge_pre_mlp: bool, by default False
            Allow for edge feature mixing
        """
        super().__init__(
            in_channels_src=in_channels_src,
            in_channels_dst=in_channels_dst,
            hidden_dim=hidden_dim,
            out_channels_dst=None,
            num_chunks=num_chunks,
            cpu_offload=cpu_offload,
            qk_norm=qk_norm,
            num_heads=num_heads,
            mlp_hidden_ratio=mlp_hidden_ratio,
            edge_dim=edge_dim,
            layer_kernels=layer_kernels,
            shard_strategy=shard_strategy,
            graph_attention_backend=graph_attention_backend,
            edge_pre_mlp=edge_pre_mlp,
        )

        self.emb_nodes_src = self.layer_factory.Linear(self.in_channels_src, self.hidden_dim)

    def pre_process(self, x, shard_shapes, model_comm_group=None, x_src_is_sharded=False, x_dst_is_sharded=False):
        shapes_src, shapes_dst = shard_shapes
        x_src, x_dst = x
        if not x_src_is_sharded:
            x_src = shard_tensor(x_src, 0, shapes_src, model_comm_group)
        if not x_dst_is_sharded:
            x_dst = shard_tensor(x_dst, 0, shapes_dst, model_comm_group)
        x_src = self.emb_nodes_src(x_src)
        x_dst = self.emb_nodes_dst(x_dst)
        shapes_src = change_channels_in_shape(shapes_src, self.hidden_dim)
        shapes_dst = change_channels_in_shape(shapes_dst, self.hidden_dim)
        return x_src, x_dst, shapes_src, shapes_dst

    def post_process(self, x_dst, **kwargs):
        return x_dst

    def forward(
        self,
        x: PairTensor,
        batch_size: int,
        shard_shapes: tuple[list[list[int]], list[list[int]]],
        edge_attr: Tensor,
        edge_index: Adj,
        model_comm_group: Optional[ProcessGroup] = None,
        x_src_is_sharded: bool = False,
        x_dst_is_sharded: bool = False,
        keep_x_dst_sharded: bool = True,
        **kwargs,
    ) -> PairTensor:
        x_dst = super().forward(
            x,
            batch_size,
            shard_shapes,
            edge_attr,
            edge_index,
            model_comm_group,
            x_src_is_sharded,
            x_dst_is_sharded,
            keep_x_dst_sharded,
            **kwargs,
        )
        return x[0], x_dst


class GraphTransformerBackwardMapper(GraphTransformerBaseMapper):
    """Graph Transformer Mapper from hidden -> data."""

    def __init__(
        self,
        *,
        in_channels_src: int,
        in_channels_dst: int,
        hidden_dim: int,
        out_channels_dst: Optional[int] = None,
        num_chunks: int,
        num_heads: int,
        mlp_hidden_ratio: int,
        edge_dim: int,
        qk_norm: bool = False,
        initialise_data_extractor_zero: bool = False,
        cpu_offload: bool = False,
        layer_kernels: DotDict = None,
        shard_strategy: str = "edges",
        graph_attention_backend: str = "triton",
<<<<<<< HEAD
        **kwargs,
=======
        edge_pre_mlp: bool = False,
>>>>>>> e7453aec
    ) -> None:
        """Initialize GraphTransformerBackwardMapper.

        Parameters
        ----------
        in_channels_src : int
            Input channels of the source node
        in_channels_dst : int
            Input channels of the destination node
        hidden_dim : int
            Hidden dimension
        out_channels_dst : int
            Output channels of the destination node
        num_chunks : int
            Number of chunks to split into
        num_heads: int
            Number of heads in transformer
        mlp_hidden_ratio: int
            Ratio of mlp hidden dimension to embedding dimension
        edge_dim : int
            Edge feature dimension
        qk_norm : bool, optional
            Whether to use query and key normalization, default False
        initialise_data_extractor_zero : bool, default False:
            Whether to initialise the data extractor to zero
        cpu_offload : bool, optional
            Whether to offload processing to CPU, by default False
        layer_kernels : DotDict, optional
            A dict of layer implementations e.g. layer_kernels.Linear = "torch.nn.Linear"
            Defined in config/models/<model>.yaml
        shard_strategy : str, optional
            Strategy to shard tensors, by default "edges"
        graph_attention_backend: str, by default "triton"
            Backend to use for graph transformer conv, options are "triton" and "pyg"
        edge_pre_mlp: bool, by default False
            Allow for edge feature mixing
        """
        super().__init__(
            in_channels_src=in_channels_src,
            in_channels_dst=in_channels_dst,
            hidden_dim=hidden_dim,
            out_channels_dst=out_channels_dst,
            num_chunks=num_chunks,
            cpu_offload=cpu_offload,
            qk_norm=qk_norm,
            num_heads=num_heads,
            mlp_hidden_ratio=mlp_hidden_ratio,
            edge_dim=edge_dim,
            layer_kernels=layer_kernels,
            shard_strategy=shard_strategy,
            graph_attention_backend=graph_attention_backend,
            edge_pre_mlp=edge_pre_mlp,
        )

        self.node_data_extractor = nn.Sequential(
            nn.LayerNorm(self.hidden_dim), nn.Linear(self.hidden_dim, self.out_channels_dst)
        )
        if initialise_data_extractor_zero:
            for module in self.node_data_extractor.modules():
                if isinstance(module, nn.Linear):
                    nn.init.constant_(module.weight, 0.0)
                    if module.bias is not None:
                        nn.init.constant_(module.bias, 0.0)

    def pre_process(self, x, shard_shapes, model_comm_group=None, x_src_is_sharded=False, x_dst_is_sharded=False):
        shapes_src, shapes_dst = shard_shapes
        x_src, x_dst = x
        shapes_src = change_channels_in_shape(shapes_src, self.hidden_dim)
        if not x_dst_is_sharded:
            x_dst = shard_tensor(x_dst, 0, shapes_dst, model_comm_group)
        x_dst = self.emb_nodes_dst(x_dst)
        shapes_dst = change_channels_in_shape(shapes_dst, self.hidden_dim)
        return x_src, x_dst, shapes_src, shapes_dst

    def post_process(self, x_dst, shapes_dst, model_comm_group=None, keep_x_dst_sharded=False):
        x_dst = self.node_data_extractor(x_dst)
        if not keep_x_dst_sharded:
            x_dst = gather_tensor(
                x_dst, 0, change_channels_in_shape(shapes_dst, self.out_channels_dst), model_comm_group
            )
        return x_dst


class GNNBaseMapper(BaseMapper, ABC):
    """Base for Graph Neural Network Mapper from hidden -> data or data -> hidden."""

    def __init__(
        self,
        *,
        in_channels_src: int,
        in_channels_dst: int,
        hidden_dim: int,
        out_channels_dst: Optional[int] = None,
        num_chunks: int,
        mlp_extra_layers: int,
        edge_dim: int,
        cpu_offload: bool = False,
        layer_kernels: DotDict = None,
        **kwargs,
    ) -> None:
        """Initialize GNNBaseMapper.

        Parameters
        ----------
        in_channels_src : int
            Input channels of the source node
        in_channels_dst : int
            Input channels of the destination node
        hidden_dim : int
            Hidden dimension
        out_channels_dst : int, optional
            Output channels of the destination node
        num_chunks : int
            Number of chunks to split into
        mlp_extra_layers : int
            Number of extra layers in MLP
        edge_dim : int
            Edge feature dimension
        cpu_offload : bool, optional
            Whether to offload processing to CPU, by default False
        layer_kernels : DotDict, optional
            A dict of layer implementations e.g. layer_kernels.Linear = "torch.nn.Linear"
            Defined in config/models/<model>.yaml
        """
        super().__init__(
            in_channels_src=in_channels_src,
            in_channels_dst=in_channels_dst,
            hidden_dim=hidden_dim,
            out_channels_dst=out_channels_dst,
            num_chunks=num_chunks,
            cpu_offload=cpu_offload,
            layer_kernels=layer_kernels,
        )

        self.emb_edges = MLP(
            in_features=edge_dim,
            hidden_dim=hidden_dim,
            out_features=hidden_dim,
            layer_kernels=self.layer_factory,
            n_extra_layers=mlp_extra_layers,
        )

    def mapper_forward(
        self,
        x: PairTensor,
        batch_size: int,
        shard_shapes: tuple[list[list[int]], list[list[int]]],
        edge_attr: Tensor,
        edge_index: Adj,
        model_comm_group: Optional[ProcessGroup] = None,
        x_src_is_sharded: bool = False,
        x_dst_is_sharded: bool = False,
        keep_x_dst_sharded: bool = False,
        **kwargs,
    ) -> PairTensor:

        size = (sum(x[0] for x in shard_shapes[0]), sum(x[0] for x in shard_shapes[1]))

        # Apply sharding and embedding
        edge_attr, edge_index, shapes_edge_attr, shapes_edge_idx = sort_edges_1hop_sharding(
            size, edge_attr, edge_index, model_comm_group
        )
        edge_index = shard_tensor(edge_index, 1, shapes_edge_idx, model_comm_group)
        edge_attr = shard_tensor(edge_attr, 0, shapes_edge_attr, model_comm_group)
        edge_attr = self.emb_edges(edge_attr)

        x_src, x_dst, shapes_src, shapes_dst = self.pre_process(
            x=x,
            shard_shapes=shard_shapes,
            model_comm_group=model_comm_group,
            x_src_is_sharded=x_src_is_sharded,
            x_dst_is_sharded=x_dst_is_sharded,
        )

        (x_src, x_dst), edge_attr = self.proc(
            (x_src, x_dst),
            edge_attr,
            edge_index,
            (shapes_src, shapes_dst),
            model_comm_group,
            size=size,
            **kwargs,
        )

        x_dst = self.post_process(
            x_dst=x_dst, shapes_dst=shapes_dst, model_comm_group=model_comm_group, keep_x_dst_sharded=keep_x_dst_sharded
        )

        return x_src, x_dst

    def forward(
        self,
        x: PairTensor,
        batch_size: int,
        shard_shapes: tuple[list[list[int]], list[list[int]]],
        edge_attr: Tensor,
        edge_index: Adj,
        model_comm_group: Optional[ProcessGroup] = None,
        x_src_is_sharded: bool = False,
        x_dst_is_sharded: bool = False,
        keep_x_dst_sharded: bool = False,
        **kwargs,
    ) -> PairTensor:
        return checkpoint(
            self.mapper_forward,
            x=x,
            batch_size=batch_size,
            shard_shapes=shard_shapes,
            edge_attr=edge_attr,
            edge_index=edge_index,
            model_comm_group=model_comm_group,
            x_src_is_sharded=x_src_is_sharded,
            x_dst_is_sharded=x_dst_is_sharded,
            keep_x_dst_sharded=keep_x_dst_sharded,
            **kwargs,
            use_reentrant=False,
        )


class GNNForwardMapper(GNNBaseMapper):
    """Graph Neural Network Mapper data -> hidden."""

    def __init__(
        self,
        *,
        in_channels_src: int,
        in_channels_dst: int,
        hidden_dim: int,
        out_channels_dst: Optional[int] = None,
        num_chunks: int,
        mlp_extra_layers: int,
        edge_dim: int,
        cpu_offload: bool = False,
        layer_kernels: DotDict,
        **kwargs,
    ) -> None:
        """Initialize GNNForwardMapper.

        Parameters
        ----------
        in_channels_src : int
            Input channels of the source node
        in_channels_dst : int
            Input channels of the destination node
        hidden_dim : int
            Hidden dimension
        out_channels_dst : int
            Output channels of the destination node, by default None
        num_chunks: int
            Number of chunks to split into
        mlp_extra_layers : int
            Number of extra layers in MLP
        edge_dim : int
            Edge feature dimension
        cpu_offload : bool, optional
            Whether to offload processing to CPU, by default False
        layer_kernels : DotDict
            A dict of layer implementations e.g. layer_kernels.Linear = "torch.nn.Linear"
            Defined in config/models/<model>.yaml
        """
        super().__init__(
            in_channels_src=in_channels_src,
            in_channels_dst=in_channels_dst,
            hidden_dim=hidden_dim,
            out_channels_dst=out_channels_dst,
            num_chunks=num_chunks,
            cpu_offload=cpu_offload,
            mlp_extra_layers=mlp_extra_layers,
            edge_dim=edge_dim,
            layer_kernels=layer_kernels,
        )

        self.proc = GraphConvMapperBlock(
            in_channels=hidden_dim,
            out_channels=hidden_dim,
            layer_kernels=self.layer_factory,
            mlp_extra_layers=mlp_extra_layers,
            update_src_nodes=True,
            num_chunks=num_chunks,
        )

        self.offload_layers(cpu_offload)

        self.emb_nodes_src = MLP(
            in_features=in_channels_src,
            hidden_dim=hidden_dim,
            out_features=hidden_dim,
            layer_kernels=self.layer_factory,
            n_extra_layers=mlp_extra_layers,
        )

        self.emb_nodes_dst = MLP(
            in_features=in_channels_dst,
            hidden_dim=hidden_dim,
            out_features=hidden_dim,
            layer_kernels=self.layer_factory,
            n_extra_layers=mlp_extra_layers,
        )

    def pre_process(self, x, shard_shapes, model_comm_group=None, x_src_is_sharded=False, x_dst_is_sharded=False):
        shapes_src, shapes_dst = shard_shapes
        x_src, x_dst = x
        if not x_src_is_sharded:
            x_src = shard_tensor(x_src, 0, shapes_src, model_comm_group)
        if not x_dst_is_sharded:
            x_dst = shard_tensor(x_dst, 0, shapes_dst, model_comm_group)
        x_src = self.emb_nodes_src(x_src)
        x_dst = self.emb_nodes_dst(x_dst)
        shapes_src = change_channels_in_shape(shapes_src, self.hidden_dim)
        shapes_dst = change_channels_in_shape(shapes_dst, self.hidden_dim)
        return x_src, x_dst, shapes_src, shapes_dst

    def post_process(self, x_dst, **kwargs):
        return x_dst


class GNNBackwardMapper(GNNBaseMapper):
    """Graph Neural Network Mapper from hidden -> data."""

    def __init__(
        self,
        *,
        in_channels_src: int,
        in_channels_dst: int,
        hidden_dim: int,
        out_channels_dst: Optional[int] = None,
        num_chunks: int,
        mlp_extra_layers: int,
        edge_dim: int,
        cpu_offload: bool = False,
        layer_kernels: DotDict,
        **kwargs,
    ) -> None:
        """Initialize GNNBackwardMapper.

        Parameters
        ----------
        in_channels_src : int
            Input channels of the source node
        in_channels_dst : int
            Input channels of the destination node
        hidden_dim : int
            Hidden dimension
        out_channels_dst : int
            Output channels of the destination node
        num_chunks: int
            Number of chunks to split into
        mlp_extra_layers : int
            Number of extra layers in MLP
        edge_dim : int
            Edge feature dimension
        cpu_offload : bool
            Whether to offload processing to CPU, by default False
        layer_kernels : DotDict
            A dict of layer implementations e.g. layer_kernels.Linear = "torch.nn.Linear"
            Defined in config/models/<model>.yaml
        """
        super().__init__(
            in_channels_src=in_channels_src,
            in_channels_dst=in_channels_dst,
            hidden_dim=hidden_dim,
            out_channels_dst=out_channels_dst,
            num_chunks=num_chunks,
            cpu_offload=cpu_offload,
            mlp_extra_layers=mlp_extra_layers,
            edge_dim=edge_dim,
            layer_kernels=layer_kernels,
        )

        self.proc = GraphConvMapperBlock(
            in_channels=hidden_dim,
            out_channels=hidden_dim,
            layer_kernels=self.layer_factory,
            mlp_extra_layers=mlp_extra_layers,
            update_src_nodes=False,
            num_chunks=num_chunks,
        )

        self.offload_layers(cpu_offload)

        self.node_data_extractor = MLP(
            in_features=self.hidden_dim,
            hidden_dim=self.hidden_dim,
            out_features=self.out_channels_dst,
            layer_kernels=self.layer_factory,
            n_extra_layers=mlp_extra_layers,
            layer_norm=False,
            final_activation=False,
        )

    def pre_process(self, x, shard_shapes, model_comm_group=None, x_src_is_sharded=False, x_dst_is_sharded=False):
        shapes_src, shapes_dst = shard_shapes
        x_src, x_dst = x
        shapes_src = change_channels_in_shape(shapes_src, self.hidden_dim)
        shapes_dst = change_channels_in_shape(shapes_dst, self.hidden_dim)
        return x_src, x_dst, shapes_src, shapes_dst

    def post_process(self, x_dst, shapes_dst, model_comm_group=None, keep_x_dst_sharded=False):
        x_dst = self.node_data_extractor(x_dst)
        if not keep_x_dst_sharded:
            x_dst = gather_tensor(
                x_dst, 0, change_channels_in_shape(shapes_dst, self.out_channels_dst), model_comm_group
            )
        return x_dst

    def forward(
        self,
        x: PairTensor,
        batch_size: int,
        shard_shapes: tuple[list[list[int]], list[list[int]]],
        edge_attr: Tensor,
        edge_index: Adj,
        model_comm_group: Optional[ProcessGroup] = None,
        x_src_is_sharded: bool = False,
        x_dst_is_sharded: bool = False,
        keep_x_dst_sharded: bool = False,
        **kwargs,
    ) -> Tensor:

        _, x_dst = super().forward(
            x,
            batch_size,
            shard_shapes,
            edge_attr,
            edge_index,
            model_comm_group,
            x_src_is_sharded,
            x_dst_is_sharded,
            keep_x_dst_sharded,
            **kwargs,
        )
        return x_dst


class TransformerBaseMapper(BaseMapper, ABC):
    """Transformer Base Mapper from hidden -> data or data -> hidden."""

    def __init__(
        self,
        *,
        in_channels_src: int,
        in_channels_dst: int,
        hidden_dim: int,
        out_channels_dst: Optional[int] = None,
        num_chunks: int,
        num_heads: int,
        mlp_hidden_ratio: int,
        window_size: Optional[int] = None,
        dropout_p: float = 0.0,
        qk_norm: bool = False,
        attention_implementation: str = "flash_attention",
        softcap: Optional[float] = None,
        use_alibi_slopes: bool = False,
        use_rotary_embeddings: bool = False,
        cpu_offload: bool = False,
        layer_kernels: DotDict,
    ) -> None:
        """Initialize TransformerBaseMapper.

        Parameters
        ----------
        in_channels_src : int
            Input channels of the source node
        in_channels_dst : int
            Input channels of the destination node
        hidden_dim : int
            Hidden dimension
        out_channels_dst : int, optional
            Output channels of the destination node, by default None
        mlp_hidden_ratio: int
            Ratio of mlp hidden dimension to embedding dimension
        qk_norm: bool, optional
            Normalize query and key, by default False
        dropout_p: float, optional
            Dropout probability used for multi-head self attention, default 0.1
        attention_implementation: str
            A predefined string which selects which underlying attention
            implementation, by default "flash_attention"
        softcap : float, optional
            Anything > 0 activates softcapping flash attention, by default 0
        use_alibi_slopes : bool
            Use aLiBI option, only used for flash attention, by default False
        window_size: int, optional
            1/2 size of shifted window for attention computation, by default None
        cpu_offload : bool
            Whether to offload processing to CPU, by default False
        layer_kernels : DotDict
            A dict of layer implementations e.g. layer_kernels.Linear = "torch.nn.Linear"
            Defined in config/models/<model>.yaml
        """
        super().__init__(
            in_channels_src=in_channels_src,
            in_channels_dst=in_channels_dst,
            hidden_dim=hidden_dim,
            out_channels_dst=out_channels_dst,
            num_chunks=num_chunks,
            layer_kernels=layer_kernels,
            cpu_offload=cpu_offload,
        )

        self.proc = TransformerMapperBlock(
            num_channels=hidden_dim,
            hidden_dim=mlp_hidden_ratio * hidden_dim,
            num_heads=num_heads,
            window_size=window_size,
            layer_kernels=self.layer_factory,
            dropout_p=dropout_p,
            qk_norm=qk_norm,
            attention_implementation=attention_implementation,
            softcap=softcap,
            use_alibi_slopes=use_alibi_slopes,
            use_rotary_embeddings=use_rotary_embeddings,
        )

        self.offload_layers(cpu_offload)

        self.emb_nodes_dst = nn.Linear(self.in_channels_dst, self.hidden_dim)

    def mapper_forward(
        self,
        x: PairTensor,
        batch_size: int,
        shard_shapes: tuple[list[list[int]], list[list[int]]],
        model_comm_group: Optional[ProcessGroup] = None,
        x_src_is_sharded: bool = False,
        x_dst_is_sharded: bool = False,
        keep_x_dst_sharded: bool = False,
    ) -> PairTensor:

        x_src, x_dst, shapes_src, shapes_dst = self.pre_process(
            x=x,
            shard_shapes=shard_shapes,
            model_comm_group=model_comm_group,
            x_src_is_sharded=x_src_is_sharded,
            x_dst_is_sharded=x_dst_is_sharded,
        )

        (x_src, x_dst), _ = self.proc(
            (x_src, x_dst),
            (shapes_src, shapes_dst),
            batch_size,
            model_comm_group,
        )

        x_dst = self.post_process(
            x_dst=x_dst, shapes_dst=shapes_dst, model_comm_group=model_comm_group, keep_x_dst_sharded=keep_x_dst_sharded
        )

        return x_dst

    def forward(
        self,
        x: PairTensor,
        batch_size: int,
        shard_shapes: tuple[list[list[int]], list[list[int]]],
        edge_attr: Optional[Tensor] = None,
        edge_index: Optional[Adj] = None,
        model_comm_group: Optional[ProcessGroup] = None,
        x_src_is_sharded: bool = False,
        x_dst_is_sharded: bool = False,
        keep_x_dst_sharded: bool = False,
        **kwargs,
    ) -> PairTensor:
        return checkpoint(
            self.mapper_forward,
            x=x,
            batch_size=batch_size,
            shard_shapes=shard_shapes,
            model_comm_group=model_comm_group,
            x_src_is_sharded=x_src_is_sharded,
            x_dst_is_sharded=x_dst_is_sharded,
            keep_x_dst_sharded=keep_x_dst_sharded,
            **kwargs,
            use_reentrant=False,
        )


class TransformerForwardMapper(TransformerBaseMapper):
    """Transformer Mapper from data -> hidden."""

    def __init__(
        self,
        *,
        in_channels_src: int,
        in_channels_dst: int,
        hidden_dim: int,
        out_channels_dst: Optional[int] = None,
        num_chunks: int,
        num_heads: int,
        mlp_hidden_ratio: int,
        qk_norm: bool = False,
        dropout_p: float = 0.0,
        attention_implementation: str = "flash_attention",
        softcap: float = None,
        use_alibi_slopes: bool = False,
        cpu_offload: bool = False,
        window_size: Optional[int] = None,
        use_rotary_embeddings: bool = False,
        layer_kernels: DotDict,
        **kwargs,  # accept not needed extra arguments like subgraph etc.
    ) -> None:
        """Initialize TransformerForwardMapper.

        Parameters
        ----------
        in_channels_src : int
            Input channels of the source node
        in_channels_dst : int
            Input channels of the destination node
        hidden_dim : int
            Hidden dimension
        out_channels_dst : int, optional
            Output channels of the destination node, by default None
        mlp_hidden_ratio: int
            Ratio of mlp hidden dimension to embedding dimension
        qk_norm: bool, optional
            Normalize query and key, by default False
        dropout_p: float, optional
            Dropout probability used for multi-head self attention, default 0.1
        attention_implementation: str
            A predefined string which selects which underlying attention
            implementation, by default "flash_attention"
        softcap : float, optional
            Anything > 0 activates softcapping flash attention, by default 0
        use_alibi_slopes : bool
            Use aLiBI option, only used for flash attention, by default False
        window_size: int, optional
            1/2 size of shifted window for attention computation, by default None
        cpu_offload : bool
            Whether to offload processing to CPU, by default False
        layer_kernels : DotDict
            A dict of layer implementations e.g. layer_kernels.Linear = "torch.nn.Linear"
            Defined in config/models/<model>.yaml
        """
        super().__init__(
            in_channels_src=in_channels_src,
            in_channels_dst=in_channels_dst,
            hidden_dim=hidden_dim,
            layer_kernels=layer_kernels,
            out_channels_dst=out_channels_dst,
            num_chunks=num_chunks,
            cpu_offload=cpu_offload,
            num_heads=num_heads,
            mlp_hidden_ratio=mlp_hidden_ratio,
            window_size=window_size,
            dropout_p=dropout_p,
            qk_norm=qk_norm,
            attention_implementation=attention_implementation,
            softcap=softcap,
            use_alibi_slopes=use_alibi_slopes,
            use_rotary_embeddings=use_rotary_embeddings,
        )

        self.emb_nodes_src = nn.Linear(self.in_channels_src, self.hidden_dim)

    def pre_process(self, x, shard_shapes, model_comm_group=None, x_src_is_sharded=False, x_dst_is_sharded=False):
        shapes_src, shapes_dst = shard_shapes
        x_src, x_dst = x
        if not x_src_is_sharded:
            x_src = shard_tensor(x_src, 0, shapes_src, model_comm_group)
        if not x_dst_is_sharded:
            x_dst = shard_tensor(x_dst, 0, shapes_dst, model_comm_group)
        x_src = self.emb_nodes_src(x_src)
        x_dst = self.emb_nodes_dst(x_dst)
        shapes_src = change_channels_in_shape(shapes_src, self.hidden_dim)
        shapes_dst = change_channels_in_shape(shapes_dst, self.hidden_dim)
        return x_src, x_dst, shapes_src, shapes_dst

    def post_process(self, x_dst, **kwargs):
        return x_dst

    def forward(
        self,
        x: PairTensor,
        batch_size: int,
        shard_shapes: tuple[list[list[int]], list[list[int]], list[list[int]]],
        edge_attr: Optional[Tensor] = None,
        edge_index: Optional[Adj] = None,
        model_comm_group: Optional[ProcessGroup] = None,
        x_src_is_sharded: bool = False,
        x_dst_is_sharded: bool = False,
        keep_x_dst_sharded: bool = False,
    ) -> PairTensor:
        x_dst = super().forward(
            x,
            batch_size,
            shard_shapes,
            edge_attr,
            edge_index,
            model_comm_group,
            x_src_is_sharded,
            x_dst_is_sharded,
            keep_x_dst_sharded,
        )
        return x[0], x_dst


class TransformerBackwardMapper(TransformerBaseMapper):
    """Graph Transformer Mapper from hidden -> data."""

    def __init__(
        self,
        *,
        in_channels_src: int,
        in_channels_dst: int,
        hidden_dim: int,
        out_channels_dst: Optional[int] = None,
        num_chunks: int,
        num_heads: int,
        mlp_hidden_ratio: int,
        qk_norm: bool = False,
        dropout_p: float = 0.0,
        attention_implementation: str = "flash_attention",
        softcap: float = None,
        use_alibi_slopes: bool = False,
        cpu_offload: bool = False,
        window_size: Optional[int] = None,
        use_rotary_embeddings: bool = False,
        layer_kernels: DotDict,
        **kwargs,  # accept not needed extra arguments like subgraph etc.
    ) -> None:
        """Initialize TransformerBackwardMapper.

        Parameters
        ----------
        in_channels_src : int
            Input channels of the source node
        in_channels_dst : int
            Input channels of the destination node
        hidden_dim : int
            Hidden dimension
        out_channels_dst : int, optional
            Output channels of the destination node, by default None
        mlp_hidden_ratio: int
            Ratio of mlp hidden dimension to embedding dimension
        qk_norm: bool, optional
            Normalize query and key, by default False
        dropout_p: float, optional
            Dropout probability used for multi-head self attention, default 0.1
        attention_implementation: str
            A predefined string which selects which underlying attention
            implementation, by default "flash_attention"
        softcap : float, optional
            Anything > 0 activates softcapping flash attention, by default 0
        use_alibi_slopes : bool
            Use aLiBI option, only used for flash attention, by default False
        window_size: int, optional
            1/2 size of shifted window for attention computation, by default None
        cpu_offload : bool
            Whether to offload processing to CPU, by default False
        layer_kernels : DotDict
            A dict of layer implementations e.g. layer_kernels.Linear = "torch.nn.Linear"
            Defined in config/models/<model>.yaml
        """
        super().__init__(
            in_channels_src=in_channels_src,
            in_channels_dst=in_channels_dst,
            hidden_dim=hidden_dim,
            layer_kernels=layer_kernels,
            out_channels_dst=out_channels_dst,
            num_chunks=num_chunks,
            cpu_offload=cpu_offload,
            num_heads=num_heads,
            mlp_hidden_ratio=mlp_hidden_ratio,
            window_size=window_size,
            dropout_p=dropout_p,
            qk_norm=qk_norm,
            attention_implementation=attention_implementation,
            softcap=softcap,
            use_alibi_slopes=use_alibi_slopes,
            use_rotary_embeddings=use_rotary_embeddings,
        )

        self.node_data_extractor = nn.Sequential(
            nn.LayerNorm(self.hidden_dim), nn.Linear(self.hidden_dim, self.out_channels_dst)
        )

    def pre_process(self, x, shard_shapes, model_comm_group=None, x_src_is_sharded=False, x_dst_is_sharded=False):
        shapes_src, shapes_dst = shard_shapes
        x_src, x_dst = x
        shapes_src = change_channels_in_shape(shapes_src, self.hidden_dim)
        if not x_dst_is_sharded:
            x_dst = shard_tensor(x_dst, 0, shapes_dst, model_comm_group)
        x_dst = self.emb_nodes_dst(x_dst)
        shapes_dst = change_channels_in_shape(shapes_dst, self.hidden_dim)
        return x_src, x_dst, shapes_src, shapes_dst

    def post_process(self, x_dst, shapes_dst, model_comm_group=None, keep_x_dst_sharded=False):
        x_dst = self.node_data_extractor(x_dst)
        if not keep_x_dst_sharded:
            x_dst = gather_tensor(
                x_dst, 0, change_channels_in_shape(shapes_dst, self.out_channels_dst), model_comm_group
            )
        return x_dst<|MERGE_RESOLUTION|>--- conflicted
+++ resolved
@@ -148,11 +148,8 @@
         layer_kernels: DotDict = None,
         shard_strategy: str = "edges",
         graph_attention_backend: str = "triton",
-<<<<<<< HEAD
-        **kwargs,
-=======
         edge_pre_mlp: bool = False,
->>>>>>> e7453aec
+        **kwargs,
     ) -> None:
         """Initialize GraphTransformerBaseMapper.
 
@@ -479,11 +476,8 @@
         layer_kernels: DotDict = None,
         shard_strategy: str = "edges",
         graph_attention_backend: str = "triton",
-<<<<<<< HEAD
-        **kwargs,
-=======
         edge_pre_mlp: bool = False,
->>>>>>> e7453aec
+        **kwargs,
     ) -> None:
         """Initialize GraphTransformerForwardMapper.
 
@@ -599,11 +593,8 @@
         layer_kernels: DotDict = None,
         shard_strategy: str = "edges",
         graph_attention_backend: str = "triton",
-<<<<<<< HEAD
-        **kwargs,
-=======
         edge_pre_mlp: bool = False,
->>>>>>> e7453aec
+        **kwargs,
     ) -> None:
         """Initialize GraphTransformerBackwardMapper.
 
