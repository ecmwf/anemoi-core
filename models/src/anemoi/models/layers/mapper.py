# (C) Copyright 2024 Anemoi contributors.
#
# This software is licensed under the terms of the Apache Licence Version 2.0
# which can be obtained at http://www.apache.org/licenses/LICENSE-2.0.
#
# In applying this licence, ECMWF does not waive the privileges and immunities
# granted to it by virtue of its status as an intergovernmental organisation
# nor does it submit to any jurisdiction.


import logging
from abc import ABC
from typing import Optional

import numpy as np
import torch
from torch import Tensor
from torch import nn
from torch.distributed.algorithms._checkpoint.checkpoint_wrapper import offload_wrapper
from torch.distributed.distributed_c10d import ProcessGroup
from torch_geometric.data import HeteroData
from torch_geometric.typing import Adj
from torch_geometric.typing import PairTensor

from anemoi.models.distributed.graph import gather_tensor
from anemoi.models.distributed.graph import shard_tensor
from anemoi.models.distributed.khop_edges import sort_edges_1hop_sharding
from anemoi.models.distributed.shapes import change_channels_in_shape
from anemoi.models.distributed.shapes import get_shard_shapes
from anemoi.models.layers.block import GraphConvMapperBlock
from anemoi.models.layers.block import GraphTransformerMapperBlock
from anemoi.models.layers.block import TransformerMapperBlock
from anemoi.models.layers.graph import TrainableTensor
from anemoi.models.layers.mlp import MLP
from anemoi.utils.config import DotDict

LOGGER = logging.getLogger(__name__)


class BaseMapper(nn.Module, ABC):
    """Base Mapper from souce dimension to destination dimension."""

    def __init__(
        self,
        in_channels_src: int = 0,
        in_channels_dst: int = 0,
        hidden_dim: int = 128,
        out_channels_dst: Optional[int] = None,
        cpu_offload: bool = False,
        activation: str = "SiLU",
        **kwargs,
    ) -> None:
        """Initialize BaseMapper."""
        super().__init__()

        self.in_channels_src = in_channels_src
        self.in_channels_dst = in_channels_dst
        self.hidden_dim = hidden_dim
        self.out_channels_dst = out_channels_dst
        self.activation = activation

        self.proc = NotImplemented

        self.offload_layers(cpu_offload)

    def offload_layers(self, cpu_offload):
        if cpu_offload:
            self.proc = nn.ModuleList([offload_wrapper(x) for x in self.proc])

    def pre_process(
        self, x, shard_shapes, model_comm_group=None, x_src_is_sharded=False, x_dst_is_sharded=False
    ) -> tuple[Tensor, Tensor, tuple[int], tuple[int]]:
        """Pre-processing for the Mappers.

        Splits the tuples into src and dst nodes and shapes as the base operation.

        Parameters
        ----------
        x : Tuple[Tensor]
            Data containing source and destination nodes and edges.
        shard_shapes : Tuple[Tuple[int], Tuple[int]]
            Shapes of the sharded source and destination nodes.
        model_comm_group : ProcessGroup
            Groups which GPUs work together on one model instance

        Return
        ------
        Tuple[Tensor, Tensor, Tuple[int], Tuple[int]]
            Source nodes, destination nodes, sharded source node shapes, sharded destination node shapes
        """
        shapes_src, shapes_dst = shard_shapes
        x_src, x_dst = x
        return x_src, x_dst, shapes_src, shapes_dst

    def post_process(self, x_dst, shapes_dst, model_comm_group=None, keep_x_dst_sharded=False) -> Tensor:
        """Post-processing for the mapper."""
        return x_dst


class BackwardMapperPostProcessMixin:
    """Post-processing for Backward Mapper from hidden -> data."""

    def post_process(self, x_dst, shapes_dst, model_comm_group=None, keep_x_dst_sharded=False):
        x_dst = self.node_data_extractor(x_dst)
        if not keep_x_dst_sharded:
            x_dst = gather_tensor(
                x_dst, 0, change_channels_in_shape(shapes_dst, self.out_channels_dst), model_comm_group
            )
        return x_dst


class ForwardMapperPreProcessMixin:
    """Pre-processing for Forward Mapper from data -> hidden."""

    def pre_process(self, x, shard_shapes, model_comm_group=None, x_src_is_sharded=False, x_dst_is_sharded=False):
        x_src, x_dst, shapes_src, shapes_dst = super().pre_process(
            x, shard_shapes, model_comm_group, x_src_is_sharded, x_dst_is_sharded
        )
        if not x_src_is_sharded:
            x_src = shard_tensor(x_src, 0, shapes_src, model_comm_group)
        if not x_dst_is_sharded:
            x_dst = shard_tensor(x_dst, 0, shapes_dst, model_comm_group)
        x_src = self.emb_nodes_src(x_src)
        x_dst = self.emb_nodes_dst(x_dst)
        shapes_src = change_channels_in_shape(shapes_src, self.hidden_dim)
        shapes_dst = change_channels_in_shape(shapes_dst, self.hidden_dim)
        return x_src, x_dst, shapes_src, shapes_dst


class GraphEdgeMixin:
    def _register_edges(
        self, sub_graph: HeteroData, edge_attributes: list[str], src_size: int, dst_size: int, trainable_size: int
    ) -> None:
        """Register edge dim, attr, index_base, and increment.

        Parameters
        ----------
        sub_graph : HeteroData
            Sub graph of the full structure
        edge_attributes : list[str]
            Edge attributes to use.
        src_size : int
            Source size
        dst_size : int
            Target size
        trainable_size : int
            Trainable tensor size
        """
        assert sub_graph, f"{self.__class__.__name__} needs a valid sub_graph to register edges."
        assert edge_attributes is not None, "Edge attributes must be provided"

        edge_attr_tensor = torch.cat([sub_graph[attr] for attr in edge_attributes], axis=1)

        self.edge_dim = edge_attr_tensor.shape[1] + trainable_size
        self.register_buffer("edge_attr", edge_attr_tensor, persistent=False)
        self.register_buffer("edge_index_base", sub_graph.edge_index, persistent=False)
        self.register_buffer(
            "edge_inc", torch.from_numpy(np.asarray([[src_size], [dst_size]], dtype=np.int64)), persistent=True
        )

    def _expand_edges(self, edge_index: Adj, edge_inc: Tensor, batch_size: int) -> Adj:
        """Expand edge index while incrementing to the edge index.

        Parameters
        ----------
        edge_index : Adj
            Edge index to start
        edge_inc : Tensor
            Edge increment to use
        batch_size : int
            Number of times to expand the edge index

        Returns
        -------
        Tensor
            Edge Index
        """
        edge_index = torch.cat(
            [edge_index + i * edge_inc for i in range(batch_size)],
            dim=1,
        )
        return edge_index


class GraphTransformerBaseMapper(GraphEdgeMixin, BaseMapper):
    """Graph Transformer Base Mapper from hidden -> data or data -> hidden."""

    def __init__(
        self,
        in_channels_src: int = 0,
        in_channels_dst: int = 0,
        hidden_dim: int = 128,
        trainable_size: int = 8,
        out_channels_dst: Optional[int] = None,
        num_chunks: int = 1,
        cpu_offload: bool = False,
        activation: str = "GELU",
        qk_norm: bool = False,
        num_heads: int = 16,
        mlp_hidden_ratio: int = 4,
        sub_graph: Optional[HeteroData] = None,
        sub_graph_edge_attributes: Optional[list[str]] = None,
        src_grid_size: int = 0,
        dst_grid_size: int = 0,
        layer_kernels: DotDict = None,
    ) -> None:
        """Initialize GraphTransformerBaseMapper.

        Parameters
        ----------
        in_channels_src : int
            Input channels of the source node
        in_channels_dst : int
            Input channels of the destination node
        hidden_dim : int
            Hidden dimension
        trainable_size : int
            Trainable tensor of edge
        num_heads: int
            Number of heads to use, default 16
        mlp_hidden_ratio: int
            ratio of mlp hidden dimension to embedding dimension, default 4
        activation : str, optional
            Activation function, by default "GELU"
        qk_norm : bool, optional
            Whether to use query and key normalization, default False
        cpu_offload : bool, optional
            Whether to offload processing to CPU, by default False
        out_channels_dst : Optional[int], optional
            Output channels of the destination node, by default None
        layer_kernels : DotDict, optional
            A dict of layer implementations e.g. layer_kernels['Linear'] = "torch.nn.Linear"
            Defined in config/models/<model>.yaml
        """
        super().__init__(
            in_channels_src,
            in_channels_dst,
            hidden_dim,
            out_channels_dst=out_channels_dst,
            num_chunks=num_chunks,
            cpu_offload=cpu_offload,
            activation=activation,
        )

        # Linear = layer_kernels.get("Linear", torch.nn.Linear)
        Linear = layer_kernels["Linear"]

        self._register_edges(sub_graph, sub_graph_edge_attributes, src_grid_size, dst_grid_size, trainable_size)

        self.trainable = TrainableTensor(trainable_size=trainable_size, tensor_size=self.edge_attr.shape[0])

        self.proc = GraphTransformerMapperBlock(
            hidden_dim,
            mlp_hidden_ratio * hidden_dim,
            hidden_dim,
            num_heads=num_heads,
            edge_dim=self.edge_dim,
            activation=activation,
            qk_norm=qk_norm,
            num_chunks=num_chunks,
            layer_kernels=layer_kernels,
        )

        self.offload_layers(cpu_offload)

        self.emb_nodes_dst = Linear(self.in_channels_dst, self.hidden_dim)

    def forward(
        self,
        x: PairTensor,
        batch_size: int,
        shard_shapes: tuple[tuple[int], tuple[int]],
        model_comm_group: Optional[ProcessGroup] = None,
        x_src_is_sharded: bool = False,
        x_dst_is_sharded: bool = False,
        keep_x_dst_sharded: bool = False,
    ) -> PairTensor:
        size = (sum(x[0] for x in shard_shapes[0]), sum(x[0] for x in shard_shapes[1]))
        edge_attr = self.trainable(self.edge_attr, batch_size)
        edge_index = self._expand_edges(self.edge_index_base, self.edge_inc, batch_size)
        shapes_edge_attr = get_shard_shapes(edge_attr, 0, model_comm_group)
        edge_attr = shard_tensor(edge_attr, 0, shapes_edge_attr, model_comm_group)

        x_src, x_dst, shapes_src, shapes_dst = self.pre_process(
            x, shard_shapes, model_comm_group, x_src_is_sharded, x_dst_is_sharded
        )

        (x_src, x_dst), edge_attr = self.proc(
            x=(x_src, x_dst),
            edge_attr=edge_attr,
            edge_index=edge_index,
            shapes=(shapes_src, shapes_dst, shapes_edge_attr),
            batch_size=batch_size,
            size=size,
            model_comm_group=model_comm_group,
        )

        x_dst = self.post_process(x_dst, shapes_dst, model_comm_group, keep_x_dst_sharded=keep_x_dst_sharded)

        return x_dst


class GraphTransformerForwardMapper(ForwardMapperPreProcessMixin, GraphTransformerBaseMapper):
    """Graph Transformer Mapper from data -> hidden."""

    def __init__(
        self,
        in_channels_src: int = 0,
        in_channels_dst: int = 0,
        hidden_dim: int = 128,
        trainable_size: int = 8,
        out_channels_dst: Optional[int] = None,
        num_chunks: int = 1,
        cpu_offload: bool = False,
        activation: str = "GELU",
        qk_norm: bool = False,
        num_heads: int = 16,
        mlp_hidden_ratio: int = 4,
        sub_graph: Optional[HeteroData] = None,
        sub_graph_edge_attributes: Optional[list[str]] = None,
        src_grid_size: int = 0,
        dst_grid_size: int = 0,
        layer_kernels: DotDict = None,
    ) -> None:
        """Initialize GraphTransformerForwardMapper.

        Parameters
        ----------
        in_channels_src : int
            Input channels of the source node
        in_channels_dst : int
            Input channels of the destination node
        hidden_dim : int
            Hidden dimension
        trainable_size : int
            Trainable tensor of edge
        num_heads: int
            Number of heads to use, default 16
        mlp_hidden_ratio: int
            ratio of mlp hidden dimension to embedding dimension, default 4
        activation : str, optional
            Activation function, by default "GELU"
        qk_norm : bool, optional
            Whether to use query and key normalization, default False
        cpu_offload : bool, optional
            Whether to offload processing to CPU, by default False
        out_channels_dst : Optional[int], optional
            Output channels of the destination node, by default None
        """
        super().__init__(
            in_channels_src,
            in_channels_dst,
            hidden_dim,
            trainable_size,
            out_channels_dst=out_channels_dst,
            num_chunks=num_chunks,
            cpu_offload=cpu_offload,
            activation=activation,
            qk_norm=qk_norm,
            num_heads=num_heads,
            mlp_hidden_ratio=mlp_hidden_ratio,
            sub_graph=sub_graph,
            sub_graph_edge_attributes=sub_graph_edge_attributes,
            src_grid_size=src_grid_size,
            dst_grid_size=dst_grid_size,
            layer_kernels=layer_kernels,
        )

        self.emb_nodes_src = layer_kernels["Linear"](self.in_channels_src, self.hidden_dim)

    def forward(
        self,
        x: PairTensor,
        batch_size: int,
        shard_shapes: tuple[tuple[int], tuple[int]],
        model_comm_group: Optional[ProcessGroup] = None,
        x_src_is_sharded: bool = False,
        x_dst_is_sharded: bool = False,
        keep_x_dst_sharded: bool = True,
    ) -> PairTensor:
        x_dst = super().forward(
            x, batch_size, shard_shapes, model_comm_group, x_src_is_sharded, x_dst_is_sharded, keep_x_dst_sharded
        )
        return x[0], x_dst


class GraphTransformerBackwardMapper(BackwardMapperPostProcessMixin, GraphTransformerBaseMapper):
    """Graph Transformer Mapper from hidden -> data."""

    def __init__(
        self,
        in_channels_src: int = 0,
        in_channels_dst: int = 0,
        hidden_dim: int = 128,
        trainable_size: int = 8,
        out_channels_dst: Optional[int] = None,
        num_chunks: int = 1,
        cpu_offload: bool = False,
        activation: str = "GELU",
        qk_norm: bool = False,
        num_heads: int = 16,
        mlp_hidden_ratio: int = 4,
        initialise_data_extractor_zero: bool = False,
        sub_graph: Optional[HeteroData] = None,
        sub_graph_edge_attributes: Optional[list[str]] = None,
        src_grid_size: int = 0,
        dst_grid_size: int = 0,
        layer_kernels: DotDict = None,
    ) -> None:
        """Initialize GraphTransformerBackwardMapper.

        Parameters
        ----------
        in_channels_src : int
            Input channels of the source node
        in_channels_dst : int
            Input channels of the destination node
        hidden_dim : int
            Hidden dimension
        trainable_size : int
            Trainable tensor of edge
        num_heads: int
            Number of heads to use, default 16
        mlp_hidden_ratio: int
            ratio of mlp hidden dimension to embedding dimension, default 4
        initialise_data_extractor_zero : bool, default False:
            Whether to initialise the data extractor to zero
        activation : str, optional
            Activation function, by default "GELU"
        qk_norm : bool, optional
            Whether to use query and key normalization, default False
        cpu_offload : bool, optional
            Whether to offload processing to CPU, by default False
        out_channels_dst : Optional[int], optional
            Output channels of the destination node, by default None
        layer_kernels : DotDict
            A dict of layer implementations e.g. layer_kernels['Linear'] = "torch.nn.Linear"
            Defined in config/models/<model>.yaml
        """
        super().__init__(
            in_channels_src,
            in_channels_dst,
            hidden_dim,
            trainable_size,
            out_channels_dst=out_channels_dst,
            num_chunks=num_chunks,
            cpu_offload=cpu_offload,
            activation=activation,
            qk_norm=qk_norm,
            num_heads=num_heads,
            mlp_hidden_ratio=mlp_hidden_ratio,
            sub_graph=sub_graph,
            sub_graph_edge_attributes=sub_graph_edge_attributes,
            src_grid_size=src_grid_size,
            dst_grid_size=dst_grid_size,
            layer_kernels=layer_kernels,
        )

        self.node_data_extractor = nn.Sequential(
            nn.LayerNorm(self.hidden_dim), nn.Linear(self.hidden_dim, self.out_channels_dst)
        )
        if initialise_data_extractor_zero:
            for module in self.node_data_extractor.modules():
                if isinstance(module, nn.Linear):
                    nn.init.constant_(module.weight, 0.0)
                    if module.bias is not None:
                        nn.init.constant_(module.bias, 0.0)

    def pre_process(self, x, shard_shapes, model_comm_group=None, x_src_is_sharded=False, x_dst_is_sharded=False):
        x_src, x_dst, shapes_src, shapes_dst = super().pre_process(
            x, shard_shapes, model_comm_group, x_src_is_sharded, x_dst_is_sharded
        )
        shapes_src = change_channels_in_shape(shapes_src, self.hidden_dim)
        if not x_dst_is_sharded:
            x_dst = shard_tensor(x_dst, 0, shapes_dst, model_comm_group)
        x_dst = self.emb_nodes_dst(x_dst)
        shapes_dst = change_channels_in_shape(shapes_dst, self.hidden_dim)
        return x_src, x_dst, shapes_src, shapes_dst


class GNNBaseMapper(GraphEdgeMixin, BaseMapper):
    """Base for Graph Neural Network Mapper from hidden -> data or data -> hidden."""

    def __init__(
        self,
        in_channels_src: int = 0,
        in_channels_dst: int = 0,
        hidden_dim: int = 128,
        trainable_size: int = 8,
        out_channels_dst: Optional[int] = None,
        num_chunks: int = 1,
        cpu_offload: bool = False,
        activation: str = "SiLU",
        mlp_extra_layers: int = 0,
        sub_graph: Optional[HeteroData] = None,
        sub_graph_edge_attributes: Optional[list[str]] = None,
        src_grid_size: int = 0,
        dst_grid_size: int = 0,
        layer_kernels: DotDict = None,
    ) -> None:
        """Initialize GNNBaseMapper.

        Parameters
        ----------
        in_channels_src : int
            Input channels of the source node
        in_channels_dst : int
            Input channels of the destination node
        hidden_dim : int
            Hidden dimension
        trainable_size : int
            Trainable tensor of edge
        mlp_extra_layers : int, optional
            Number of extra layers in MLP, by default 0
        activation : str, optional
            Activation function, by default "SiLU"
        num_chunks : int
            Do message passing in X chunks
        cpu_offload : bool, optional
            Whether to offload processing to CPU, by default False
        out_channels_dst : Optional[int], optional
            Output channels of the destination node, by default None
        layer_kernels : DotDict
            A dict of layer implementations e.g. layer_kernels['Linear'] = "torch.nn.Linear"
            Defined in config/models/<model>.yaml
        """
        super().__init__(
            in_channels_src,
            in_channels_dst,
            hidden_dim,
            out_channels_dst=out_channels_dst,
            num_chunks=num_chunks,
            cpu_offload=cpu_offload,
            activation=activation,
        )

        self._register_edges(sub_graph, sub_graph_edge_attributes, src_grid_size, dst_grid_size, trainable_size)

        self.emb_edges = MLP(
            in_features=self.edge_dim,
            hidden_dim=hidden_dim,
            out_features=hidden_dim,
            layer_kernels=layer_kernels,
            n_extra_layers=mlp_extra_layers,
            activation=activation,
        )

        self.trainable = TrainableTensor(trainable_size=trainable_size, tensor_size=self.edge_attr.shape[0])

    def prepare_edges(self, size, batch_size, model_comm_group=None):
        edge_attr = self.trainable(self.edge_attr, batch_size)
        edge_index = self._expand_edges(self.edge_index_base, self.edge_inc, batch_size)
        edge_attr, edge_index, shapes_edge_attr, shapes_edge_idx = sort_edges_1hop_sharding(
            size, edge_attr, edge_index, model_comm_group
        )

        edge_index = shard_tensor(edge_index, 1, shapes_edge_idx, model_comm_group)
        edge_attr = shard_tensor(edge_attr, 0, shapes_edge_attr, model_comm_group)
        edge_attr = self.emb_edges(edge_attr)
        return edge_attr, edge_index

    def forward(
        self,
        x: PairTensor,
        batch_size: int,
        shard_shapes: tuple[tuple[int], tuple[int]],
        model_comm_group: Optional[ProcessGroup] = None,
        x_src_is_sharded: bool = False,
        x_dst_is_sharded: bool = False,
        keep_x_dst_sharded: bool = False,
    ) -> PairTensor:

        size = (sum(x[0] for x in shard_shapes[0]), sum(x[0] for x in shard_shapes[1]))

        edge_attr, edge_index = self.prepare_edges(size, batch_size, model_comm_group)

        x_src, x_dst, shapes_src, shapes_dst = self.pre_process(
            x, shard_shapes, model_comm_group, x_src_is_sharded, x_dst_is_sharded
        )

        (x_src, x_dst), edge_attr = self.proc(
            (x_src, x_dst),
            edge_attr,
            edge_index,
            (shapes_src, shapes_dst),
            model_comm_group,
            size=size,
        )

        x_dst = self.post_process(x_dst, shapes_dst, model_comm_group, keep_x_dst_sharded)

        return x_src, x_dst


class GNNForwardMapper(ForwardMapperPreProcessMixin, GNNBaseMapper):
    """Graph Neural Network Mapper data -> hidden."""

    def __init__(
        self,
        in_channels_src: int = 0,
        in_channels_dst: int = 0,
        hidden_dim: int = 128,
        trainable_size: int = 8,
        out_channels_dst: Optional[int] = None,
        num_chunks: int = 1,
        cpu_offload: bool = False,
        activation: str = "SiLU",
        mlp_extra_layers: int = 0,
        sub_graph: Optional[HeteroData] = None,
        sub_graph_edge_attributes: Optional[list[str]] = None,
        src_grid_size: int = 0,
        dst_grid_size: int = 0,
        layer_kernels: DotDict = None,
    ) -> None:
        """Initialize GNNForwardMapper.

        Parameters
        ----------
        in_channels_src : int
            Input channels of the source node
        in_channels_dst : int
            Input channels of the destination node
        hidden_dim : int
            Hidden dimension
        edge_dim : int
            Trainable tensor of edge
        mlp_extra_layers : int, optional
            Number of extra layers in MLP, by default 0
        activation : str, optional
            Activation function, by default "SiLU"
        num_chunks : int
            Do message passing in X chunks
        cpu_offload : bool, optional
            Whether to offload processing to CPU, by default False
        out_channels_dst : Optional[int], optional
            Output channels of the destination node, by default None
        layer_kernels : DotDict
            A dict of layer implementations e.g. layer_kernels['Linear'] = "torch.nn.Linear"
            Defined in config/models/<model>.yaml
        """
        super().__init__(
            in_channels_src,
            in_channels_dst,
            hidden_dim,
            trainable_size,
            out_channels_dst,
            num_chunks,
            cpu_offload,
            activation,
            mlp_extra_layers,
            sub_graph=sub_graph,
            sub_graph_edge_attributes=sub_graph_edge_attributes,
            src_grid_size=src_grid_size,
            dst_grid_size=dst_grid_size,
            layer_kernels=layer_kernels,
        )

        self.proc = GraphConvMapperBlock(
            hidden_dim,
            hidden_dim,
            layer_kernels=layer_kernels,
            mlp_extra_layers=mlp_extra_layers,
            activation=activation,
            update_src_nodes=True,
            num_chunks=num_chunks,
        )

        self.offload_layers(cpu_offload)

        self.emb_nodes_src = MLP(
            in_features=in_channels_src,
            hidden_dim=hidden_dim,
            out_features=hidden_dim,
            layer_kernels=layer_kernels,
            n_extra_layers=mlp_extra_layers,
            activation=activation,
        )

        self.emb_nodes_dst = MLP(
            in_features=in_channels_dst,
            hidden_dim=hidden_dim,
            out_features=hidden_dim,
            layer_kernels=layer_kernels,
            n_extra_layers=mlp_extra_layers,
            activation=activation,
        )


class GNNBackwardMapper(BackwardMapperPostProcessMixin, GNNBaseMapper):
    """Graph Neural Network Mapper from hidden -> data."""

    def __init__(
        self,
        in_channels_src: int = 0,
        in_channels_dst: int = 0,
        hidden_dim: int = 128,
        trainable_size: int = 8,
        out_channels_dst: Optional[int] = None,
        num_chunks: int = 1,
        cpu_offload: bool = False,
        activation: str = "SiLU",
        mlp_extra_layers: int = 0,
        sub_graph: Optional[HeteroData] = None,
        sub_graph_edge_attributes: Optional[list[str]] = None,
        src_grid_size: int = 0,
        dst_grid_size: int = 0,
        layer_kernels: DotDict = None,
    ) -> None:
        """Initialize GNNBackwardMapper.

        Parameters
        ----------
        in_channels_src : int
            Input channels of the source node
        in_channels_dst : int
            Input channels of the destination node
        hidden_dim : int
            Hidden dimension
        edge_dim : int
            Trainable tensor of edge
        mlp_extra_layers : int, optional
            Number of extra layers in MLP, by default 0
        activation : str, optional
            Activation function, by default "SiLU"
        num_chunks : int
            Do message passing in X chunks
        cpu_offload : bool, optional
            Whether to offload processing to CPU, by default False
        out_channels_dst : Optional[int], optional
            Output channels of the destination node, by default None
        layer_kernels : DotDict
            A dict of layer implementations e.g. layer_kernels['Linear'] = "torch.nn.Linear"
            Defined in config/models/<model>.yaml
        """
        super().__init__(
            in_channels_src,
            in_channels_dst,
            hidden_dim,
            trainable_size,
            out_channels_dst=out_channels_dst,
            num_chunks=num_chunks,
            cpu_offload=cpu_offload,
            activation=activation,
            mlp_extra_layers=mlp_extra_layers,
            sub_graph=sub_graph,
            sub_graph_edge_attributes=sub_graph_edge_attributes,
            src_grid_size=src_grid_size,
            dst_grid_size=dst_grid_size,
            layer_kernels=layer_kernels,
        )

        self.proc = GraphConvMapperBlock(
            hidden_dim,
            hidden_dim,
            layer_kernels=layer_kernels,
            mlp_extra_layers=mlp_extra_layers,
            activation=activation,
            update_src_nodes=False,
            num_chunks=num_chunks,
        )

        self.offload_layers(cpu_offload)

        self.node_data_extractor = MLP(
            in_features=self.hidden_dim,
            hidden_dim=self.hidden_dim,
            out_features=self.out_channels_dst,
            layer_kernels=layer_kernels,
            n_extra_layers=mlp_extra_layers,
            activation=self.activation,
            layer_norm=False,
            final_activation=False,
        )

    def pre_process(self, x, shard_shapes, model_comm_group=None, x_src_is_sharded=False, x_dst_is_sharded=False):
        x_src, x_dst, shapes_src, shapes_dst = super().pre_process(
            x, shard_shapes, model_comm_group, x_src_is_sharded, x_dst_is_sharded
        )
        shapes_src = change_channels_in_shape(shapes_src, self.hidden_dim)
        shapes_dst = change_channels_in_shape(shapes_dst, self.hidden_dim)
        return x_src, x_dst, shapes_src, shapes_dst

    def forward(
        self,
        x: PairTensor,
        batch_size: int,
        shard_shapes: tuple[tuple[int], tuple[int]],
        model_comm_group: Optional[ProcessGroup] = None,
        x_src_is_sharded: bool = False,
        x_dst_is_sharded: bool = False,
        keep_x_dst_sharded: bool = False,
    ) -> Tensor:

<<<<<<< HEAD
        _, x_dst = super().forward(
            x, batch_size, shard_shapes, model_comm_group, x_src_is_sharded, x_dst_is_sharded, keep_x_dst_sharded
        )
        return x_dst
=======
        _, x_dst = super().forward(x, batch_size, shard_shapes, model_comm_group)
        return x_dst


class TransformerBaseMapper(BaseMapper):
    """Transformer Base Mapper from hidden -> data or data -> hidden."""

    def __init__(
        self,
        in_channels_src: int,
        in_channels_dst: int,
        hidden_dim: int,
        layer_kernels: DotDict,
        out_channels_dst: Optional[int],
        num_chunks: int,
        cpu_offload: bool,
        activation: str,
        num_heads: int,
        mlp_hidden_ratio: int,
        window_size: Optional[int] = None,
        dropout_p: float = 0.0,
        qk_norm: Optional[bool] = False,
        attention_implementation: str = "flash_attention",
        softcap: Optional[float] = None,
        use_alibi_slopes: Optional[bool] = None,
        use_rotary_embeddings: Optional[bool] = False,
    ) -> None:
        """Initialize TransformerBaseMapper.

        Parameters
        ----------
        in_channels_src : int
            Input channels of the source node
        in_channels_dst : int
            Input channels of the destination node
        hidden_dim : int
            Hidden dimension
        trainable_size : int
            Trainable tensor of edge
        num_heads: int
            Number of heads to use, default 16
        mlp_hidden_ratio: int
            ratio of mlp hidden dimension to embedding dimension, default 4
        activation : str, optional
            Activation function, by default "GELU"
        cpu_offload : bool, optional
            Whether to offload processing to CPU, by default False
        out_channels_dst : Optional[int], optional
            Output channels of the destination node, by default None
        """
        super().__init__(
            in_channels_src,
            in_channels_dst,
            hidden_dim,
            out_channels_dst=out_channels_dst,
            num_chunks=num_chunks,
            cpu_offload=cpu_offload,
            activation=activation,
        )

        self.proc = TransformerMapperBlock(
            num_channels=hidden_dim,
            hidden_dim=mlp_hidden_ratio * hidden_dim,
            num_heads=num_heads,
            activation=activation,
            window_size=window_size,
            layer_kernels=layer_kernels,
            dropout_p=dropout_p,
            qk_norm=qk_norm,
            attention_implementation=attention_implementation,
            softcap=softcap,
            use_alibi_slopes=use_alibi_slopes,
            use_rotary_embeddings=use_rotary_embeddings,
        )

        self.offload_layers(cpu_offload)

        self.emb_nodes_dst = nn.Linear(self.in_channels_dst, self.hidden_dim)

    def forward(
        self,
        x: PairTensor,
        batch_size: int,
        shard_shapes: tuple[tuple[int], tuple[int]],
        model_comm_group: Optional[ProcessGroup] = None,
    ) -> PairTensor:

        x_src, x_dst, shapes_src, shapes_dst = self.pre_process(x, shard_shapes, model_comm_group)

        (x_src, x_dst), _ = self.proc(
            (x_src, x_dst),
            (shapes_src, shapes_dst),
            batch_size,
            model_comm_group,
        )

        x_dst = self.post_process(x_dst, shapes_dst, model_comm_group)

        return x_dst


class TransformerForwardMapper(ForwardMapperPreProcessMixin, TransformerBaseMapper):
    """Transformer Mapper from data -> hidden."""

    def __init__(
        self,
        in_channels_src: int,
        in_channels_dst: int,
        layer_kernels: DotDict,
        hidden_dim: int = 128,
        out_channels_dst: Optional[int] = None,
        num_chunks: int = 1,
        cpu_offload: bool = False,
        activation: str = "GELU",
        num_heads: int = 16,
        mlp_hidden_ratio: int = 4,
        window_size: Optional[int] = None,
        dropout_p: float = 0.0,
        qk_norm: bool = False,
        attention_implementation: str = "flash_attention",
        softcap: float = None,
        use_alibi_slopes: bool = None,
        use_rotary_embeddings: bool = False,
        **kwargs,  # accept not needed extra arguments like subgraph etc.
    ) -> None:
        """Initialize TransformerForwardMapper.

        Parameters
        ----------
        in_channels_src : int
            Input channels of the source node
        in_channels_dst : int
            Input channels of the destination node
        hidden_dim : int
            Hidden dimension
        trainable_size : int
            Trainable tensor of edge
        num_heads: int
            Number of heads to use, default 16
        mlp_hidden_ratio: int
            ratio of mlp hidden dimension to embedding dimension, default 4
        activation : str, optional
            Activation function, by default "GELU"
        cpu_offload : bool, optional
            Whether to offload processing to CPU, by default False
        out_channels_dst : Optional[int], optional
            Output channels of the destination node, by default None
        """
        super().__init__(
            in_channels_src,
            in_channels_dst,
            hidden_dim,
            layer_kernels=layer_kernels,
            out_channels_dst=out_channels_dst,
            num_chunks=num_chunks,
            cpu_offload=cpu_offload,
            activation=activation,
            num_heads=num_heads,
            mlp_hidden_ratio=mlp_hidden_ratio,
            window_size=window_size,
            dropout_p=dropout_p,
            qk_norm=qk_norm,
            attention_implementation=attention_implementation,
            softcap=softcap,
            use_alibi_slopes=use_alibi_slopes,
            use_rotary_embeddings=use_rotary_embeddings,
        )

        self.emb_nodes_src = nn.Linear(self.in_channels_src, self.hidden_dim)

    def forward(
        self,
        x: PairTensor,
        batch_size: int,
        shard_shapes: tuple[tuple[int], tuple[int], tuple[int], tuple[int]],
        model_comm_group: Optional[ProcessGroup] = None,
    ) -> PairTensor:
        x_dst = super().forward(x, batch_size, shard_shapes, model_comm_group)
        return x[0], x_dst


class TransformerBackwardMapper(BackwardMapperPostProcessMixin, TransformerBaseMapper):
    """Graph Transformer Mapper from hidden -> data."""

    def __init__(
        self,
        in_channels_src: int,
        in_channels_dst: int,
        layer_kernels: DotDict,
        hidden_dim: int = 128,
        out_channels_dst: Optional[int] = None,
        num_chunks: int = 1,
        cpu_offload: bool = False,
        activation: str = "GELU",
        num_heads: int = 16,
        mlp_hidden_ratio: int = 4,
        window_size: Optional[int] = None,
        dropout_p: float = 0.0,
        qk_norm: bool = False,
        attention_implementation: str = "flash_attention",
        softcap: float = None,
        use_alibi_slopes: bool = None,
        use_rotary_embeddings: bool = False,
        **kwargs,  # accept not needed extra arguments like subgraph etc.
    ) -> None:
        """Initialize TransformerBackwardMapper.

        Parameters
        ----------
        in_channels_src : int
            Input channels of the source node
        in_channels_dst : int
            Input channels of the destination node
        hidden_dim : int
            Hidden dimension
        trainable_size : int
            Trainable tensor of edge
        num_heads: int
            Number of heads to use, default 16
        mlp_hidden_ratio: int
            ratio of mlp hidden dimension to embedding dimension, default 4
        activation : str, optional
            Activation function, by default "GELU"
        cpu_offload : bool, optional
            Whether to offload processing to CPU, by default False
        out_channels_dst : Optional[int], optional
            Output channels of the destination node, by default None
        """
        super().__init__(
            in_channels_src,
            in_channels_dst,
            hidden_dim,
            layer_kernels=layer_kernels,
            out_channels_dst=out_channels_dst,
            num_chunks=num_chunks,
            cpu_offload=cpu_offload,
            activation=activation,
            num_heads=num_heads,
            mlp_hidden_ratio=mlp_hidden_ratio,
            window_size=window_size,
            dropout_p=dropout_p,
            qk_norm=qk_norm,
            attention_implementation=attention_implementation,
            softcap=softcap,
            use_alibi_slopes=use_alibi_slopes,
            use_rotary_embeddings=use_rotary_embeddings,
        )

        self.node_data_extractor = nn.Sequential(
            nn.LayerNorm(self.hidden_dim), nn.Linear(self.hidden_dim, self.out_channels_dst)
        )

    def pre_process(self, x, shard_shapes, model_comm_group=None):
        x_src, x_dst, shapes_src, shapes_dst = super().pre_process(x, shard_shapes, model_comm_group)
        shapes_src = change_channels_in_shape(shapes_src, self.hidden_dim)
        x_dst = shard_tensor(x_dst, 0, shapes_dst, model_comm_group)
        x_dst = self.emb_nodes_dst(x_dst)
        shapes_dst = change_channels_in_shape(shapes_dst, self.hidden_dim)
        return x_src, x_dst, shapes_src, shapes_dst
>>>>>>> 2cea7db5
<|MERGE_RESOLUTION|>--- conflicted
+++ resolved
@@ -791,13 +791,9 @@
         keep_x_dst_sharded: bool = False,
     ) -> Tensor:
 
-<<<<<<< HEAD
         _, x_dst = super().forward(
             x, batch_size, shard_shapes, model_comm_group, x_src_is_sharded, x_dst_is_sharded, keep_x_dst_sharded
         )
-        return x_dst
-=======
-        _, x_dst = super().forward(x, batch_size, shard_shapes, model_comm_group)
         return x_dst
 
 
@@ -1055,5 +1051,4 @@
         x_dst = shard_tensor(x_dst, 0, shapes_dst, model_comm_group)
         x_dst = self.emb_nodes_dst(x_dst)
         shapes_dst = change_channels_in_shape(shapes_dst, self.hidden_dim)
-        return x_src, x_dst, shapes_src, shapes_dst
->>>>>>> 2cea7db5
+        return x_src, x_dst, shapes_src, shapes_dst