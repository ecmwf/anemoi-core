--- conflicted
+++ resolved
@@ -414,7 +414,6 @@
                 use_reentrant=False,
             )
 
-<<<<<<< HEAD
         if self.num_chunks > 1:
             out_channels = self.out_channels_dst if self.out_channels_dst is not None else self.hidden_dim
             out_dst = torch.empty((*x_dst.shape[:-1], out_channels), device=x_dst.device, dtype=x_dst.dtype)
@@ -440,28 +439,6 @@
                 keep_x_dst_sharded=keep_x_dst_sharded,
                 use_reentrant=False,
             )
-=======
-        (x_src, x_dst), edge_attr = checkpoint(
-            self.proc,
-            x=(x_src, x_dst),
-            edge_attr=edge_attr,
-            edge_index=edge_index,
-            shapes=(shapes_src, shapes_dst),
-            batch_size=batch_size,
-            size=size,
-            model_comm_group=model_comm_group,
-            use_reentrant=False,
-        )
-
-        x_dst = checkpoint(
-            self.post_process,
-            x_dst,
-            shapes_dst,
-            model_comm_group,
-            keep_x_dst_sharded=keep_x_dst_sharded,
-            use_reentrant=False,
-        )
->>>>>>> 307f6e9f
 
         return out_dst
 
