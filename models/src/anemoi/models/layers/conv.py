--- conflicted
+++ resolved
@@ -121,11 +121,6 @@
             key=key,
             value=value,
         )
-<<<<<<< HEAD
-        # print('out shape:', out.shape)
-        # print('alpha shape in forward:', self.alpha.shape)
-=======
->>>>>>> 2c0e92f8
         return out
 
     def message(
@@ -148,8 +143,4 @@
         alpha = dropout(alpha, p=self.dropout, training=self.training)
 
         self.alpha = alpha  # Store alpha for access after forward
-<<<<<<< HEAD
-        # print('alpha shape in message:', self.alpha.shape)
-=======
->>>>>>> 2c0e92f8
         return (value_j + edge_attr) * alpha.view(-1, heads, 1)