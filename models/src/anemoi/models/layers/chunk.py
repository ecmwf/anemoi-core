# (C) Copyright 2024 Anemoi contributors.
#
# This software is licensed under the terms of the Apache Licence Version 2.0
# which can be obtained at http://www.apache.org/licenses/LICENSE-2.0.
#
# In applying this licence, ECMWF does not waive the privileges and immunities
# granted to it by virtue of its status as an intergovernmental organisation
# nor does it submit to any jurisdiction.


import logging
from abc import ABC
from abc import abstractmethod
from typing import Optional

from torch import Tensor
from torch import nn
from torch.distributed.distributed_c10d import ProcessGroup
from torch_geometric.typing import Adj
from torch_geometric.typing import OptPairTensor
from torch_geometric.typing import Size

from anemoi.models.layers.block import GraphConvProcessorBlock
from anemoi.models.layers.block import GraphTransformerProcessorBlock
from anemoi.models.layers.block import TransformerProcessorBlock
from anemoi.models.layers.mlp import MLP
from anemoi.utils.config import DotDict

LOGGER = logging.getLogger(__name__)


class BaseProcessorChunk(nn.Module, ABC):
    """Base Processor Chunk."""

    def __init__(
        self,
        num_channels: int,
        num_layers: int,
        *args,
        **kwargs,
    ) -> None:
        """Initialize BaseProcessorChunk."""
        super().__init__()

        self.num_channels = num_channels
        self.num_layers = num_layers

    def build_blocks(self, block: nn.Module, *args, **kwargs) -> None:
        """Build Layers."""
        self.blocks = nn.ModuleList(
            [
                block(
                    *args,
                    **kwargs,
                )
                for _ in range(self.num_layers)
            ],
        )

    @abstractmethod
    def forward(
        self,
        x: Tensor,
        shapes: list,
        batch_size: int,
        model_comm_group: Optional[ProcessGroup] = None,
        **kwargs,
    ) -> Tensor: ...


class TransformerProcessorChunk(BaseProcessorChunk):
    """Wraps transformer blocks for checkpointing in Processor."""

    def __init__(
        self,
        num_channels: int,
        num_layers: int,
        layer_kernels: DotDict,
        window_size: int,
        num_heads: int = 16,
        mlp_hidden_ratio: int = 4,
<<<<<<< HEAD
=======
        activation: str = "GELU",
        qk_norm: bool = False,
>>>>>>> 426e8604
        dropout_p: float = 0.0,
        attention_implementation: str = "flash_attention",
        softcap: float = None,
        use_alibi_slopes: bool = None,
    ) -> None:
        """Initialize TransformerProcessor.

        Parameters
        ----------
        num_channels : int
            Number of channels
        num_layers : int
            Number of layers
        layer_kernels : DotDict
            A dict of layer implementations e.g. layer_kernels.Linear = "torch.nn.Linear"
            Defined in config/models/<model>.yaml
        window_size: int,
            1/2 size of shifted window for attention computation
        num_heads: int
            Number of heads to use, default 16
        mlp_hidden_ratio: int
            ratio of mlp hidden dimension to embedding dimension, default 4
<<<<<<< HEAD
=======
        activation : str, optional
            Activation function, by default "GELU"
        qk_norm: bool, optional
            Normalize query and key, by default False
>>>>>>> 426e8604
        dropout_p: float
            Dropout probability used for multi-head self attention, default 0.0
        attention_implementation: str, optional
            A predefined string which selects which underlying attention
            implementation, by default "flash_attention"
        softcap : float, optional
            Anything > 0 activates softcapping flash attention, by default None
        use_alibi_slopes : bool, optional
            Use aLiBI option, only used for flash attention, by default None
        """
        super().__init__(num_channels=num_channels, num_layers=num_layers)

        self.build_blocks(
            TransformerProcessorBlock,
            num_channels=num_channels,
            hidden_dim=(mlp_hidden_ratio * num_channels),
            num_heads=num_heads,
<<<<<<< HEAD
=======
            activation=activation,
            qk_norm=qk_norm,
>>>>>>> 426e8604
            window_size=window_size,
            layer_kernels=layer_kernels,
            dropout_p=dropout_p,
            attention_implementation=attention_implementation,
            softcap=softcap,
            use_alibi_slopes=use_alibi_slopes,
        )

    def forward(
        self,
        x: Tensor,
        shapes: list,
        batch_size: int,
        model_comm_group: Optional[ProcessGroup] = None,
        **kwargs,
    ) -> Tensor:
        for i in range(self.num_layers):
            x = self.blocks[i](x, shapes, batch_size, model_comm_group=model_comm_group, **kwargs)

        return (x,)  # return tuple for consistency with other processors


class GNNProcessorChunk(BaseProcessorChunk):
    """Wraps edge embedding message passing blocks for checkpointing in Processor."""

    def __init__(
        self,
        num_channels: int,
        num_layers: int,
        layer_kernels: DotDict,
        mlp_extra_layers: int = 0,
        edge_dim: Optional[int] = None,
    ) -> None:
        """Initialize GNNProcessorChunk.

        Parameters
        ----------
        num_channels : int
            Channels of the message passing blocks.
        num_layers : int
            Number of message passing blocks.
        layer_kernels : DotDict
            A dict of layer implementations e.g. layer_kernels.Linear = "torch.nn.Linear"
            Defined in config/models/<model>.yaml
        mlp_extra_layers : int, optional
            Extra num_layers in MLP, by default 0
        edge_dim: int, by default None
            Embed edges with input dimension edge_dim,
            if None: assume embedding is not required
        """
        super().__init__(num_channels=num_channels, num_layers=num_layers)

        if edge_dim:
            self.emb_edges = MLP(
                in_features=edge_dim,
                hidden_dim=num_channels,
                out_features=num_channels,
                layer_kernels=layer_kernels,
                n_extra_layers=mlp_extra_layers,
            )
        else:
            self.emb_edges = None

        self.build_blocks(
            GraphConvProcessorBlock,
            num_channels,
            num_channels,
            layer_kernels=layer_kernels,
            mlp_extra_layers=mlp_extra_layers,
        )

    def forward(
        self,
        x: OptPairTensor,
        edge_attr: Tensor,
        edge_index: Adj,
        shapes: tuple,
        model_comm_group: Optional[ProcessGroup] = None,
        size: Optional[Size] = None,
        **kwargs,
    ) -> OptPairTensor:
        x_out = x * 1.0  # required for pytorch >= 2.1
        if self.emb_edges:
            edge_attr = self.emb_edges(edge_attr)

        for i in range(self.num_layers):
            x_out, edge_attr = self.blocks[i](
                x_out, edge_attr, edge_index, shapes, model_comm_group=model_comm_group, size=size, **kwargs
            )

        return x_out, edge_attr


class GraphTransformerProcessorChunk(BaseProcessorChunk):
    """Wraps graph transformer blocks for checkpointing in Processor."""

    def __init__(
        self,
        num_channels: int,
        num_layers: int,
        layer_kernels: DotDict,
        num_heads: int = 16,
        mlp_hidden_ratio: int = 4,
<<<<<<< HEAD
=======
        activation: str = "GELU",
        qk_norm: bool = False,
>>>>>>> 426e8604
        edge_dim: Optional[int] = None,
    ) -> None:
        """Initialize GraphTransformerProcessorChunk.

        Parameters
        ----------
        num_channels : int
            Number of channels.
        num_layers : int
            Number of layers.
        layer_kernels : DotDict
            A dict of layer implementations e.g. layer_kernels.Linear = "torch.nn.Linear"
            Defined in config/models/<model>.yaml
        num_heads: int
            Number of heads to use, default 16
        mlp_hidden_ratio: int
            ratio of mlp hidden dimension to embedding dimension, default 4
<<<<<<< HEAD
=======
        activation : str, optional
            Activation function, by default "GELU"
        qk_norm: bool, optional
            Normalize query and key, by default False
>>>>>>> 426e8604
        edge_dim: int, by default None
            Embed edges with input dimension edge_dim
        """
        super().__init__(num_channels=num_channels, num_layers=num_layers)

        self.build_blocks(
            GraphTransformerProcessorBlock,
            in_channels=num_channels,
            hidden_dim=mlp_hidden_ratio * num_channels,
            out_channels=num_channels,
            edge_dim=edge_dim,
            num_heads=num_heads,
            layer_kernels=layer_kernels,
<<<<<<< HEAD
=======
            activation=activation,
            qk_norm=qk_norm,
>>>>>>> 426e8604
        )

    def forward(
        self,
        x: OptPairTensor,
        edge_attr: Tensor,
        edge_index: Adj,
        shapes: tuple,
        batch_size: int,
        model_comm_group: Optional[ProcessGroup] = None,
        size: Optional[Size] = None,
        **kwargs,
    ) -> OptPairTensor:
        for i in range(self.num_layers):
            x, edge_attr = self.blocks[i](
                x, edge_attr, edge_index, shapes, batch_size, model_comm_group=model_comm_group, size=size, **kwargs
            )

        return x, edge_attr<|MERGE_RESOLUTION|>--- conflicted
+++ resolved
@@ -79,11 +79,7 @@
         window_size: int,
         num_heads: int = 16,
         mlp_hidden_ratio: int = 4,
-<<<<<<< HEAD
-=======
-        activation: str = "GELU",
         qk_norm: bool = False,
->>>>>>> 426e8604
         dropout_p: float = 0.0,
         attention_implementation: str = "flash_attention",
         softcap: float = None,
@@ -106,13 +102,8 @@
             Number of heads to use, default 16
         mlp_hidden_ratio: int
             ratio of mlp hidden dimension to embedding dimension, default 4
-<<<<<<< HEAD
-=======
-        activation : str, optional
-            Activation function, by default "GELU"
         qk_norm: bool, optional
             Normalize query and key, by default False
->>>>>>> 426e8604
         dropout_p: float
             Dropout probability used for multi-head self attention, default 0.0
         attention_implementation: str, optional
@@ -130,11 +121,7 @@
             num_channels=num_channels,
             hidden_dim=(mlp_hidden_ratio * num_channels),
             num_heads=num_heads,
-<<<<<<< HEAD
-=======
-            activation=activation,
             qk_norm=qk_norm,
->>>>>>> 426e8604
             window_size=window_size,
             layer_kernels=layer_kernels,
             dropout_p=dropout_p,
@@ -238,11 +225,7 @@
         layer_kernels: DotDict,
         num_heads: int = 16,
         mlp_hidden_ratio: int = 4,
-<<<<<<< HEAD
-=======
-        activation: str = "GELU",
         qk_norm: bool = False,
->>>>>>> 426e8604
         edge_dim: Optional[int] = None,
     ) -> None:
         """Initialize GraphTransformerProcessorChunk.
@@ -260,13 +243,8 @@
             Number of heads to use, default 16
         mlp_hidden_ratio: int
             ratio of mlp hidden dimension to embedding dimension, default 4
-<<<<<<< HEAD
-=======
-        activation : str, optional
-            Activation function, by default "GELU"
         qk_norm: bool, optional
             Normalize query and key, by default False
->>>>>>> 426e8604
         edge_dim: int, by default None
             Embed edges with input dimension edge_dim
         """
@@ -280,11 +258,7 @@
             edge_dim=edge_dim,
             num_heads=num_heads,
             layer_kernels=layer_kernels,
-<<<<<<< HEAD
-=======
-            activation=activation,
             qk_norm=qk_norm,
->>>>>>> 426e8604
         )
 
     def forward(
