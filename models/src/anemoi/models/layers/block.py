# (C) Copyright 2024 Anemoi contributors.
#
# This software is licensed under the terms of the Apache Licence Version 2.0
# which can be obtained at http://www.apache.org/licenses/LICENSE-2.0.
#
# In applying this licence, ECMWF does not waive the privileges and immunities
# granted to it by virtue of its status as an intergovernmental organisation
# nor does it submit to any jurisdiction.


import logging
import os
from abc import ABC
from abc import abstractmethod
from typing import Optional
from typing import Union

import einops
import torch
from torch import Tensor
from torch import nn
from torch.distributed.distributed_c10d import ProcessGroup
from torch_geometric.typing import Adj
from torch_geometric.typing import OptPairTensor
from torch_geometric.typing import Size

from anemoi.models.distributed.graph import shard_tensor
from anemoi.models.distributed.graph import sync_tensor
from anemoi.models.distributed.khop_edges import sort_edges_1hop_chunks
from anemoi.models.distributed.transformer import shard_heads
from anemoi.models.distributed.transformer import shard_sequence
from anemoi.models.layers.attention import MultiHeadSelfAttention
from anemoi.models.layers.conv import GraphConv
from anemoi.models.layers.conv import GraphTransformerConv
from anemoi.models.layers.mlp import MLP
from anemoi.utils.config import DotDict

LOGGER = logging.getLogger(__name__)

# Number of chunks used in inference (https://github.com/ecmwf/anemoi-models/pull/46)
NUM_CHUNKS_INFERENCE = int(os.environ.get("ANEMOI_INFERENCE_NUM_CHUNKS", "1"))
NUM_CHUNKS_INFERENCE_MAPPER = int(os.environ.get("ANEMOI_INFERENCE_NUM_CHUNKS_MAPPER", NUM_CHUNKS_INFERENCE))
NUM_CHUNKS_INFERENCE_PROCESSOR = int(os.environ.get("ANEMOI_INFERENCE_NUM_CHUNKS_PROCESSOR", NUM_CHUNKS_INFERENCE))


class BaseBlock(nn.Module, ABC):
    """Base class for network blocks."""

    def __init__(self, **kwargs):
        super().__init__(**kwargs)

    @abstractmethod
    def forward(
        self,
        x: OptPairTensor,
        edge_attr: torch.Tensor,
        edge_index: Adj,
        shapes: tuple,
        batch_size: int,
        size: Optional[Size] = None,
        model_comm_group: Optional[ProcessGroup] = None,
        **layer_kwargs,
    ) -> tuple[torch.Tensor, torch.Tensor]: ...


class TransformerProcessorBlock(BaseBlock):
    """Transformer block with MultiHeadSelfAttention and MLPs."""

    def __init__(
        self,
        num_channels: int,
        hidden_dim: int,
        num_heads: int,
        activation: str,
        window_size: int,
        layer_kernels: DotDict,
        dropout_p: float = 0.0,
        qk_norm: bool = False,
        attention_implementation: str = "flash_attention",
        softcap: float = None,
        use_alibi_slopes: bool = None,
    ):
        super().__init__()

        try:
            act_func = getattr(nn, activation)
        except AttributeError as ae:
            LOGGER.error("Activation function %s not supported", activation)
            raise RuntimeError from ae

        self.layer_norm_attention = layer_kernels["LayerNorm"](normalized_shape=num_channels)
        self.layer_norm_mlp = layer_kernels["LayerNorm"](normalized_shape=num_channels)

        self.attention = MultiHeadSelfAttention(
            num_heads=num_heads,
            embed_dim=num_channels,
            window_size=window_size,
            qkv_bias=False,
            is_causal=False,
            qk_norm=qk_norm,
            dropout_p=dropout_p,
            layer_kernels=layer_kernels,
            attention_implementation=attention_implementation,
            softcap=softcap,
            use_alibi_slopes=use_alibi_slopes,
        )

        self.mlp = nn.Sequential(
            layer_kernels["Linear"](num_channels, hidden_dim),
            act_func(),
            layer_kernels["Linear"](hidden_dim, num_channels),
        )

    def forward(
        self,
        x: Tensor,
        shapes: list,
        batch_size: int,
        model_comm_group: Optional[ProcessGroup] = None,
        **layer_kwargs,
    ) -> Tensor:
        x = x + self.attention(
            self.layer_norm_attention(x, **layer_kwargs), shapes, batch_size, model_comm_group=model_comm_group
        )
        x = x + self.mlp(
            self.layer_norm_mlp(
                x,
                **layer_kwargs,
            )
        )
        return x


class GraphConvBaseBlock(BaseBlock):
    """Message passing block with MLPs for node embeddings."""

    def __init__(
        self,
        in_channels: int,
        out_channels: int,
        layer_kernels: DotDict,
        mlp_extra_layers: int = 0,
        activation: str = "SiLU",
        update_src_nodes: bool = True,
        num_chunks: int = 1,
        **kwargs,
    ) -> None:
        """Initialize GNNBlock.

        Parameters
        ----------
        in_channels : int
            Number of input channels.
        out_channels : int
            Number of output channels.
        layer_kernels : DotDict
            A dict of layer implementations e.g. layer_kernels['Linear'] = "torch.nn.Linear"
            Defined in config/models/<model>.yaml
        mlp_extra_layers : int, optional
            Extra layers in MLP, by default 0
        activation : str, optional
            Activation function, by default "SiLU"
        update_src_nodes: bool, by default True
            Update src if src and dst nodes are given
        num_chunks : int, by default 1
            do message passing in X chunks
        """
        super().__init__(**kwargs)

        self.update_src_nodes = update_src_nodes
        self.num_chunks = num_chunks

        self.node_mlp = MLP(
            2 * in_channels,
            out_channels,
            out_channels,
            layer_kernels,
            n_extra_layers=mlp_extra_layers,
            activation=activation,
        )

        self.conv = GraphConv(
            in_channels=in_channels,
            out_channels=out_channels,
            layer_kernels=layer_kernels,
            mlp_extra_layers=mlp_extra_layers,
            activation=activation,
        )

    @abstractmethod
    def forward(
        self,
        x: OptPairTensor,
        edge_attr: Tensor,
        edge_index: Adj,
        shapes: tuple,
        model_comm_group: Optional[ProcessGroup] = None,
        size: Optional[Size] = None,
        **layer_kwargs,
    ) -> tuple[Tensor, Tensor]: ...


class GraphConvProcessorBlock(GraphConvBaseBlock):

    def __ini__(
        self,
        in_channels: int,
        out_channels: int,
        layer_kernels: DotDict,
        mlp_extra_layers: int = 0,
        activation: str = "SiLU",
        update_src_nodes: bool = False,
        num_chunks: int = 1,
        **kwargs,
    ):
        super().__init__(
            self,
            in_channels=in_channels,
            out_channels=out_channels,
            layer_kernels=layer_kernels,
            mlp_extra_layers=mlp_extra_layers,
            activation=activation,
            update_src_nodes=update_src_nodes,
            num_chunks=num_chunks,
            **kwargs,
        )

    def forward(
        self,
        x: OptPairTensor,
        edge_attr: Tensor,
        edge_index: Adj,
        shapes: tuple,
        model_comm_group: Optional[ProcessGroup] = None,
        size: Optional[Size] = None,
        **layer_kwargs,
    ) -> tuple[Tensor, Tensor]:

        x_in = sync_tensor(x, 0, shapes[1], model_comm_group)

        if self.num_chunks > 1:
            edge_index_list = torch.tensor_split(edge_index, self.num_chunks, dim=1)
            edge_attr_list = torch.tensor_split(edge_attr, self.num_chunks, dim=0)
            edges_out = []
            for i in range(self.num_chunks):
                out1, edges_out1 = self.conv(x_in, edge_attr_list[i], edge_index_list[i], size=size)
                edges_out.append(edges_out1)
                if i == 0:
                    out = torch.zeros_like(out1)
                out = out + out1
            edges_new = torch.cat(edges_out, dim=0)
        else:
            out, edges_new = self.conv(x_in, edge_attr, edge_index, size=size)

        out = shard_tensor(out, 0, shapes[1], model_comm_group, gather_in_backward=False)

        nodes_new = self.node_mlp(torch.cat([x, out], dim=1)) + x

        return nodes_new, edges_new


class GraphConvMapperBlock(GraphConvBaseBlock):

    def __ini__(
        self,
        in_channels: int,
        out_channels: int,
        layer_kernels: DotDict,
        mlp_extra_layers: int = 0,
        activation: str = "SiLU",
        update_src_nodes: bool = True,
        num_chunks: int = 1,
        **kwargs,
    ):
        super().__init__(
            self,
            in_channels=in_channels,
            out_channels=out_channels,
            layer_kernels=layer_kernels,
            mlp_extra_layers=mlp_extra_layers,
            activation=activation,
            update_src_nodes=update_src_nodes,
            num_chunks=num_chunks,
            **kwargs,
        )

    def forward(
        self,
        x: OptPairTensor,
        edge_attr: Tensor,
        edge_index: Adj,
        shapes: tuple,
        model_comm_group: Optional[ProcessGroup] = None,
        size: Optional[Size] = None,
        **layer_kwargs,
    ) -> tuple[Tensor, Tensor]:

        x_src = sync_tensor(x[0], 0, shapes[0], model_comm_group)
        x_dst = sync_tensor(x[1], 0, shapes[1], model_comm_group)
        x_in = (x_src, x_dst)

        if self.num_chunks > 1:
            edge_index_list = torch.tensor_split(edge_index, self.num_chunks, dim=1)
            edge_attr_list = torch.tensor_split(edge_attr, self.num_chunks, dim=0)
            edges_out = []
            for i in range(self.num_chunks):
                out1, edges_out1 = self.conv(x_in, edge_attr_list[i], edge_index_list[i], size=size)
                edges_out.append(edges_out1)
                if i == 0:
                    out = torch.zeros_like(out1)
                out = out + out1
            edges_new = torch.cat(edges_out, dim=0)
        else:
            out, edges_new = self.conv(x_in, edge_attr, edge_index, size=size)

        out = shard_tensor(out, 0, shapes[1], model_comm_group, gather_in_backward=False)

        nodes_new_dst = self.node_mlp(torch.cat([x[1], out], dim=1)) + x[1]

        # update only needed in forward mapper
        nodes_new_src = x[0] if not self.update_src_nodes else self.node_mlp(torch.cat([x[0], x[0]], dim=1)) + x[0]

        nodes_new = (nodes_new_src, nodes_new_dst)

        return nodes_new, edges_new


class GraphTransformerBaseBlock(BaseBlock, ABC):
    """Message passing block with MLPs for node embeddings."""

    def __init__(
        self,
        in_channels: int,
        hidden_dim: int,
        out_channels: int,
        edge_dim: int,
        layer_kernels: DotDict,
        num_heads: int = 16,
        bias: bool = True,
        qk_norm: bool = False,
        activation: str = "GELU",
        num_chunks: int = 1,
        update_src_nodes: bool = False,
        **kwargs,
    ) -> None:
        """Initialize GraphTransformerBlock.

        Parameters
        ----------
        in_channels : int
            Number of input channels.
        out_channels : int
            Number of output channels.
        edge_dim : int,
            Edge dimension
        layer_kernels : DotDict
            A dict of layer implementations e.g. layer_kernels['Linear'] = "torch.nn.Linear"
            Defined in config/models/<model>.yaml
        num_heads : int,
            Number of heads
        bias : bool, by default True,
            Add bias or not
        qk_norm : bool, by default False
            Normalize query and key
        activation : str, optional
            Activation function, by default "GELU"
        update_src_nodes: bool, by default False
            Update src if src and dst nodes are given
        """
        super().__init__(**kwargs)

        self.update_src_nodes = update_src_nodes

        self.out_channels_conv = out_channels // num_heads
        self.num_heads = num_heads
        self.qk_norm = qk_norm
        self.num_chunks = num_chunks

        linear = layer_kernels["Linear"]
        layerNorm = layer_kernels["LayerNorm"]
        self.lin_key = linear(in_channels, num_heads * self.out_channels_conv)
        self.lin_query = linear(in_channels, num_heads * self.out_channels_conv)
        self.lin_value = linear(in_channels, num_heads * self.out_channels_conv)
        self.lin_self = linear(in_channels, num_heads * self.out_channels_conv, bias=bias)
        self.lin_edge = linear(edge_dim, num_heads * self.out_channels_conv)  # , bias=False)

        self.conv = GraphTransformerConv(out_channels=self.out_channels_conv)

        self.projection = linear(out_channels, out_channels)

        if self.qk_norm:
            self.q_norm = layer_kernels["QueryNorm"](self.out_channels_conv)
            self.k_norm = layer_kernels["KeyNorm"](self.out_channels_conv)

        try:
            self.act_func = getattr(nn, activation)
        except AttributeError as ae:
            LOGGER.error("Activation function %s not supported", activation)
            raise RuntimeError from ae

        self.layer_norm_attention = layerNorm(normalized_shape=in_channels)
        self.layer_norm_mlp_dst = layerNorm(normalized_shape=out_channels)
        self.node_dst_mlp = nn.Sequential(
            linear(out_channels, hidden_dim),
            self.act_func(),
            linear(hidden_dim, out_channels),
        )

    def run_node_dst_mlp(self, x, **layer_kwargs):
        return self.node_dst_mlp(self.layer_norm_mlp_dst(x, **layer_kwargs))

    def get_qkve(
        self,
        x: OptPairTensor,
        edge_attr: Tensor,
    ):
        x_src, x_dst = x if isinstance(x, tuple) else (x, x)

        query = self.lin_query(x_dst)
        key = self.lin_key(x_src)
        value = self.lin_value(x_src)
        edges = self.lin_edge(edge_attr)

        return query, key, value, edges

    def shard_qkve_heads(
        self,
        query: Tensor,
        key: Tensor,
        value: Tensor,
        edges: Tensor,
        shapes: tuple,
        batch_size: int,
        model_comm_group: Optional[ProcessGroup] = None,
    ) -> tuple[Tensor, Tensor, Tensor, Tensor]:
        """Shards qkv and edges along head dimension."""
        if model_comm_group is not None:
            assert (
                model_comm_group.size() == 1 or batch_size == 1
            ), "Only batch size of 1 is supported when model is sharded across GPUs"

        shape_src_nodes, shape_dst_nodes, shape_edges = shapes

        query, key, value, edges = (
            einops.rearrange(
                t,
                "(batch grid) (heads vars) -> batch heads grid vars",
                heads=self.num_heads,
                vars=self.out_channels_conv,
                batch=batch_size,
            )
            for t in (query, key, value, edges)
        )
        query = shard_heads(query, shapes=shape_dst_nodes, mgroup=model_comm_group)
        key = shard_heads(key, shapes=shape_src_nodes, mgroup=model_comm_group)
        value = shard_heads(value, shapes=shape_src_nodes, mgroup=model_comm_group)
        edges = shard_heads(edges, shapes=shape_edges, mgroup=model_comm_group)

        query, key, value, edges = (
            einops.rearrange(t, "batch heads grid vars -> (batch grid) heads vars") for t in (query, key, value, edges)
        )

        return query, key, value, edges

    def attention_block(
        self,
        query: Tensor,
        key: Tensor,
        value: Tensor,
        edges: Tensor,
        edge_index: Adj,
        size: Union[int, tuple[int, int]],
        num_chunks: int,
    ) -> Tensor:
        conv_size = size if isinstance(size, tuple) else None

        if num_chunks > 1:
            # split 1-hop edges into chunks, compute self.conv chunk-wise and aggregate
            edge_attr_list, edge_index_list = sort_edges_1hop_chunks(
                num_nodes=size, edge_attr=edges, edge_index=edge_index, num_chunks=num_chunks
            )
            # shape: (num_nodes, num_heads, out_channels_conv)
            out = torch.zeros((*query.shape[:2], self.out_channels_conv), device=query.device)
            for i in range(num_chunks):
                out += self.conv(
                    query=query,
                    key=key,
                    value=value,
                    edge_attr=edge_attr_list[i],
                    edge_index=edge_index_list[i],
                    size=conv_size,
                )
        else:
            out = self.conv(query=query, key=key, value=value, edge_attr=edges, edge_index=edge_index, size=conv_size)

        return out

    def shard_output_seq(
        self,
        out: Tensor,
        shapes: tuple,
        batch_size: int,
        model_comm_group: Optional[ProcessGroup] = None,
    ) -> Tensor:
        """Shards Tensor sequence dimension."""
        shape_dst_nodes = shapes[1]

        out = einops.rearrange(out, "(batch grid) heads vars -> batch heads grid vars", batch=batch_size)
        out = shard_sequence(out, shapes=shape_dst_nodes, mgroup=model_comm_group)
        out = einops.rearrange(out, "batch heads grid vars -> (batch grid) (heads vars)")

        return out

    @abstractmethod
    def forward(
        self,
        x: OptPairTensor,
        edge_attr: Tensor,
        edge_index: Adj,
        shapes: tuple,
        batch_size: int,
        size: Union[int, tuple[int, int]],
        model_comm_group: Optional[ProcessGroup] = None,
<<<<<<< HEAD
=======
        size: Optional[Size] = None,
        **kwargs,
>>>>>>> 52d9a2e5
    ): ...


class GraphTransformerMapperBlock(GraphTransformerBaseBlock):
    """Graph Transformer Block for node embeddings."""

    def __init__(
        self,
        in_channels: int,
        hidden_dim: int,
        out_channels: int,
        edge_dim: int,
        layer_kernels: DotDict,
        num_heads: int = 16,
        bias: bool = True,
        activation: str = "GELU",
        qk_norm: bool = False,
        num_chunks: int = 1,
        update_src_nodes: bool = False,
        **kwargs,
    ) -> None:
        """Initialize GraphTransformerBlock.

        Parameters
        ----------
        in_channels : int
            Number of input channels.
        out_channels : int
            Number of output channels.
        edge_dim : int,
            Edge dimension
        layer_kernels : DotDict
            A dict of layer implementations e.g. layer_kernels['Linear'] = "torch.nn.Linear"
            Defined in config/models/<model>.yaml
        num_heads : int,
            Number of heads
        bias : bool, by default True,
            Add bias or not
        activation : str, optional
            Activation function, by default "GELU"
        qk_norm: bool, optional
            Normalize query and key, by default False
        update_src_nodes: bool, by default False
            Update src if src and dst nodes are given
        """
        super().__init__(
            in_channels=in_channels,
            hidden_dim=hidden_dim,
            out_channels=out_channels,
            edge_dim=edge_dim,
            layer_kernels=layer_kernels,
            num_heads=num_heads,
            bias=bias,
            activation=activation,
            num_chunks=num_chunks,
            qk_norm=qk_norm,
            update_src_nodes=update_src_nodes,
            **kwargs,
        )

        linear = layer_kernels["Linear"]
        layerNorm = layer_kernels["LayerNorm"]

        self.layer_norm_attention_src = layerNorm(normalized_shape=in_channels)
        self.layer_norm_attention_dest = self.layer_norm_attention

        if self.update_src_nodes:
            self.layer_norm_mlp_src = layerNorm(normalized_shape=out_channels)
            self.node_src_mlp = nn.Sequential(
                linear(out_channels, hidden_dim),
                self.act_func(),
                linear(hidden_dim, out_channels),
            )
        else:
            self.layer_norm_mlp_src = nn.Identity()
            self.node_src_mlp = nn.Identity()

    def run_node_src_mlp(self, x, **layer_kwargs):
        return self.node_src_mlp(self.layer_norm_mlp_src(x, **layer_kwargs))

    def forward(
        self,
        x: OptPairTensor,
        edge_attr: Tensor,
        edge_index: Adj,
        shapes: tuple,
        batch_size: int,
        size: tuple[int, int],
        model_comm_group: Optional[ProcessGroup] = None,
<<<<<<< HEAD
=======
        size: Optional[Size] = None,
        **layer_kwargs,
>>>>>>> 52d9a2e5
    ):
        x_skip = x

        x = (
            self.layer_norm_attention_src(x[0], **layer_kwargs),
            self.layer_norm_attention_dest(x[1], **layer_kwargs),
        )

        x_r = self.lin_self(x[1])

        query, key, value, edges = self.get_qkve(x, edge_attr)

        query, key, value, edges = self.shard_qkve_heads(query, key, value, edges, shapes, batch_size, model_comm_group)

<<<<<<< HEAD
        num_chunks = self.num_chunks if self.training else NUM_CHUNKS_INFERENCE_MAPPER
=======
        if self.qk_norm:
            query = self.q_norm(query)
            key = self.k_norm(key)

        num_chunks = self.num_chunks if self.training else NUM_CHUNKS_INFERENCE
>>>>>>> 52d9a2e5

        out = self.attention_block(query, key, value, edges, edge_index, size, num_chunks)

        out = self.shard_output_seq(out, shapes, batch_size, model_comm_group)

        # out = self.projection(out + x_r) in chunks:
        out = torch.cat([self.projection(chunk) for chunk in torch.tensor_split(out + x_r, num_chunks, dim=0)], dim=0)

        out = out + x_skip[1]

<<<<<<< HEAD
        # nodes_new_dst = self.node_dst_mlp(out) + out in chunks:
=======
        # compute nodes_new_dst = self.run_node_dst_mlp(out) + out in chunks:
>>>>>>> 52d9a2e5
        nodes_new_dst = torch.cat(
            [self.run_node_dst_mlp(chunk, **layer_kwargs) + chunk for chunk in out.tensor_split(num_chunks, dim=0)],
            dim=0,
        )

        if self.update_src_nodes:
<<<<<<< HEAD
            # nodes_new_src = self.node_src_mlp(out) + out in chunks:
=======
            # compute nodes_new_src = self.run_node_src_mlp(out) + out in chunks:
>>>>>>> 52d9a2e5
            nodes_new_src = torch.cat(
                [
                    self.run_node_src_mlp(chunk, **layer_kwargs) + chunk
                    for chunk in x_skip[0].tensor_split(num_chunks, dim=0)
                ],
                dim=0,
            )
        else:
            nodes_new_src = x_skip[0]

        nodes_new = (nodes_new_src, nodes_new_dst)

        return nodes_new, edge_attr


class GraphTransformerProcessorBlock(GraphTransformerBaseBlock):
    """Graph Transformer Block for node embeddings."""

    def __init__(
        self,
        in_channels: int,
        hidden_dim: int,
        out_channels: int,
        edge_dim: int,
        layer_kernels: DotDict,
        num_heads: int = 16,
        bias: bool = True,
        activation: str = "GELU",
        qk_norm: bool = False,
        num_chunks: int = 1,
        update_src_nodes: bool = False,
        **kwargs,
    ) -> None:
        """Initialize GraphTransformerBlock.

        Parameters
        ----------
        in_channels : int
            Number of input channels.
        out_channels : int
            Number of output channels.
        edge_dim : int,
            Edge dimension
        layer_kernels : DotDict
            A dict of layer implementations e.g. layer_kernels['Linear'] = "torch.nn.Linear"
            Defined in config/models/<model>.yaml
        num_heads : int,
            Number of heads
        bias : bool, by default True,
            Add bias or not
        activation : str, optional
            Activation function, by default "GELU"
        qk_norm: bool, optional
            Normalize query and key, by default False
        update_src_nodes: bool, by default False
            Update src if src and dst nodes are given
        """

        super().__init__(
            in_channels=in_channels,
            hidden_dim=hidden_dim,
            out_channels=out_channels,
            edge_dim=edge_dim,
            layer_kernels=layer_kernels,
            num_heads=num_heads,
            bias=bias,
            activation=activation,
            qk_norm=qk_norm,
            num_chunks=num_chunks,
            update_src_nodes=update_src_nodes,
            **kwargs,
        )

    def forward(
        self,
        x: OptPairTensor,
        edge_attr: Tensor,
        edge_index: Adj,
        shapes: tuple,
        batch_size: int,
        size: int,
        model_comm_group: Optional[ProcessGroup] = None,
<<<<<<< HEAD
=======
        size: Optional[Size] = None,
        **layer_kwargs,
>>>>>>> 52d9a2e5
    ):
        x_skip = x

        x = self.layer_norm_attention(x, **layer_kwargs)
        x_r = self.lin_self(x)

        query, key, value, edges = self.get_qkve(x, edge_attr)

        query, key, value, edges = self.shard_qkve_heads(query, key, value, edges, shapes, batch_size, model_comm_group)

<<<<<<< HEAD
        num_chunks = self.num_chunks if self.training else NUM_CHUNKS_INFERENCE_PROCESSOR

        out = self.attention_block(query, key, value, edges, edge_index, size, num_chunks)

=======
        if self.qk_norm:
            query = self.q_norm(query)
            key = self.k_norm(key)

        out = self.conv(query=query, key=key, value=value, edge_attr=edges, edge_index=edge_index, size=size)
>>>>>>> 52d9a2e5
        out = self.shard_output_seq(out, shapes, batch_size, model_comm_group)

        # out = self.projection(out + x_r) in chunks:
        out = torch.cat([self.projection(chunk) for chunk in torch.tensor_split(out + x_r, num_chunks, dim=0)], dim=0)

        out = out + x_skip
<<<<<<< HEAD
        # nodes_new = self.node_dst_mlp(out) + out in chunks:
        nodes_new = torch.cat(
            [self.node_dst_mlp(chunk) + chunk for chunk in out.tensor_split(num_chunks, dim=0)], dim=0
        )
=======
        nodes_new = self.run_node_dst_mlp(out, **layer_kwargs) + out
>>>>>>> 52d9a2e5

        return nodes_new, edge_attr<|MERGE_RESOLUTION|>--- conflicted
+++ resolved
@@ -421,6 +421,10 @@
         value = self.lin_value(x_src)
         edges = self.lin_edge(edge_attr)
 
+        if self.qk_norm:
+            query = self.q_norm(query)
+            key = self.k_norm(key)
+
         return query, key, value, edges
 
     def shard_qkve_heads(
@@ -521,11 +525,7 @@
         batch_size: int,
         size: Union[int, tuple[int, int]],
         model_comm_group: Optional[ProcessGroup] = None,
-<<<<<<< HEAD
-=======
-        size: Optional[Size] = None,
         **kwargs,
->>>>>>> 52d9a2e5
     ): ...
 
 
@@ -615,11 +615,7 @@
         batch_size: int,
         size: tuple[int, int],
         model_comm_group: Optional[ProcessGroup] = None,
-<<<<<<< HEAD
-=======
-        size: Optional[Size] = None,
         **layer_kwargs,
->>>>>>> 52d9a2e5
     ):
         x_skip = x
 
@@ -634,15 +630,7 @@
 
         query, key, value, edges = self.shard_qkve_heads(query, key, value, edges, shapes, batch_size, model_comm_group)
 
-<<<<<<< HEAD
         num_chunks = self.num_chunks if self.training else NUM_CHUNKS_INFERENCE_MAPPER
-=======
-        if self.qk_norm:
-            query = self.q_norm(query)
-            key = self.k_norm(key)
-
-        num_chunks = self.num_chunks if self.training else NUM_CHUNKS_INFERENCE
->>>>>>> 52d9a2e5
 
         out = self.attention_block(query, key, value, edges, edge_index, size, num_chunks)
 
@@ -653,22 +641,14 @@
 
         out = out + x_skip[1]
 
-<<<<<<< HEAD
-        # nodes_new_dst = self.node_dst_mlp(out) + out in chunks:
-=======
         # compute nodes_new_dst = self.run_node_dst_mlp(out) + out in chunks:
->>>>>>> 52d9a2e5
         nodes_new_dst = torch.cat(
             [self.run_node_dst_mlp(chunk, **layer_kwargs) + chunk for chunk in out.tensor_split(num_chunks, dim=0)],
             dim=0,
         )
 
         if self.update_src_nodes:
-<<<<<<< HEAD
-            # nodes_new_src = self.node_src_mlp(out) + out in chunks:
-=======
             # compute nodes_new_src = self.run_node_src_mlp(out) + out in chunks:
->>>>>>> 52d9a2e5
             nodes_new_src = torch.cat(
                 [
                     self.run_node_src_mlp(chunk, **layer_kwargs) + chunk
@@ -751,11 +731,7 @@
         batch_size: int,
         size: int,
         model_comm_group: Optional[ProcessGroup] = None,
-<<<<<<< HEAD
-=======
-        size: Optional[Size] = None,
         **layer_kwargs,
->>>>>>> 52d9a2e5
     ):
         x_skip = x
 
@@ -766,31 +742,16 @@
 
         query, key, value, edges = self.shard_qkve_heads(query, key, value, edges, shapes, batch_size, model_comm_group)
 
-<<<<<<< HEAD
         num_chunks = self.num_chunks if self.training else NUM_CHUNKS_INFERENCE_PROCESSOR
 
         out = self.attention_block(query, key, value, edges, edge_index, size, num_chunks)
 
-=======
-        if self.qk_norm:
-            query = self.q_norm(query)
-            key = self.k_norm(key)
-
-        out = self.conv(query=query, key=key, value=value, edge_attr=edges, edge_index=edge_index, size=size)
->>>>>>> 52d9a2e5
         out = self.shard_output_seq(out, shapes, batch_size, model_comm_group)
 
         # out = self.projection(out + x_r) in chunks:
         out = torch.cat([self.projection(chunk) for chunk in torch.tensor_split(out + x_r, num_chunks, dim=0)], dim=0)
 
         out = out + x_skip
-<<<<<<< HEAD
-        # nodes_new = self.node_dst_mlp(out) + out in chunks:
-        nodes_new = torch.cat(
-            [self.node_dst_mlp(chunk) + chunk for chunk in out.tensor_split(num_chunks, dim=0)], dim=0
-        )
-=======
         nodes_new = self.run_node_dst_mlp(out, **layer_kwargs) + out
->>>>>>> 52d9a2e5
 
         return nodes_new, edge_attr