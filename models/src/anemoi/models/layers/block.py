# (C) Copyright 2024 Anemoi contributors.
#
# This software is licensed under the terms of the Apache Licence Version 2.0
# which can be obtained at http://www.apache.org/licenses/LICENSE-2.0.
#
# In applying this licence, ECMWF does not waive the privileges and immunities
# granted to it by virtue of its status as an intergovernmental organisation
# nor does it submit to any jurisdiction.


import logging
import os
from abc import ABC
from abc import abstractmethod
from typing import Optional

import einops
import torch
from torch import Tensor
from torch import nn
from torch.distributed.distributed_c10d import ProcessGroup
from torch_geometric.typing import Adj
from torch_geometric.typing import OptPairTensor
from torch_geometric.typing import Size

from anemoi.models.distributed.graph import shard_tensor
from anemoi.models.distributed.graph import sync_tensor
from anemoi.models.distributed.khop_edges import sort_edges_1hop_chunks
from anemoi.models.distributed.transformer import shard_heads
from anemoi.models.distributed.transformer import shard_sequence
from anemoi.models.layers.attention import MultiHeadSelfAttention
from anemoi.models.layers.conv import GraphConv
from anemoi.models.layers.conv import GraphTransformerConv
from anemoi.models.layers.mlp import MLP
from anemoi.utils.config import DotDict

LOGGER = logging.getLogger(__name__)

# Number of Mapper chunks used during inference (https://github.com/ecmwf/anemoi-models/pull/46)
NUM_CHUNKS_INFERENCE = int(os.environ.get("ANEMOI_INFERENCE_NUM_CHUNKS", "1"))


class BaseBlock(nn.Module, ABC):
    """Base class for network blocks."""

    def __init__(self, **kwargs):
        super().__init__(**kwargs)

    @abstractmethod
    def forward(
        self,
        x: OptPairTensor,
        edge_attr: torch.Tensor,
        edge_index: Adj,
        shapes: tuple,
        batch_size: int,
        size: Optional[Size] = None,
        model_comm_group: Optional[ProcessGroup] = None,
        **layer_kwargs,
    ) -> tuple[torch.Tensor, torch.Tensor]: ...


class TransformerProcessorBlock(BaseBlock):
    """Transformer block with MultiHeadSelfAttention and MLPs."""

    def __init__(
        self,
        num_channels: int,
        hidden_dim: int,
        num_heads: int,
        window_size: int,
        layer_kernels: DotDict,
        dropout_p: float = 0.0,
        qk_norm: bool = False,
        attention_implementation: str = "flash_attention",
        softcap: float = None,
        use_alibi_slopes: bool = None,
    ):
        super().__init__()

        self.layer_norm_attention = layer_kernels.LayerNorm(normalized_shape=num_channels)
        self.layer_norm_mlp = layer_kernels.LayerNorm(normalized_shape=num_channels)

        self.attention = MultiHeadSelfAttention(
            num_heads=num_heads,
            embed_dim=num_channels,
            window_size=window_size,
            qkv_bias=False,
            is_causal=False,
            qk_norm=qk_norm,
            dropout_p=dropout_p,
            layer_kernels=layer_kernels,
            attention_implementation=attention_implementation,
            softcap=softcap,
            use_alibi_slopes=use_alibi_slopes,
        )

        self.mlp = nn.Sequential(
            layer_kernels.Linear(num_channels, hidden_dim),
            layer_kernels.Activation(),
            layer_kernels.Linear(hidden_dim, num_channels),
        )

    def forward(
        self,
        x: Tensor,
        shapes: list,
        batch_size: int,
        model_comm_group: Optional[ProcessGroup] = None,
        **layer_kwargs,
    ) -> Tensor:
        x = x + self.attention(
            self.layer_norm_attention(x, **layer_kwargs), shapes, batch_size, model_comm_group=model_comm_group
        )
        x = x + self.mlp(
            self.layer_norm_mlp(
                x,
                **layer_kwargs,
            )
        )
        return x


class GraphConvBaseBlock(BaseBlock):
    """Message passing block with MLPs for node embeddings."""

    def __init__(
        self,
        in_channels: int,
        out_channels: int,
        layer_kernels: DotDict,
        mlp_extra_layers: int = 0,
        update_src_nodes: bool = True,
        num_chunks: int = 1,
        **kwargs,
    ) -> None:
        """Initialize GNNBlock.

        Parameters
        ----------
        in_channels : int
            Number of input channels.
        out_channels : int
            Number of output channels.
        layer_kernels : DotDict
            A dict of layer implementations e.g. layer_kernels.Linear = "torch.nn.Linear"
            Defined in config/models/<model>.yaml
        mlp_extra_layers : int, optional
            Extra layers in MLP, by default 0
        update_src_nodes: bool, by default True
            Update src if src and dst nodes are given
        num_chunks : int, by default 1
            do message passing in X chunks
        """
        super().__init__(**kwargs)

        self.update_src_nodes = update_src_nodes
        self.num_chunks = num_chunks

        self.node_mlp = MLP(
            2 * in_channels,
            out_channels,
            out_channels,
            layer_kernels,
            n_extra_layers=mlp_extra_layers,
        )

        self.conv = GraphConv(
            in_channels=in_channels,
            out_channels=out_channels,
            layer_kernels=layer_kernels,
            mlp_extra_layers=mlp_extra_layers,
        )

    @abstractmethod
    def forward(
        self,
        x: OptPairTensor,
        edge_attr: Tensor,
        edge_index: Adj,
        shapes: tuple,
        model_comm_group: Optional[ProcessGroup] = None,
        size: Optional[Size] = None,
        **layer_kwargs,
    ) -> tuple[Tensor, Tensor]: ...


class GraphConvProcessorBlock(GraphConvBaseBlock):

    def __ini__(
        self,
        in_channels: int,
        out_channels: int,
        layer_kernels: DotDict,
        mlp_extra_layers: int = 0,
<<<<<<< HEAD
        update_src_nodes: bool = True,
=======
        activation: str = "SiLU",
        update_src_nodes: bool = False,
>>>>>>> 426e8604
        num_chunks: int = 1,
        **kwargs,
    ):
        super().__init__(
            self,
            in_channels=in_channels,
            out_channels=out_channels,
            layer_kernels=layer_kernels,
            mlp_extra_layers=mlp_extra_layers,
            update_src_nodes=update_src_nodes,
            num_chunks=num_chunks,
            **kwargs,
        )

    def forward(
        self,
        x: OptPairTensor,
        edge_attr: Tensor,
        edge_index: Adj,
        shapes: tuple,
        model_comm_group: Optional[ProcessGroup] = None,
        size: Optional[Size] = None,
        **layer_kwargs,
    ) -> tuple[Tensor, Tensor]:

        x_in = sync_tensor(x, 0, shapes[1], model_comm_group)

        if self.num_chunks > 1:
            edge_index_list = torch.tensor_split(edge_index, self.num_chunks, dim=1)
            edge_attr_list = torch.tensor_split(edge_attr, self.num_chunks, dim=0)
            edges_out = []
            for i in range(self.num_chunks):
                out1, edges_out1 = self.conv(x_in, edge_attr_list[i], edge_index_list[i], size=size)
                edges_out.append(edges_out1)
                if i == 0:
                    out = torch.zeros_like(out1)
                out = out + out1
            edges_new = torch.cat(edges_out, dim=0)
        else:
            out, edges_new = self.conv(x_in, edge_attr, edge_index, size=size)

        out = shard_tensor(out, 0, shapes[1], model_comm_group, gather_in_backward=False)

        nodes_new = self.node_mlp(torch.cat([x, out], dim=1)) + x

        return nodes_new, edges_new


class GraphConvMapperBlock(GraphConvBaseBlock):

    def __ini__(
        self,
        *,
        in_channels: int,
        out_channels: int,
        layer_kernels: DotDict,
        mlp_extra_layers: int = 0,
        update_src_nodes: bool = True,
        num_chunks: int = 1,
        **kwargs,
    ):
        super().__init__(
            self,
            in_channels=in_channels,
            out_channels=out_channels,
            layer_kernels=layer_kernels,
            mlp_extra_layers=mlp_extra_layers,
            update_src_nodes=update_src_nodes,
            num_chunks=num_chunks,
            **kwargs,
        )

    def forward(
        self,
        x: OptPairTensor,
        edge_attr: Tensor,
        edge_index: Adj,
        shapes: tuple,
        model_comm_group: Optional[ProcessGroup] = None,
        size: Optional[Size] = None,
        **layer_kwargs,
    ) -> tuple[Tensor, Tensor]:

        x_src = sync_tensor(x[0], 0, shapes[0], model_comm_group)
        x_dst = sync_tensor(x[1], 0, shapes[1], model_comm_group)
        x_in = (x_src, x_dst)

        if self.num_chunks > 1:
            edge_index_list = torch.tensor_split(edge_index, self.num_chunks, dim=1)
            edge_attr_list = torch.tensor_split(edge_attr, self.num_chunks, dim=0)
            edges_out = []
            for i in range(self.num_chunks):
                out1, edges_out1 = self.conv(x_in, edge_attr_list[i], edge_index_list[i], size=size)
                edges_out.append(edges_out1)
                if i == 0:
                    out = torch.zeros_like(out1)
                out = out + out1
            edges_new = torch.cat(edges_out, dim=0)
        else:
            out, edges_new = self.conv(x_in, edge_attr, edge_index, size=size)

        out = shard_tensor(out, 0, shapes[1], model_comm_group, gather_in_backward=False)

        nodes_new_dst = self.node_mlp(torch.cat([x[1], out], dim=1)) + x[1]

        # update only needed in forward mapper
        nodes_new_src = x[0] if not self.update_src_nodes else self.node_mlp(torch.cat([x[0], x[0]], dim=1)) + x[0]

        nodes_new = (nodes_new_src, nodes_new_dst)

        return nodes_new, edges_new


class GraphTransformerBaseBlock(BaseBlock, ABC):
    """Message passing block with MLPs for node embeddings."""

    def __init__(
        self,
        in_channels: int,
        hidden_dim: int,
        out_channels: int,
        edge_dim: int,
        layer_kernels: DotDict,
        num_heads: int = 16,
        bias: bool = True,
<<<<<<< HEAD
=======
        qk_norm: bool = False,
        activation: str = "GELU",
>>>>>>> 426e8604
        num_chunks: int = 1,
        update_src_nodes: bool = False,
        **kwargs,
    ) -> None:
        """Initialize GraphTransformerBlock.

        Parameters
        ----------
        in_channels : int
            Number of input channels.
        out_channels : int
            Number of output channels.
        edge_dim : int,
            Edge dimension
        layer_kernels : DotDict
            A dict of layer implementations e.g. layer_kernels.Linear = "torch.nn.Linear"
            Defined in config/models/<model>.yaml
        num_heads : int,
            Number of heads
        bias : bool, by default True,
            Add bias or not
<<<<<<< HEAD
=======
        qk_norm : bool, by default False
            Normalize query and key
        activation : str, optional
            Activation function, by default "GELU"
>>>>>>> 426e8604
        update_src_nodes: bool, by default False
            Update src if src and dst nodes are given
        """
        super().__init__(**kwargs)

        self.update_src_nodes = update_src_nodes

        self.out_channels_conv = out_channels // num_heads
        self.num_heads = num_heads
        self.qk_norm = qk_norm
        self.num_chunks = num_chunks

        Linear = layer_kernels.Linear
        LayerNorm = layer_kernels.LayerNorm
        self.lin_key = Linear(in_channels, num_heads * self.out_channels_conv)
        self.lin_query = Linear(in_channels, num_heads * self.out_channels_conv)
        self.lin_value = Linear(in_channels, num_heads * self.out_channels_conv)
        self.lin_self = Linear(in_channels, num_heads * self.out_channels_conv, bias=bias)
        self.lin_edge = Linear(edge_dim, num_heads * self.out_channels_conv)  # , bias=False)

        self.conv = GraphTransformerConv(out_channels=self.out_channels_conv)

<<<<<<< HEAD
        self.projection = Linear(out_channels, out_channels)

        self.layer_norm_attention = LayerNorm(normalized_shape=in_channels)
        self.layer_norm_mlp = LayerNorm(normalized_shape=out_channels)

        self.node_dst_mlp = nn.Sequential(
            self.layer_norm_mlp,
            Linear(out_channels, hidden_dim),
            layer_kernels.Activation(),
            Linear(hidden_dim, out_channels),
        )

        if self.update_src_nodes:
            self.node_src_mlp = nn.Sequential(
                self.layer_norm_mlp,
                Linear(out_channels, hidden_dim),
                layer_kernels.Activation(),
                Linear(hidden_dim, out_channels),
            )
=======
        self.projection = linear(out_channels, out_channels)

        if self.qk_norm:
            self.q_norm = layer_kernels["QueryNorm"](self.out_channels_conv)
            self.k_norm = layer_kernels["KeyNorm"](self.out_channels_conv)

        try:
            self.act_func = getattr(nn, activation)
        except AttributeError as ae:
            LOGGER.error("Activation function %s not supported", activation)
            raise RuntimeError from ae

        self.layer_norm_attention = layerNorm(normalized_shape=in_channels)
        self.layer_norm_mlp_dst = layerNorm(normalized_shape=out_channels)
        self.node_dst_mlp = nn.Sequential(
            linear(out_channels, hidden_dim),
            self.act_func(),
            linear(hidden_dim, out_channels),
        )

    def run_node_dst_mlp(self, x, **layer_kwargs):
        return self.node_dst_mlp(self.layer_norm_mlp_dst(x, **layer_kwargs))
>>>>>>> 426e8604

    def shard_qkve_heads(
        self,
        query: Tensor,
        key: Tensor,
        value: Tensor,
        edges: Tensor,
        shapes: tuple,
        batch_size: int,
        model_comm_group: Optional[ProcessGroup] = None,
    ) -> tuple[Tensor, Tensor, Tensor, Tensor]:
        """Shards qkv and edges along head dimension."""
        shape_src_nodes, shape_dst_nodes, shape_edges = shapes

        query, key, value, edges = (
            einops.rearrange(
                t,
                "(batch grid) (heads vars) -> batch heads grid vars",
                heads=self.num_heads,
                vars=self.out_channels_conv,
                batch=batch_size,
            )
            for t in (query, key, value, edges)
        )
        query = shard_heads(query, shapes=shape_dst_nodes, mgroup=model_comm_group)
        key = shard_heads(key, shapes=shape_src_nodes, mgroup=model_comm_group)
        value = shard_heads(value, shapes=shape_src_nodes, mgroup=model_comm_group)
        edges = shard_heads(edges, shapes=shape_edges, mgroup=model_comm_group)

        query, key, value, edges = (
            einops.rearrange(t, "batch heads grid vars -> (batch grid) heads vars") for t in (query, key, value, edges)
        )

        return query, key, value, edges

    def shard_output_seq(
        self,
        out: Tensor,
        shapes: tuple,
        batch_size: int,
        model_comm_group: Optional[ProcessGroup] = None,
    ) -> Tensor:
        """Shards Tensor sequence dimension."""
        shape_dst_nodes = shapes[1]

        out = einops.rearrange(out, "(batch grid) heads vars -> batch heads grid vars", batch=batch_size)
        out = shard_sequence(out, shapes=shape_dst_nodes, mgroup=model_comm_group)
        out = einops.rearrange(out, "batch heads grid vars -> (batch grid) (heads vars)")

        return out

    @abstractmethod
    def forward(
        self,
        x: OptPairTensor,
        edge_attr: Tensor,
        edge_index: Adj,
        shapes: tuple,
        batch_size: int,
        model_comm_group: Optional[ProcessGroup] = None,
        size: Optional[Size] = None,
        **kwargs,
    ): ...


class GraphTransformerMapperBlock(GraphTransformerBaseBlock):
    """Graph Transformer Block for node embeddings."""

    def __init__(
        self,
        in_channels: int,
        hidden_dim: int,
        out_channels: int,
        edge_dim: int,
        layer_kernels: DotDict,
        num_heads: int = 16,
        bias: bool = True,
<<<<<<< HEAD
=======
        activation: str = "GELU",
        qk_norm: bool = False,
>>>>>>> 426e8604
        num_chunks: int = 1,
        update_src_nodes: bool = False,
        **kwargs,
    ) -> None:
        """Initialize GraphTransformerBlock.

        Parameters
        ----------
        in_channels : int
            Number of input channels.
        out_channels : int
            Number of output channels.
        edge_dim : int,
            Edge dimension
        layer_kernels : DotDict
            A dict of layer implementations e.g. layer_kernels.Linear = "torch.nn.Linear"
            Defined in config/models/<model>.yaml
        num_heads : int,
            Number of heads
        bias : bool, by default True,
            Add bias or not
<<<<<<< HEAD
=======
        activation : str, optional
            Activation function, by default "GELU"
        qk_norm: bool, optional
            Normalize query and key, by default False
>>>>>>> 426e8604
        update_src_nodes: bool, by default False
            Update src if src and dst nodes are given
        """
        super().__init__(
            in_channels=in_channels,
            hidden_dim=hidden_dim,
            out_channels=out_channels,
            edge_dim=edge_dim,
            layer_kernels=layer_kernels,
            num_heads=num_heads,
            bias=bias,
            num_chunks=num_chunks,
            qk_norm=qk_norm,
            update_src_nodes=update_src_nodes,
            **kwargs,
        )

<<<<<<< HEAD
        self.layer_norm_attention_src = self.layer_norm_attention
        self.layer_norm_attention_dest = layer_kernels.LayerNorm(normalized_shape=in_channels)
=======
        linear = layer_kernels["Linear"]
        layerNorm = layer_kernels["LayerNorm"]

        self.layer_norm_attention_src = layerNorm(normalized_shape=in_channels)
        self.layer_norm_attention_dest = self.layer_norm_attention

        if self.update_src_nodes:
            self.layer_norm_mlp_src = layerNorm(normalized_shape=out_channels)
            self.node_src_mlp = nn.Sequential(
                linear(out_channels, hidden_dim),
                self.act_func(),
                linear(hidden_dim, out_channels),
            )
        else:
            self.layer_norm_mlp_src = nn.Identity()
            self.node_src_mlp = nn.Identity()

    def run_node_src_mlp(self, x, **layer_kwargs):
        return self.node_src_mlp(self.layer_norm_mlp_src(x, **layer_kwargs))
>>>>>>> 426e8604

    def forward(
        self,
        x: OptPairTensor,
        edge_attr: Tensor,
        edge_index: Adj,
        shapes: tuple,
        batch_size: int,
        model_comm_group: Optional[ProcessGroup] = None,
        size: Optional[Size] = None,
        **layer_kwargs,
    ):
        x_skip = x

        x = (
            self.layer_norm_attention_src(x[0], **layer_kwargs),
            self.layer_norm_attention_dest(x[1], **layer_kwargs),
        )

        x_r = self.lin_self(x[1])
        query = self.lin_query(x[1])
        key = self.lin_key(x[0])
        value = self.lin_value(x[0])
        edges = self.lin_edge(edge_attr)

        if model_comm_group is not None:
            assert (
                model_comm_group.size() == 1 or batch_size == 1
            ), "Only batch size of 1 is supported when model is sharded across GPUs"

        query, key, value, edges = self.shard_qkve_heads(query, key, value, edges, shapes, batch_size, model_comm_group)

        if self.qk_norm:
            query = self.q_norm(query)
            key = self.k_norm(key)

        num_chunks = self.num_chunks if self.training else NUM_CHUNKS_INFERENCE

        if num_chunks > 1:
            # split 1-hop edges into chunks, compute self.conv chunk-wise and aggregate
            edge_attr_list, edge_index_list = sort_edges_1hop_chunks(
                num_nodes=size, edge_attr=edges, edge_index=edge_index, num_chunks=num_chunks
            )
            out = torch.zeros((x[1].shape[0], self.num_heads, self.out_channels_conv), device=x[1].device)
            for i in range(num_chunks):
                out += self.conv(
                    query=query,
                    key=key,
                    value=value,
                    edge_attr=edge_attr_list[i],
                    edge_index=edge_index_list[i],
                    size=size,
                )
        else:
            out = self.conv(query=query, key=key, value=value, edge_attr=edges, edge_index=edge_index, size=size)

        out = self.shard_output_seq(out, shapes, batch_size, model_comm_group)

        # compute out = self.projection(out + x_r) in chunks:
        out = torch.cat([self.projection(chunk) for chunk in torch.tensor_split(out + x_r, num_chunks, dim=0)], dim=0)

        out = out + x_skip[1]

        # compute nodes_new_dst = self.run_node_dst_mlp(out) + out in chunks:
        nodes_new_dst = torch.cat(
            [self.run_node_dst_mlp(chunk, **layer_kwargs) + chunk for chunk in out.tensor_split(num_chunks, dim=0)],
            dim=0,
        )

        if self.update_src_nodes:
            # compute nodes_new_src = self.run_node_src_mlp(out) + out in chunks:
            nodes_new_src = torch.cat(
                [
                    self.run_node_src_mlp(chunk, **layer_kwargs) + chunk
                    for chunk in x_skip[0].tensor_split(num_chunks, dim=0)
                ],
                dim=0,
            )
        else:
            nodes_new_src = x_skip[0]

        nodes_new = (nodes_new_src, nodes_new_dst)

        return nodes_new, edge_attr


class GraphTransformerProcessorBlock(GraphTransformerBaseBlock):
    """Graph Transformer Block for node embeddings."""

    def __init__(
        self,
        in_channels: int,
        hidden_dim: int,
        out_channels: int,
        edge_dim: int,
        layer_kernels: DotDict,
        num_heads: int = 16,
        bias: bool = True,
<<<<<<< HEAD
=======
        activation: str = "GELU",
        qk_norm: bool = False,
>>>>>>> 426e8604
        num_chunks: int = 1,
        update_src_nodes: bool = False,
        **kwargs,
    ) -> None:
        """Initialize GraphTransformerBlock.

        Parameters
        ----------
        in_channels : int
            Number of input channels.
        out_channels : int
            Number of output channels.
        edge_dim : int,
            Edge dimension
        layer_kernels : DotDict
            A dict of layer implementations e.g. layer_kernels.Linear = "torch.nn.Linear"
            Defined in config/models/<model>.yaml
        num_heads : int,
            Number of heads
        bias : bool, by default True,
            Add bias or not
<<<<<<< HEAD
=======
        activation : str, optional
            Activation function, by default "GELU"
        qk_norm: bool, optional
            Normalize query and key, by default False
>>>>>>> 426e8604
        update_src_nodes: bool, by default False
            Update src if src and dst nodes are given
        """

        super().__init__(
            in_channels=in_channels,
            hidden_dim=hidden_dim,
            out_channels=out_channels,
            edge_dim=edge_dim,
            layer_kernels=layer_kernels,
            num_heads=num_heads,
            bias=bias,
<<<<<<< HEAD
=======
            activation=activation,
            qk_norm=qk_norm,
>>>>>>> 426e8604
            num_chunks=num_chunks,
            update_src_nodes=update_src_nodes,
            **kwargs,
        )

    def forward(
        self,
        x: OptPairTensor,
        edge_attr: Tensor,
        edge_index: Adj,
        shapes: tuple,
        batch_size: int,
        model_comm_group: Optional[ProcessGroup] = None,
        size: Optional[Size] = None,
        **layer_kwargs,
    ):
        x_skip = x

        x = self.layer_norm_attention(x, **layer_kwargs)
        x_r = self.lin_self(x)
        query = self.lin_query(x)
        key = self.lin_key(x)
        value = self.lin_value(x)

        edges = self.lin_edge(edge_attr)

        if model_comm_group is not None:
            assert (
                model_comm_group.size() == 1 or batch_size == 1
            ), "Only batch size of 1 is supported when model is sharded across GPUs"

        query, key, value, edges = self.shard_qkve_heads(query, key, value, edges, shapes, batch_size, model_comm_group)

        if self.qk_norm:
            query = self.q_norm(query)
            key = self.k_norm(key)

        out = self.conv(query=query, key=key, value=value, edge_attr=edges, edge_index=edge_index, size=size)
        out = self.shard_output_seq(out, shapes, batch_size, model_comm_group)
        out = self.projection(out + x_r)

        out = out + x_skip
        nodes_new = self.run_node_dst_mlp(out, **layer_kwargs) + out

        return nodes_new, edge_attr<|MERGE_RESOLUTION|>--- conflicted
+++ resolved
@@ -193,12 +193,7 @@
         out_channels: int,
         layer_kernels: DotDict,
         mlp_extra_layers: int = 0,
-<<<<<<< HEAD
-        update_src_nodes: bool = True,
-=======
-        activation: str = "SiLU",
         update_src_nodes: bool = False,
->>>>>>> 426e8604
         num_chunks: int = 1,
         **kwargs,
     ):
@@ -324,11 +319,7 @@
         layer_kernels: DotDict,
         num_heads: int = 16,
         bias: bool = True,
-<<<<<<< HEAD
-=======
         qk_norm: bool = False,
-        activation: str = "GELU",
->>>>>>> 426e8604
         num_chunks: int = 1,
         update_src_nodes: bool = False,
         **kwargs,
@@ -350,13 +341,8 @@
             Number of heads
         bias : bool, by default True,
             Add bias or not
-<<<<<<< HEAD
-=======
         qk_norm : bool, by default False
             Normalize query and key
-        activation : str, optional
-            Activation function, by default "GELU"
->>>>>>> 426e8604
         update_src_nodes: bool, by default False
             Update src if src and dst nodes are given
         """
@@ -379,12 +365,14 @@
 
         self.conv = GraphTransformerConv(out_channels=self.out_channels_conv)
 
-<<<<<<< HEAD
         self.projection = Linear(out_channels, out_channels)
 
+        if self.qk_norm:
+            self.q_norm = layer_kernels.QueryNorm(self.out_channels_conv)
+            self.k_norm = layer_kernels.KeyNorm(self.out_channels_conv)
+
         self.layer_norm_attention = LayerNorm(normalized_shape=in_channels)
-        self.layer_norm_mlp = LayerNorm(normalized_shape=out_channels)
-
+        self.layer_norm_mlp_dst = LayerNorm(normalized_shape=out_channels)
         self.node_dst_mlp = nn.Sequential(
             self.layer_norm_mlp,
             Linear(out_channels, hidden_dim),
@@ -392,37 +380,8 @@
             Linear(hidden_dim, out_channels),
         )
 
-        if self.update_src_nodes:
-            self.node_src_mlp = nn.Sequential(
-                self.layer_norm_mlp,
-                Linear(out_channels, hidden_dim),
-                layer_kernels.Activation(),
-                Linear(hidden_dim, out_channels),
-            )
-=======
-        self.projection = linear(out_channels, out_channels)
-
-        if self.qk_norm:
-            self.q_norm = layer_kernels["QueryNorm"](self.out_channels_conv)
-            self.k_norm = layer_kernels["KeyNorm"](self.out_channels_conv)
-
-        try:
-            self.act_func = getattr(nn, activation)
-        except AttributeError as ae:
-            LOGGER.error("Activation function %s not supported", activation)
-            raise RuntimeError from ae
-
-        self.layer_norm_attention = layerNorm(normalized_shape=in_channels)
-        self.layer_norm_mlp_dst = layerNorm(normalized_shape=out_channels)
-        self.node_dst_mlp = nn.Sequential(
-            linear(out_channels, hidden_dim),
-            self.act_func(),
-            linear(hidden_dim, out_channels),
-        )
-
     def run_node_dst_mlp(self, x, **layer_kwargs):
         return self.node_dst_mlp(self.layer_norm_mlp_dst(x, **layer_kwargs))
->>>>>>> 426e8604
 
     def shard_qkve_heads(
         self,
@@ -500,11 +459,7 @@
         layer_kernels: DotDict,
         num_heads: int = 16,
         bias: bool = True,
-<<<<<<< HEAD
-=======
-        activation: str = "GELU",
         qk_norm: bool = False,
->>>>>>> 426e8604
         num_chunks: int = 1,
         update_src_nodes: bool = False,
         **kwargs,
@@ -526,13 +481,8 @@
             Number of heads
         bias : bool, by default True,
             Add bias or not
-<<<<<<< HEAD
-=======
-        activation : str, optional
-            Activation function, by default "GELU"
         qk_norm: bool, optional
             Normalize query and key, by default False
->>>>>>> 426e8604
         update_src_nodes: bool, by default False
             Update src if src and dst nodes are given
         """
@@ -550,22 +500,18 @@
             **kwargs,
         )
 
-<<<<<<< HEAD
-        self.layer_norm_attention_src = self.layer_norm_attention
-        self.layer_norm_attention_dest = layer_kernels.LayerNorm(normalized_shape=in_channels)
-=======
-        linear = layer_kernels["Linear"]
-        layerNorm = layer_kernels["LayerNorm"]
-
-        self.layer_norm_attention_src = layerNorm(normalized_shape=in_channels)
+        Linear = layer_kernels.Linear
+        LayerNorm = layer_kernels.LayerNorm
+
+        self.layer_norm_attention_src = LayerNorm(normalized_shape=in_channels)
         self.layer_norm_attention_dest = self.layer_norm_attention
 
         if self.update_src_nodes:
-            self.layer_norm_mlp_src = layerNorm(normalized_shape=out_channels)
+            self.layer_norm_mlp_src = LayerNorm(normalized_shape=out_channels)
             self.node_src_mlp = nn.Sequential(
-                linear(out_channels, hidden_dim),
-                self.act_func(),
-                linear(hidden_dim, out_channels),
+                Linear(out_channels, hidden_dim),
+                layer_kernels.Activation(),
+                Linear(hidden_dim, out_channels),
             )
         else:
             self.layer_norm_mlp_src = nn.Identity()
@@ -573,7 +519,6 @@
 
     def run_node_src_mlp(self, x, **layer_kwargs):
         return self.node_src_mlp(self.layer_norm_mlp_src(x, **layer_kwargs))
->>>>>>> 426e8604
 
     def forward(
         self,
@@ -672,11 +617,7 @@
         layer_kernels: DotDict,
         num_heads: int = 16,
         bias: bool = True,
-<<<<<<< HEAD
-=======
-        activation: str = "GELU",
         qk_norm: bool = False,
->>>>>>> 426e8604
         num_chunks: int = 1,
         update_src_nodes: bool = False,
         **kwargs,
@@ -698,13 +639,8 @@
             Number of heads
         bias : bool, by default True,
             Add bias or not
-<<<<<<< HEAD
-=======
-        activation : str, optional
-            Activation function, by default "GELU"
         qk_norm: bool, optional
             Normalize query and key, by default False
->>>>>>> 426e8604
         update_src_nodes: bool, by default False
             Update src if src and dst nodes are given
         """
@@ -717,11 +653,7 @@
             layer_kernels=layer_kernels,
             num_heads=num_heads,
             bias=bias,
-<<<<<<< HEAD
-=======
-            activation=activation,
             qk_norm=qk_norm,
->>>>>>> 426e8604
             num_chunks=num_chunks,
             update_src_nodes=update_src_nodes,
             **kwargs,
