--- conflicted
+++ resolved
@@ -489,7 +489,6 @@
         self.lin_self = Linear(in_channels, num_heads * self.out_channels_conv, bias=bias)
         self.lin_edge = Linear(edge_dim, num_heads * self.out_channels_conv)  # , bias=False)
 
-<<<<<<< HEAD
         # Optional edge preprocessing MLP
         if edge_pre_mlp:
             self.edge_pre_mlp = nn.Sequential(
@@ -501,8 +500,6 @@
 
         self.conv = GraphTransformerConv(out_channels=self.out_channels_conv)
 
-=======
->>>>>>> dba42684
         self.projection = Linear(out_channels, out_channels)
 
         if self.qk_norm:
