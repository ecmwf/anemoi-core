# (C) Copyright 2024 Anemoi contributors.
#
# This software is licensed under the terms of the Apache Licence Version 2.0
# which can be obtained at http://www.apache.org/licenses/LICENSE-2.0.
#
# In applying this licence, ECMWF does not waive the privileges and immunities
# granted to it by virtue of its status as an intergovernmental organisation
# nor does it submit to any jurisdiction.


import logging
import os
from abc import ABC
from abc import abstractmethod
from typing import Optional
from typing import Union

import einops
import torch
from torch import Tensor
from torch import nn
from torch.distributed.distributed_c10d import ProcessGroup
from torch_geometric.typing import Adj
from torch_geometric.typing import OptPairTensor
from torch_geometric.typing import Size

from anemoi.models.distributed.graph import shard_tensor
from anemoi.models.distributed.graph import sync_tensor
from anemoi.models.distributed.khop_edges import sort_edges_1hop_chunks
from anemoi.models.distributed.transformer import shard_heads
from anemoi.models.distributed.transformer import shard_sequence
from anemoi.models.layers.attention import MultiHeadCrossAttention
from anemoi.models.layers.attention import MultiHeadSelfAttention
from anemoi.models.layers.conv import GraphConv
from anemoi.models.layers.conv import GraphTransformerConv
from anemoi.models.layers.mlp import MLP
from anemoi.utils.config import DotDict

LOGGER = logging.getLogger(__name__)

# Number of chunks used in inference (https://github.com/ecmwf/anemoi-models/pull/46)
NUM_CHUNKS_INFERENCE = int(os.environ.get("ANEMOI_INFERENCE_NUM_CHUNKS", "1"))
NUM_CHUNKS_INFERENCE_MAPPER = int(os.environ.get("ANEMOI_INFERENCE_NUM_CHUNKS_MAPPER", NUM_CHUNKS_INFERENCE))
NUM_CHUNKS_INFERENCE_PROCESSOR = int(os.environ.get("ANEMOI_INFERENCE_NUM_CHUNKS_PROCESSOR", NUM_CHUNKS_INFERENCE))


class BaseBlock(nn.Module, ABC):
    """Base class for network blocks."""

    def __init__(self, **kwargs):
        super().__init__(**kwargs)

    @abstractmethod
    def forward(
        self,
        x: OptPairTensor,
        edge_attr: torch.Tensor,
        edge_index: Adj,
        shapes: tuple,
        batch_size: int,
        size: Optional[Size] = None,
        model_comm_group: Optional[ProcessGroup] = None,
        **layer_kwargs,
    ) -> tuple[torch.Tensor, torch.Tensor]: ...


class TransformerProcessorBlock(BaseBlock):
    """Transformer block with MultiHeadSelfAttention and MLPs."""

    def __init__(
        self,
        *,
        num_channels: int,
        hidden_dim: int,
        num_heads: int,
        window_size: int,
        layer_kernels: DotDict,
        dropout_p: float = 0.0,
        qk_norm: bool = False,
        attention_implementation: str = "flash_attention",
        softcap: Optional[float] = None,
        use_alibi_slopes: bool = False,
        use_rotary_embeddings: bool = False,
    ):
        super().__init__()

        self.layer_norm_attention = layer_kernels.LayerNorm(normalized_shape=num_channels)
        self.layer_norm_mlp = layer_kernels.LayerNorm(normalized_shape=num_channels)

        self.attention = MultiHeadSelfAttention(
            num_heads=num_heads,
            embed_dim=num_channels,
            window_size=window_size,
            qkv_bias=False,
            is_causal=False,
            qk_norm=qk_norm,
            dropout_p=dropout_p,
            layer_kernels=layer_kernels,
            attention_implementation=attention_implementation,
            softcap=softcap,
            use_alibi_slopes=use_alibi_slopes,
            use_rotary_embeddings=use_rotary_embeddings,
        )

        self.mlp = nn.Sequential(
            layer_kernels.Linear(num_channels, hidden_dim),
            layer_kernels.Activation(),
            layer_kernels.Linear(hidden_dim, num_channels),
        )

    def forward(
        self,
        x: Tensor,
        shapes: list,
        batch_size: int,
        model_comm_group: Optional[ProcessGroup] = None,
        **layer_kwargs,
    ) -> Tensor:
        x = x + self.attention(
            self.layer_norm_attention(x, **layer_kwargs), shapes, batch_size, model_comm_group=model_comm_group
        )
        x = x + self.mlp(
            self.layer_norm_mlp(
                x,
                **layer_kwargs,
            )
        )
        return x


class TransformerMapperBlock(TransformerProcessorBlock):
    """Transformer mapper block with MultiHeadCrossAttention and MLPs."""

    def __init__(
        self,
        *,
        num_channels: int,
        hidden_dim: int,
        num_heads: int,
        window_size: int,
        layer_kernels: DotDict,
        dropout_p: float = 0.0,
        qk_norm: bool = False,
        attention_implementation: str = "flash_attention",
        softcap: Optional[float] = None,
        use_alibi_slopes: bool = False,
        use_rotary_embeddings: bool = False,
    ):
        super().__init__(
            num_channels=num_channels,
            hidden_dim=hidden_dim,
            num_heads=num_heads,
            window_size=window_size,
            layer_kernels=layer_kernels,
            dropout_p=dropout_p,
            qk_norm=qk_norm,
            attention_implementation=attention_implementation,
            softcap=softcap,
            use_alibi_slopes=use_alibi_slopes,
            use_rotary_embeddings=use_rotary_embeddings,
        )

        self.attention = MultiHeadCrossAttention(
            num_heads=num_heads,
            embed_dim=num_channels,
            window_size=window_size,
            qkv_bias=False,
            qk_norm=qk_norm,
            is_causal=False,
            dropout_p=dropout_p,
            layer_kernels=layer_kernels,
            attention_implementation=attention_implementation,
            softcap=softcap,
            use_alibi_slopes=use_alibi_slopes,
            use_rotary_embeddings=use_rotary_embeddings,
        )

        LayerNorm = layer_kernels.LayerNorm

        self.layer_norm_attention_src = LayerNorm(num_channels)
        self.layer_norm_attention_dst = LayerNorm(num_channels)
        self.layer_norm_mpl = LayerNorm(num_channels)

    def forward(
        self,
        x: OptPairTensor,
        shapes: list,
        batch_size: int,
        model_comm_group: Optional[ProcessGroup] = None,
    ) -> Tensor:
        x_src = self.layer_norm_attention_src(x[0])
        x_dst = self.layer_norm_attention_dst(x[1])
        x_dst = x_dst + self.attention((x_src, x_dst), shapes, batch_size, model_comm_group=model_comm_group)
        x_dst = x_dst + self.mlp(self.layer_norm_mpl(x_dst))
        return (x_src, x_dst), None  # logic expects return of edge_attr


class GraphConvBaseBlock(BaseBlock):
    """Message passing block with MLPs for node embeddings."""

    def __init__(
        self,
        *,
        in_channels: int,
        out_channels: int,
        num_chunks: int,
        mlp_extra_layers: int = 0,
        update_src_nodes: bool = True,
        layer_kernels: DotDict,
        **kwargs,
    ) -> None:
        """Initialize GNNBlock.

        Parameters
        ----------
        in_channels : int
            Number of input channels.
        out_channels : int
            Number of output channels.
        num_chunks : int
            do message passing in X chunks
        mlp_extra_layers : int
            Extra layers in MLP, by default 0
        update_src_nodes: bool
            Update src if src and dst nodes are given, by default True
        layer_kernels : DotDict
            A dict of layer implementations e.g. layer_kernels.Linear = "torch.nn.Linear"
            Defined in config/models/<model>.yaml
        """
        super().__init__(**kwargs)

        self.update_src_nodes = update_src_nodes
        self.num_chunks = num_chunks

        self.node_mlp = MLP(
            in_features=2 * in_channels,
            hidden_dim=out_channels,
            out_features=out_channels,
            layer_kernels=layer_kernels,
            n_extra_layers=mlp_extra_layers,
        )

        self.conv = GraphConv(
            in_channels=in_channels,
            out_channels=out_channels,
            layer_kernels=layer_kernels,
            mlp_extra_layers=mlp_extra_layers,
        )

    @abstractmethod
    def forward(
        self,
        x: OptPairTensor,
        edge_attr: Tensor,
        edge_index: Adj,
        shapes: tuple,
        model_comm_group: Optional[ProcessGroup] = None,
        size: Optional[Size] = None,
        **layer_kwargs,
    ) -> tuple[Tensor, Tensor]: ...


class GraphConvProcessorBlock(GraphConvBaseBlock):

    def __ini__(
        self,
        *,
        in_channels: int,
        out_channels: int,
        num_chunks: int,
        mlp_extra_layers: int = 0,
        update_src_nodes: bool = False,
        layer_kernels: DotDict,
        **kwargs,
    ) -> None:
        """Initialize Graph Processor Block.

        Parameters
        ----------
        in_channels : int
            Number of input channels.
        out_channels : int
            Number of output channels.
        num_chunks : int
            Number of chunks
        mlp_extra_layers : int
            Extra layers in MLP, by default 0
        update_src_nodes : bool
            Update src if src and dst nodes are given, by default False
        layer_kernels : DotDict
            A dict of layer implementations e.g. layer_kernels.Linear = "torch.nn.Linear"
        kwargs : dict
            Additional arguments for the base class.
        """
        super().__init__(
            in_channels=in_channels,
            out_channels=out_channels,
            layer_kernels=layer_kernels,
            mlp_extra_layers=mlp_extra_layers,
            update_src_nodes=update_src_nodes,
            num_chunks=num_chunks,
            **kwargs,
        )

    def forward(
        self,
        x: OptPairTensor,
        edge_attr: Tensor,
        edge_index: Adj,
        shapes: tuple,
        model_comm_group: Optional[ProcessGroup] = None,
        size: Optional[Size] = None,
        **layer_kwargs,
    ) -> tuple[Tensor, Tensor]:

        x_in = sync_tensor(x, 0, shapes[1], model_comm_group)

        if self.num_chunks > 1:
            edge_index_list = torch.tensor_split(edge_index, self.num_chunks, dim=1)
            edge_attr_list = torch.tensor_split(edge_attr, self.num_chunks, dim=0)
            edges_out = []
            for i in range(self.num_chunks):
                out1, edges_out1 = self.conv(x_in, edge_attr_list[i], edge_index_list[i], size=size)
                edges_out.append(edges_out1)
                if i == 0:
                    out = torch.zeros_like(out1)
                out = out + out1
            edges_new = torch.cat(edges_out, dim=0)
        else:
            out, edges_new = self.conv(x_in, edge_attr, edge_index, size=size)

        out = shard_tensor(out, 0, shapes[1], model_comm_group, gather_in_backward=False)

        nodes_new = self.node_mlp(torch.cat([x, out], dim=1)) + x

        return nodes_new, edges_new


class GraphConvMapperBlock(GraphConvBaseBlock):

    def __ini__(
        self,
        *,
        in_channels: int,
        out_channels: int,
        num_chunks: int,
        mlp_extra_layers: int = 0,
        update_src_nodes: bool = True,
        layer_kernels: DotDict,
        **kwargs,
    ) -> None:
        """Initialize GNN Mapper Block.

        Parameters
        ----------
        in_channels : int
            Number of input channels.
        out_channels : int
            Number of output channels.
        num_chunks : int
            Number of chunks
        mlp_extra_layers : int, optional
            Extra layers in MLP, by default 0
        update_src_nodes : bool, optional
            Update src if src and dst nodes are given, by default True
        layer_kernels : DotDict
            A dict of layer implementations e.g. layer_kernels.Linear = "torch.nn.Linear"
        kwargs : dict
            Additional arguments for the base class.
        """
        super().__init__(
            self,
            in_channels=in_channels,
            out_channels=out_channels,
            layer_kernels=layer_kernels,
            mlp_extra_layers=mlp_extra_layers,
            update_src_nodes=update_src_nodes,
            num_chunks=num_chunks,
            **kwargs,
        )

    def forward(
        self,
        x: OptPairTensor,
        edge_attr: Tensor,
        edge_index: Adj,
        shapes: tuple,
        model_comm_group: Optional[ProcessGroup] = None,
        size: Optional[Size] = None,
        **layer_kwargs,
    ) -> tuple[Tensor, Tensor]:

        x_src = sync_tensor(x[0], 0, shapes[0], model_comm_group)
        x_dst = sync_tensor(x[1], 0, shapes[1], model_comm_group)
        x_in = (x_src, x_dst)

        if self.num_chunks > 1:
            edge_index_list = torch.tensor_split(edge_index, self.num_chunks, dim=1)
            edge_attr_list = torch.tensor_split(edge_attr, self.num_chunks, dim=0)
            edges_out = []
            for i in range(self.num_chunks):
                out1, edges_out1 = self.conv(x_in, edge_attr_list[i], edge_index_list[i], size=size)
                edges_out.append(edges_out1)
                if i == 0:
                    out = torch.zeros_like(out1)
                out = out + out1
            edges_new = torch.cat(edges_out, dim=0)
        else:
            out, edges_new = self.conv(x_in, edge_attr, edge_index, size=size)

        out = shard_tensor(out, 0, shapes[1], model_comm_group, gather_in_backward=False)

        nodes_new_dst = self.node_mlp(torch.cat([x[1], out], dim=1)) + x[1]

        # update only needed in forward mapper
        nodes_new_src = x[0] if not self.update_src_nodes else self.node_mlp(torch.cat([x[0], x[0]], dim=1)) + x[0]

        nodes_new = (nodes_new_src, nodes_new_dst)

        return nodes_new, edges_new


class GraphTransformerBaseBlock(BaseBlock, ABC):
    """Message passing block with MLPs for node embeddings."""

    def __init__(
        self,
        *,
        in_channels: int,
        hidden_dim: int,
        out_channels: int,
        num_heads: int,
        num_chunks: int,
        edge_dim: int,
        bias: bool = True,
        qk_norm: bool = False,
        update_src_nodes: bool = False,
<<<<<<< HEAD
        shard_strategy: str = "heads",
=======
        layer_kernels: DotDict,
>>>>>>> 8c4c9931
        **kwargs,
    ) -> None:
        """Initialize GraphTransformerBlock.

        Parameters
        ----------
        in_channels : int
            Number of input channels.
        out_channels : int
            Number of output channels.
        num_heads : int,
            Number of heads
        num_chunks : int,
            Number of chunks
        edge_dim : int,
            Edge dimension
        bias : bool, by default True,
            Add bias or not
        qk_norm : bool, by default False
            Normalize query and key
        update_src_nodes: bool, by default False
            Update src if src and dst nodes are given
<<<<<<< HEAD
        shard_strategy: str, by default "heads"
            Strategy to shard tensors
=======
        layer_kernels : DotDict
            A dict of layer implementations e.g. layer_kernels.Linear = "torch.nn.Linear"
            Defined in config/models/<model>.yaml
>>>>>>> 8c4c9931
        """
        super().__init__(**kwargs)

        self.update_src_nodes = update_src_nodes

        self.out_channels_conv = out_channels // num_heads
        self.num_heads = num_heads
        self.qk_norm = qk_norm
        self.num_chunks = num_chunks

        Linear = layer_kernels.Linear
        LayerNorm = layer_kernels.LayerNorm
        self.lin_key = Linear(in_channels, num_heads * self.out_channels_conv)
        self.lin_query = Linear(in_channels, num_heads * self.out_channels_conv)
        self.lin_value = Linear(in_channels, num_heads * self.out_channels_conv)
        self.lin_self = Linear(in_channels, num_heads * self.out_channels_conv, bias=bias)
        self.lin_edge = Linear(edge_dim, num_heads * self.out_channels_conv)  # , bias=False)

        self.conv = GraphTransformerConv(out_channels=self.out_channels_conv)

<<<<<<< HEAD
        self.conv = torch.compile(self.conv, dynamic=False)

        self.projection = linear(out_channels, out_channels)

        try:
            act_func = getattr(nn, activation)
        except AttributeError as ae:
            LOGGER.error("Activation function %s not supported", activation)
            raise RuntimeError from ae
=======
        self.projection = Linear(out_channels, out_channels)
>>>>>>> 8c4c9931

        if self.qk_norm:
            self.q_norm = layer_kernels.QueryNorm(self.out_channels_conv)
            self.k_norm = layer_kernels.KeyNorm(self.out_channels_conv)

        self.layer_norm_attention = LayerNorm(normalized_shape=in_channels)
        self.layer_norm_mlp_dst = LayerNorm(normalized_shape=out_channels)
        self.node_dst_mlp = nn.Sequential(
            Linear(out_channels, hidden_dim),
            layer_kernels.Activation(),
            Linear(hidden_dim, out_channels),
        )

    def run_node_dst_mlp(self, x, **layer_kwargs):
        return self.node_dst_mlp(self.layer_norm_mlp_dst(x, **layer_kwargs))

    def get_qkve(
        self,
        x: OptPairTensor,
        edge_attr: Tensor,
    ):
        x_src, x_dst = x if isinstance(x, tuple) else (x, x)

        query = self.lin_query(x_dst)
        key = self.lin_key(x_src)
        value = self.lin_value(x_src)
        edges = self.lin_edge(edge_attr)

        return query, key, value, edges

        self.shard_strategy = shard_strategy

        print(f"GraphTransformerBaseBlock: shard_strategy={shard_strategy}")

    def get_qkve(
        self,
        x: OptPairTensor,
        edge_attr: Tensor,
    ):
        x_src, x_dst = x if isinstance(x, tuple) else (x, x)

        query = self.lin_query(x_dst)
        key = self.lin_key(x_src)
        value = self.lin_value(x_src)
        edges = self.lin_edge(edge_attr)

        return query, key, value, edges

    def shard_qkve_heads(
        self,
        query: Tensor,
        key: Tensor,
        value: Tensor,
        edges: Tensor,
        shapes: tuple,
        batch_size: int,
        model_comm_group: Optional[ProcessGroup] = None,
    ) -> tuple[Tensor, Tensor, Tensor, Tensor]:
        """Shards qkv and edges along head dimension."""
        if model_comm_group is not None:
            assert (
                model_comm_group.size() == 1 or batch_size == 1
            ), "Only batch size of 1 is supported when model is sharded across GPUs"

        shape_src_nodes, shape_dst_nodes, shape_edges = shapes

        query, key, value, edges = (
            einops.rearrange(
                t,
                "(batch grid) (heads vars) -> batch heads grid vars",
                heads=self.num_heads,
                vars=self.out_channels_conv,
                batch=batch_size,
            )
            for t in (query, key, value, edges)
        )
        query = shard_heads(query, shapes=shape_dst_nodes, mgroup=model_comm_group)
        key = shard_heads(key, shapes=shape_src_nodes, mgroup=model_comm_group)
        value = shard_heads(value, shapes=shape_src_nodes, mgroup=model_comm_group)
        edges = shard_heads(edges, shapes=shape_edges, mgroup=model_comm_group)

        query, key, value, edges = (
            einops.rearrange(t, "batch heads grid vars -> (batch grid) heads vars") for t in (query, key, value, edges)
        )

        return query, key, value, edges

    def attention_block(
        self,
        query: Tensor,
        key: Tensor,
        value: Tensor,
        edges: Tensor,
        edge_index: Adj,
        size: Union[int, tuple[int, int]],
        num_chunks: int,
    ) -> Tensor:
<<<<<<< HEAD
        conv_size = size if isinstance(size, tuple) else None

        if num_chunks > 1:
            # split 1-hop edges into chunks, compute self.conv chunk-wise and aggregate
=======
        # self.conv requires size to be a tuple
        conv_size = (size, size) if isinstance(size, int) else size

        if num_chunks > 1:
            # split 1-hop edges into chunks, compute self.conv chunk-wise
>>>>>>> 8c4c9931
            edge_attr_list, edge_index_list = sort_edges_1hop_chunks(
                num_nodes=size, edge_attr=edges, edge_index=edge_index, num_chunks=num_chunks
            )
            # shape: (num_nodes, num_heads, out_channels_conv)
<<<<<<< HEAD
            out = torch.zeros((*query.shape[:2], self.out_channels_conv), device=query.device)
=======
            out = torch.zeros((*query.shape[:-1], self.out_channels_conv), device=query.device)
>>>>>>> 8c4c9931
            for i in range(num_chunks):
                out += self.conv(
                    query=query,
                    key=key,
                    value=value,
                    edge_attr=edge_attr_list[i],
                    edge_index=edge_index_list[i],
                    size=conv_size,
                )
        else:
            out = self.conv(query=query, key=key, value=value, edge_attr=edges, edge_index=edge_index, size=conv_size)

        return out

    def shard_output_seq(
        self,
        out: Tensor,
        shapes: tuple,
        batch_size: int,
        model_comm_group: Optional[ProcessGroup] = None,
    ) -> Tensor:
        """Shards Tensor sequence dimension."""
        shape_dst_nodes = shapes[1]

        out = einops.rearrange(out, "(batch grid) heads vars -> batch heads grid vars", batch=batch_size)
        out = shard_sequence(out, shapes=shape_dst_nodes, mgroup=model_comm_group)
        out = einops.rearrange(out, "batch heads grid vars -> (batch grid) (heads vars)")

        return out

    @abstractmethod
    def forward(
        self,
        x: OptPairTensor,
        edge_attr: Tensor,
        edge_index: Adj,
        shapes: tuple,
        batch_size: int,
        size: Union[int, tuple[int, int]],
        model_comm_group: Optional[ProcessGroup] = None,
<<<<<<< HEAD
=======
        **kwargs,
>>>>>>> 8c4c9931
    ): ...


class GraphTransformerMapperBlock(GraphTransformerBaseBlock):
    """Graph Transformer Block for node embeddings."""

    def __init__(
        self,
        *,
        in_channels: int,
        hidden_dim: int,
        out_channels: int,
        num_heads: int,
        num_chunks: int,
        edge_dim: int,
        bias: bool = True,
        qk_norm: bool = False,
        update_src_nodes: bool = False,
        layer_kernels: DotDict,
        **kwargs,
    ) -> None:
        """Initialize GraphTransformerBlock.

        Parameters
        ----------
        in_channels : int
            Number of input channels.
        hidden_dim : int
            Hidden dimension
        out_channels : int
            Number of output channels.
        num_heads : int,
            Number of heads
        num_chunks : int,
            Number of chunks
        edge_dim : int,
            Edge dimension
        bias : bool
            Apply bias in layers, by default Tru
        qk_norm: bool
            Normalize query and key, by default False
        update_src_nodes: bool
            Update src if src and dst nodes are given, by default False
        layer_kernels : DotDict
            A dict of layer implementations e.g. layer_kernels.Linear = "torch.nn.Linear"
            Defined in config/models/<model>.yaml
        """
        print("GraphTransformerMapperBlock:")

        super().__init__(
            in_channels=in_channels,
            hidden_dim=hidden_dim,
            out_channels=out_channels,
            edge_dim=edge_dim,
            layer_kernels=layer_kernels,
            num_heads=num_heads,
            bias=bias,
            num_chunks=num_chunks,
            qk_norm=qk_norm,
            update_src_nodes=update_src_nodes,
            **kwargs,
        )

        Linear = layer_kernels.Linear
        LayerNorm = layer_kernels.LayerNorm

        self.layer_norm_attention_src = LayerNorm(normalized_shape=in_channels)
        self.layer_norm_attention_dest = self.layer_norm_attention

        if self.update_src_nodes:
            self.layer_norm_mlp_src = LayerNorm(normalized_shape=out_channels)
            self.node_src_mlp = nn.Sequential(
                Linear(out_channels, hidden_dim),
                layer_kernels.Activation(),
                Linear(hidden_dim, out_channels),
            )
        else:
            self.layer_norm_mlp_src = nn.Identity()
            self.node_src_mlp = nn.Identity()

    def run_node_src_mlp(self, x, **layer_kwargs):
        return self.node_src_mlp(self.layer_norm_mlp_src(x, **layer_kwargs))

    def forward(
        self,
        x: OptPairTensor,
        edge_attr: Tensor,
        edge_index: Adj,
        shapes: tuple,
        batch_size: int,
<<<<<<< HEAD
        size: tuple[int, int],
        model_comm_group: Optional[ProcessGroup] = None,
=======
        size: Union[int, tuple[int, int]],
        model_comm_group: Optional[ProcessGroup] = None,
        **layer_kwargs,
>>>>>>> 8c4c9931
    ):
        x_skip = x

        x = (
            self.layer_norm_attention_src(x[0], **layer_kwargs),
            self.layer_norm_attention_dest(x[1], **layer_kwargs),
        )

        x_r = self.lin_self(x[1])

        query, key, value, edges = self.get_qkve(x, edge_attr)
<<<<<<< HEAD

        if self.shard_strategy == "heads":
            query, key, value, edges = self.shard_qkve_heads(
                query, key, value, edges, shapes, batch_size, model_comm_group
            )
        else:
            query, key, value, edges = (
                einops.rearrange(
                    t,
                    "(batch grid) (heads vars) -> (batch grid) heads vars",
                    heads=self.num_heads,
                    vars=self.out_channels_conv,
                    batch=batch_size,
                )
                for t in (query, key, value, edges)
            )

=======

        query, key, value, edges = self.shard_qkve_heads(query, key, value, edges, shapes, batch_size, model_comm_group)

        if self.qk_norm:
            query = self.q_norm(query)
            key = self.k_norm(key)

>>>>>>> 8c4c9931
        num_chunks = self.num_chunks if self.training else NUM_CHUNKS_INFERENCE_MAPPER

        out = self.attention_block(query, key, value, edges, edge_index, size, num_chunks)

        if self.shard_strategy == "heads":
            out = self.shard_output_seq(out, shapes, batch_size, model_comm_group)
        else:
            out = einops.rearrange(out, "(batch grid) heads vars -> (batch grid) (heads vars)", batch=batch_size)

        # out = self.projection(out + x_r) in chunks:
        out = torch.cat([self.projection(chunk) for chunk in torch.tensor_split(out + x_r, num_chunks, dim=0)], dim=0)

        out = out + x_skip[1]

<<<<<<< HEAD
        # nodes_new_dst = self.node_dst_mlp(out) + out in chunks:
=======
        # compute nodes_new_dst = self.run_node_dst_mlp(out) + out in chunks:
>>>>>>> 8c4c9931
        nodes_new_dst = torch.cat(
            [self.run_node_dst_mlp(chunk, **layer_kwargs) + chunk for chunk in out.tensor_split(num_chunks, dim=0)],
            dim=0,
        )

        if self.update_src_nodes:
<<<<<<< HEAD
            # nodes_new_src = self.node_src_mlp(out) + out in chunks:
=======
            # compute nodes_new_src = self.run_node_src_mlp(out) + out in chunks:
>>>>>>> 8c4c9931
            nodes_new_src = torch.cat(
                [
                    self.run_node_src_mlp(chunk, **layer_kwargs) + chunk
                    for chunk in x_skip[0].tensor_split(num_chunks, dim=0)
                ],
                dim=0,
            )
        else:
            nodes_new_src = x_skip[0]

        nodes_new = (nodes_new_src, nodes_new_dst)

        return nodes_new, edge_attr


class GraphTransformerProcessorBlock(GraphTransformerBaseBlock):
    """Graph Transformer Block for node embeddings."""

    def __init__(
        self,
        *,
        in_channels: int,
        hidden_dim: int,
        out_channels: int,
        num_heads: int,
        num_chunks: int,
        edge_dim: int,
        bias: bool = True,
        qk_norm: bool = False,
        update_src_nodes: bool = False,
        layer_kernels: DotDict,
        **kwargs,
    ) -> None:
        """Initialize GraphTransformerBlock.

        Parameters
        ----------
        in_channels : int
            Number of input channels.
        out_channels : int
            Number of output channels.
        num_heads : int,
            Number of heads
        num_chunks : int,
            Number of chunks
        edge_dim : int,
            Edge dimension
        bias : bool
            Add bias or not, by default True
        qk_norm: bool
            Normalize query and key, by default False
        update_src_nodes: bool
            Update src if src and dst nodes are given, by default False
        layer_kernels : DotDict
            A dict of layer implementations e.g. layer_kernels.Linear = "torch.nn.Linear"
            Defined in config/models/<model>.yaml
        """
        print("GraphTransformerProcessorBlock:")

        super().__init__(
            in_channels=in_channels,
            hidden_dim=hidden_dim,
            out_channels=out_channels,
            edge_dim=edge_dim,
            layer_kernels=layer_kernels,
            num_heads=num_heads,
            bias=bias,
            qk_norm=qk_norm,
            num_chunks=num_chunks,
            update_src_nodes=update_src_nodes,
            **kwargs,
        )

    def forward(
        self,
        x: OptPairTensor,
        edge_attr: Tensor,
        edge_index: Adj,
        shapes: tuple,
        batch_size: int,
<<<<<<< HEAD
        size: int,
        model_comm_group: Optional[ProcessGroup] = None,
=======
        size: Union[int, tuple[int, int]],
        model_comm_group: Optional[ProcessGroup] = None,
        **layer_kwargs,
>>>>>>> 8c4c9931
    ):
        x_skip = x

        x = self.layer_norm_attention(x, **layer_kwargs)
        x_r = self.lin_self(x)
<<<<<<< HEAD

        query, key, value, edges = self.get_qkve(x, edge_attr)

        if self.shard_strategy == "heads":
            query, key, value, edges = self.shard_qkve_heads(
                query, key, value, edges, shapes, batch_size, model_comm_group
            )
        else:
            query, key, value, edges = (
                einops.rearrange(
                    t,
                    "(batch grid) (heads vars) -> (batch grid) heads vars",
                    heads=self.num_heads,
                    vars=self.out_channels_conv,
                    batch=batch_size,
                )
                for t in (query, key, value, edges)
            )

        num_chunks = self.num_chunks if self.training else NUM_CHUNKS_INFERENCE_PROCESSOR

        out = self.attention_block(query, key, value, edges, edge_index, size, num_chunks)

        if self.shard_strategy == "heads":
            out = self.shard_output_seq(out, shapes, batch_size, model_comm_group)
        else:
            out = einops.rearrange(out, "(batch grid) heads vars -> (batch grid) (heads vars)")
=======

        query, key, value, edges = self.get_qkve(x, edge_attr)

        query, key, value, edges = self.shard_qkve_heads(query, key, value, edges, shapes, batch_size, model_comm_group)

        if self.qk_norm:
            query = self.q_norm(query)
            key = self.k_norm(key)

        num_chunks = self.num_chunks if self.training else NUM_CHUNKS_INFERENCE_PROCESSOR

        out = self.attention_block(query, key, value, edges, edge_index, size, num_chunks)

        out = self.shard_output_seq(out, shapes, batch_size, model_comm_group)
>>>>>>> 8c4c9931

        # out = self.projection(out + x_r) in chunks:
        out = torch.cat([self.projection(chunk) for chunk in torch.tensor_split(out + x_r, num_chunks, dim=0)], dim=0)

        out = out + x_skip
<<<<<<< HEAD
        # nodes_new = self.node_dst_mlp(out) + out in chunks:
        nodes_new = torch.cat(
            [self.node_dst_mlp(chunk) + chunk for chunk in out.tensor_split(num_chunks, dim=0)], dim=0
        )
=======
        nodes_new = self.run_node_dst_mlp(out, **layer_kwargs) + out
>>>>>>> 8c4c9931

        return nodes_new, edge_attr<|MERGE_RESOLUTION|>--- conflicted
+++ resolved
@@ -435,11 +435,7 @@
         bias: bool = True,
         qk_norm: bool = False,
         update_src_nodes: bool = False,
-<<<<<<< HEAD
-        shard_strategy: str = "heads",
-=======
         layer_kernels: DotDict,
->>>>>>> 8c4c9931
         **kwargs,
     ) -> None:
         """Initialize GraphTransformerBlock.
@@ -462,14 +458,9 @@
             Normalize query and key
         update_src_nodes: bool, by default False
             Update src if src and dst nodes are given
-<<<<<<< HEAD
-        shard_strategy: str, by default "heads"
-            Strategy to shard tensors
-=======
         layer_kernels : DotDict
             A dict of layer implementations e.g. layer_kernels.Linear = "torch.nn.Linear"
             Defined in config/models/<model>.yaml
->>>>>>> 8c4c9931
         """
         super().__init__(**kwargs)
 
@@ -490,19 +481,7 @@
 
         self.conv = GraphTransformerConv(out_channels=self.out_channels_conv)
 
-<<<<<<< HEAD
-        self.conv = torch.compile(self.conv, dynamic=False)
-
-        self.projection = linear(out_channels, out_channels)
-
-        try:
-            act_func = getattr(nn, activation)
-        except AttributeError as ae:
-            LOGGER.error("Activation function %s not supported", activation)
-            raise RuntimeError from ae
-=======
         self.projection = Linear(out_channels, out_channels)
->>>>>>> 8c4c9931
 
         if self.qk_norm:
             self.q_norm = layer_kernels.QueryNorm(self.out_channels_conv)
@@ -518,24 +497,6 @@
 
     def run_node_dst_mlp(self, x, **layer_kwargs):
         return self.node_dst_mlp(self.layer_norm_mlp_dst(x, **layer_kwargs))
-
-    def get_qkve(
-        self,
-        x: OptPairTensor,
-        edge_attr: Tensor,
-    ):
-        x_src, x_dst = x if isinstance(x, tuple) else (x, x)
-
-        query = self.lin_query(x_dst)
-        key = self.lin_key(x_src)
-        value = self.lin_value(x_src)
-        edges = self.lin_edge(edge_attr)
-
-        return query, key, value, edges
-
-        self.shard_strategy = shard_strategy
-
-        print(f"GraphTransformerBaseBlock: shard_strategy={shard_strategy}")
 
     def get_qkve(
         self,
@@ -600,27 +561,16 @@
         size: Union[int, tuple[int, int]],
         num_chunks: int,
     ) -> Tensor:
-<<<<<<< HEAD
-        conv_size = size if isinstance(size, tuple) else None
-
-        if num_chunks > 1:
-            # split 1-hop edges into chunks, compute self.conv chunk-wise and aggregate
-=======
         # self.conv requires size to be a tuple
         conv_size = (size, size) if isinstance(size, int) else size
 
         if num_chunks > 1:
             # split 1-hop edges into chunks, compute self.conv chunk-wise
->>>>>>> 8c4c9931
             edge_attr_list, edge_index_list = sort_edges_1hop_chunks(
                 num_nodes=size, edge_attr=edges, edge_index=edge_index, num_chunks=num_chunks
             )
             # shape: (num_nodes, num_heads, out_channels_conv)
-<<<<<<< HEAD
-            out = torch.zeros((*query.shape[:2], self.out_channels_conv), device=query.device)
-=======
             out = torch.zeros((*query.shape[:-1], self.out_channels_conv), device=query.device)
->>>>>>> 8c4c9931
             for i in range(num_chunks):
                 out += self.conv(
                     query=query,
@@ -661,10 +611,7 @@
         batch_size: int,
         size: Union[int, tuple[int, int]],
         model_comm_group: Optional[ProcessGroup] = None,
-<<<<<<< HEAD
-=======
         **kwargs,
->>>>>>> 8c4c9931
     ): ...
 
 
@@ -684,6 +631,7 @@
         qk_norm: bool = False,
         update_src_nodes: bool = False,
         layer_kernels: DotDict,
+        shard_strategy: str = "heads",
         **kwargs,
     ) -> None:
         """Initialize GraphTransformerBlock.
@@ -711,8 +659,9 @@
         layer_kernels : DotDict
             A dict of layer implementations e.g. layer_kernels.Linear = "torch.nn.Linear"
             Defined in config/models/<model>.yaml
+        shard_strategy: str, by default "heads"
+            Strategy to shard tensors
         """
-        print("GraphTransformerMapperBlock:")
 
         super().__init__(
             in_channels=in_channels,
@@ -745,6 +694,8 @@
             self.layer_norm_mlp_src = nn.Identity()
             self.node_src_mlp = nn.Identity()
 
+        self.shard_strategy = shard_strategy
+
     def run_node_src_mlp(self, x, **layer_kwargs):
         return self.node_src_mlp(self.layer_norm_mlp_src(x, **layer_kwargs))
 
@@ -755,14 +706,9 @@
         edge_index: Adj,
         shapes: tuple,
         batch_size: int,
-<<<<<<< HEAD
-        size: tuple[int, int],
-        model_comm_group: Optional[ProcessGroup] = None,
-=======
         size: Union[int, tuple[int, int]],
         model_comm_group: Optional[ProcessGroup] = None,
         **layer_kwargs,
->>>>>>> 8c4c9931
     ):
         x_skip = x
 
@@ -774,7 +720,6 @@
         x_r = self.lin_self(x[1])
 
         query, key, value, edges = self.get_qkve(x, edge_attr)
-<<<<<<< HEAD
 
         if self.shard_strategy == "heads":
             query, key, value, edges = self.shard_qkve_heads(
@@ -792,15 +737,10 @@
                 for t in (query, key, value, edges)
             )
 
-=======
-
-        query, key, value, edges = self.shard_qkve_heads(query, key, value, edges, shapes, batch_size, model_comm_group)
-
         if self.qk_norm:
             query = self.q_norm(query)
             key = self.k_norm(key)
 
->>>>>>> 8c4c9931
         num_chunks = self.num_chunks if self.training else NUM_CHUNKS_INFERENCE_MAPPER
 
         out = self.attention_block(query, key, value, edges, edge_index, size, num_chunks)
@@ -815,22 +755,14 @@
 
         out = out + x_skip[1]
 
-<<<<<<< HEAD
-        # nodes_new_dst = self.node_dst_mlp(out) + out in chunks:
-=======
         # compute nodes_new_dst = self.run_node_dst_mlp(out) + out in chunks:
->>>>>>> 8c4c9931
         nodes_new_dst = torch.cat(
             [self.run_node_dst_mlp(chunk, **layer_kwargs) + chunk for chunk in out.tensor_split(num_chunks, dim=0)],
             dim=0,
         )
 
         if self.update_src_nodes:
-<<<<<<< HEAD
-            # nodes_new_src = self.node_src_mlp(out) + out in chunks:
-=======
             # compute nodes_new_src = self.run_node_src_mlp(out) + out in chunks:
->>>>>>> 8c4c9931
             nodes_new_src = torch.cat(
                 [
                     self.run_node_src_mlp(chunk, **layer_kwargs) + chunk
@@ -888,7 +820,6 @@
             A dict of layer implementations e.g. layer_kernels.Linear = "torch.nn.Linear"
             Defined in config/models/<model>.yaml
         """
-        print("GraphTransformerProcessorBlock:")
 
         super().__init__(
             in_channels=in_channels,
@@ -911,48 +842,14 @@
         edge_index: Adj,
         shapes: tuple,
         batch_size: int,
-<<<<<<< HEAD
-        size: int,
-        model_comm_group: Optional[ProcessGroup] = None,
-=======
         size: Union[int, tuple[int, int]],
         model_comm_group: Optional[ProcessGroup] = None,
         **layer_kwargs,
->>>>>>> 8c4c9931
     ):
         x_skip = x
 
         x = self.layer_norm_attention(x, **layer_kwargs)
         x_r = self.lin_self(x)
-<<<<<<< HEAD
-
-        query, key, value, edges = self.get_qkve(x, edge_attr)
-
-        if self.shard_strategy == "heads":
-            query, key, value, edges = self.shard_qkve_heads(
-                query, key, value, edges, shapes, batch_size, model_comm_group
-            )
-        else:
-            query, key, value, edges = (
-                einops.rearrange(
-                    t,
-                    "(batch grid) (heads vars) -> (batch grid) heads vars",
-                    heads=self.num_heads,
-                    vars=self.out_channels_conv,
-                    batch=batch_size,
-                )
-                for t in (query, key, value, edges)
-            )
-
-        num_chunks = self.num_chunks if self.training else NUM_CHUNKS_INFERENCE_PROCESSOR
-
-        out = self.attention_block(query, key, value, edges, edge_index, size, num_chunks)
-
-        if self.shard_strategy == "heads":
-            out = self.shard_output_seq(out, shapes, batch_size, model_comm_group)
-        else:
-            out = einops.rearrange(out, "(batch grid) heads vars -> (batch grid) (heads vars)")
-=======
 
         query, key, value, edges = self.get_qkve(x, edge_attr)
 
@@ -967,19 +864,11 @@
         out = self.attention_block(query, key, value, edges, edge_index, size, num_chunks)
 
         out = self.shard_output_seq(out, shapes, batch_size, model_comm_group)
->>>>>>> 8c4c9931
 
         # out = self.projection(out + x_r) in chunks:
         out = torch.cat([self.projection(chunk) for chunk in torch.tensor_split(out + x_r, num_chunks, dim=0)], dim=0)
 
         out = out + x_skip
-<<<<<<< HEAD
-        # nodes_new = self.node_dst_mlp(out) + out in chunks:
-        nodes_new = torch.cat(
-            [self.node_dst_mlp(chunk) + chunk for chunk in out.tensor_split(num_chunks, dim=0)], dim=0
-        )
-=======
         nodes_new = self.run_node_dst_mlp(out, **layer_kwargs) + out
->>>>>>> 8c4c9931
 
         return nodes_new, edge_attr