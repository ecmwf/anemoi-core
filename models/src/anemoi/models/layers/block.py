# (C) Copyright 2024 Anemoi contributors.
#
# This software is licensed under the terms of the Apache Licence Version 2.0
# which can be obtained at http://www.apache.org/licenses/LICENSE-2.0.
#
# In applying this licence, ECMWF does not waive the privileges and immunities
# granted to it by virtue of its status as an intergovernmental organisation
# nor does it submit to any jurisdiction.


import logging
import os
from abc import ABC
from abc import abstractmethod
from typing import Optional
from typing import Union

import einops
import torch
from torch import Tensor
from torch import nn
from torch.distributed.distributed_c10d import ProcessGroup
from torch_geometric.typing import Adj
from torch_geometric.typing import OptPairTensor
from torch_geometric.typing import Size

from anemoi.models.distributed.graph import shard_tensor
from anemoi.models.distributed.graph import sync_tensor
from anemoi.models.distributed.khop_edges import sort_edges_1hop_chunks
from anemoi.models.distributed.transformer import shard_heads
from anemoi.models.distributed.transformer import shard_sequence
from anemoi.models.layers.attention import MultiHeadCrossAttention
from anemoi.models.layers.attention import MultiHeadSelfAttention
from anemoi.models.layers.conv import GraphConv
from anemoi.models.layers.conv import GraphTransformerConv
from anemoi.models.layers.mlp import MLP
from anemoi.models.triton.utils import edge_index_to_csc
from anemoi.models.triton.utils import is_triton_available
from anemoi.utils.config import DotDict

if is_triton_available():
    from anemoi.models.triton.gt import GraphTransformerFunction

LOGGER = logging.getLogger(__name__)

# Number of chunks used in inference (https://github.com/ecmwf/anemoi-core/pull/66)
NUM_CHUNKS_INFERENCE = int(os.environ.get("ANEMOI_INFERENCE_NUM_CHUNKS", "1"))
NUM_CHUNKS_INFERENCE_PROCESSOR = int(os.environ.get("ANEMOI_INFERENCE_NUM_CHUNKS_PROCESSOR", NUM_CHUNKS_INFERENCE))


class BaseBlock(nn.Module, ABC):
    """Base class for network blocks."""

    def __init__(self, **kwargs):
        super().__init__(**kwargs)

    @abstractmethod
    def forward(
        self,
        x: OptPairTensor,
        edge_attr: torch.Tensor,
        edge_index: Adj,
        shapes: tuple,
        batch_size: int,
        size: Optional[Size] = None,
        model_comm_group: Optional[ProcessGroup] = None,
        **layer_kwargs,
    ) -> tuple[torch.Tensor, torch.Tensor]: ...


class PointWiseMLPProcessorBlock(BaseBlock):
    """Point-wise block with MLPs."""

    def __init__(self, *, num_channels: int, hidden_dim: int, layer_kernels: DotDict, dropout_p: float = 0.0):
        super().__init__()
        assert dropout_p is None or (0.0 <= dropout_p <= 1.0), "dropout_p must be in [0.0, 1.0]"
        layers = [
            layer_kernels.Linear(num_channels, hidden_dim),
            # This pattern has been proven to produce good results in point-wise models
            layer_kernels.LayerNorm(hidden_dim),
            layer_kernels.Activation(),
        ]
        if num_channels != hidden_dim:
            layers.append(layer_kernels.Linear(hidden_dim, num_channels))

        if dropout_p is not None and dropout_p > 0:
            layers.append(nn.Dropout(p=dropout_p))

        self.mlp = nn.Sequential(*layers)

    def forward(
        self,
        x: Tensor,
        shapes: list,
        batch_size: int,
        model_comm_group: Optional[ProcessGroup] = None,
        **layer_kwargs,
    ) -> tuple[Tensor]:
        return (self.mlp(x),)


class TransformerProcessorBlock(BaseBlock):
    """Transformer block with MultiHeadSelfAttention and MLPs."""

    def __init__(
        self,
        *,
        num_channels: int,
        hidden_dim: int,
        num_heads: int,
        window_size: int,
        layer_kernels: DotDict,
        dropout_p: float = 0.0,
        qk_norm: bool = False,
        attention_implementation: str = "flash_attention",
        softcap: Optional[float] = None,
        use_alibi_slopes: bool = False,
        use_rotary_embeddings: bool = False,
    ):
        super().__init__()

        self.layer_norm_attention = layer_kernels.LayerNorm(normalized_shape=num_channels)
        self.layer_norm_mlp = layer_kernels.LayerNorm(normalized_shape=num_channels)

        self.attention = MultiHeadSelfAttention(
            num_heads=num_heads,
            embed_dim=num_channels,
            window_size=window_size,
            qkv_bias=False,
            is_causal=False,
            qk_norm=qk_norm,
            dropout_p=dropout_p,
            layer_kernels=layer_kernels,
            attention_implementation=attention_implementation,
            softcap=softcap,
            use_alibi_slopes=use_alibi_slopes,
            use_rotary_embeddings=use_rotary_embeddings,
        )

        self.mlp = nn.Sequential(
            layer_kernels.Linear(num_channels, hidden_dim),
            layer_kernels.Activation(),
            layer_kernels.Linear(hidden_dim, num_channels),
        )

    def forward(
        self,
        x: Tensor,
        shapes: list,
        batch_size: int,
        model_comm_group: Optional[ProcessGroup] = None,
        cond: Optional[Tensor] = None,
        **layer_kwargs,
    ) -> tuple[Tensor]:

        # In case we have conditionings we pass these to the layer norm
        cond_kwargs = {"cond": cond} if cond is not None else {}

        x = x + self.attention(
            self.layer_norm_attention(x, **cond_kwargs), shapes, batch_size, model_comm_group=model_comm_group
        )
        x = x + self.mlp(
            self.layer_norm_mlp(
                x,
                **cond_kwargs,
            )
        )
        return (x,)


class TransformerMapperBlock(TransformerProcessorBlock):
    """Transformer mapper block with MultiHeadCrossAttention and MLPs."""

    def __init__(
        self,
        *,
        num_channels: int,
        hidden_dim: int,
        num_heads: int,
        window_size: int,
        layer_kernels: DotDict,
        dropout_p: float = 0.0,
        qk_norm: bool = False,
        attention_implementation: str = "flash_attention",
        softcap: Optional[float] = None,
        use_alibi_slopes: bool = False,
        use_rotary_embeddings: bool = False,
    ):
        super().__init__(
            num_channels=num_channels,
            hidden_dim=hidden_dim,
            num_heads=num_heads,
            window_size=window_size,
            layer_kernels=layer_kernels,
            dropout_p=dropout_p,
            qk_norm=qk_norm,
            attention_implementation=attention_implementation,
            softcap=softcap,
            use_alibi_slopes=use_alibi_slopes,
            use_rotary_embeddings=use_rotary_embeddings,
        )

        self.attention = MultiHeadCrossAttention(
            num_heads=num_heads,
            embed_dim=num_channels,
            window_size=window_size,
            qkv_bias=False,
            qk_norm=qk_norm,
            is_causal=False,
            dropout_p=dropout_p,
            layer_kernels=layer_kernels,
            attention_implementation=attention_implementation,
            softcap=softcap,
            use_alibi_slopes=use_alibi_slopes,
            use_rotary_embeddings=use_rotary_embeddings,
        )

        LayerNorm = layer_kernels.LayerNorm

        self.layer_norm_attention_src = LayerNorm(num_channels)
        self.layer_norm_attention_dst = LayerNorm(num_channels)
        self.layer_norm_mpl = LayerNorm(num_channels)

    def forward(
        self,
        x: OptPairTensor,
        shapes: list,
        batch_size: int,
        model_comm_group: Optional[ProcessGroup] = None,
    ) -> tuple[Tensor, Tensor]:
        x_src = self.layer_norm_attention_src(x[0])
        x_dst = self.layer_norm_attention_dst(x[1])
        x_dst = x_dst + self.attention((x_src, x_dst), shapes, batch_size, model_comm_group=model_comm_group)
        x_dst = x_dst + self.mlp(self.layer_norm_mpl(x_dst))
        return (x_src, x_dst), None  # logic expects return of edge_attr


class GraphConvBaseBlock(BaseBlock):
    """Message passing block with MLPs for node embeddings."""

    def __init__(
        self,
        *,
        in_channels: int,
        out_channels: int,
        num_chunks: int,
        mlp_extra_layers: int = 0,
        update_src_nodes: bool = True,
        layer_kernels: DotDict,
        edge_dim: Optional[int] = None,
        **kwargs,
    ) -> None:
        """Initialize GNNBlock.

        Parameters
        ----------
        in_channels : int
            Number of input channels.
        out_channels : int
            Number of output channels.
        num_chunks : int
            do message passing in X chunks
        mlp_extra_layers : int
            Extra layers in MLP, by default 0
        update_src_nodes: bool
            Update src if src and dst nodes are given, by default True
        layer_kernels : DotDict
            A dict of layer implementations e.g. layer_kernels.Linear = "torch.nn.Linear"
            Defined in config/models/<model>.yaml
        """
        super().__init__(**kwargs)

        if edge_dim:
            self.emb_edges = MLP(
                in_features=edge_dim,
                hidden_dim=out_channels,
                out_features=out_channels,
                layer_kernels=layer_kernels,
                n_extra_layers=mlp_extra_layers,
            )
        else:
            self.emb_edges = None

        self.update_src_nodes = update_src_nodes
        self.num_chunks = num_chunks

        self.node_mlp = MLP(
            in_features=2 * in_channels,
            hidden_dim=out_channels,
            out_features=out_channels,
            layer_kernels=layer_kernels,
            n_extra_layers=mlp_extra_layers,
        )

        self.conv = GraphConv(
            in_channels=in_channels,
            out_channels=out_channels,
            layer_kernels=layer_kernels,
            mlp_extra_layers=mlp_extra_layers,
        )

    @abstractmethod
    def forward(
        self,
        x: OptPairTensor,
        edge_attr: Tensor,
        edge_index: Adj,
        shapes: tuple,
        model_comm_group: Optional[ProcessGroup] = None,
        size: Optional[Size] = None,
        **layer_kwargs,
    ) -> tuple[Tensor, Tensor]: ...


class GraphConvProcessorBlock(GraphConvBaseBlock):
    def forward(
        self,
        x: OptPairTensor,
        edge_attr: Tensor,
        edge_index: Adj,
        shapes: tuple,
        model_comm_group: Optional[ProcessGroup] = None,
        size: Optional[Size] = None,
        **layer_kwargs,
    ) -> tuple[Tensor, Tensor]:
        if self.emb_edges is not None:
            edge_attr = self.emb_edges(edge_attr)

        x_in = sync_tensor(x, 0, shapes[1], model_comm_group)

        if self.num_chunks > 1:
            edge_index_list = torch.tensor_split(edge_index, self.num_chunks, dim=1)
            edge_attr_list = torch.tensor_split(edge_attr, self.num_chunks, dim=0)
            edges_out = []
            for i in range(self.num_chunks):
                out1, edges_out1 = self.conv(x_in, edge_attr_list[i], edge_index_list[i], size=size)
                edges_out.append(edges_out1)
                if i == 0:
                    out = torch.zeros_like(out1)
                out = out + out1
            edges_new = torch.cat(edges_out, dim=0)
        else:
            out, edges_new = self.conv(x_in, edge_attr, edge_index, size=size)

        out = shard_tensor(out, 0, shapes[1], model_comm_group, gather_in_backward=False)

        nodes_new = self.node_mlp(torch.cat([x, out], dim=1)) + x

        return nodes_new, edges_new


class GraphConvMapperBlock(GraphConvBaseBlock):

    def __ini__(
        self,
        *,
        in_channels: int,
        out_channels: int,
        num_chunks: int,
        mlp_extra_layers: int = 0,
        update_src_nodes: bool = True,
        layer_kernels: DotDict,
        **kwargs,
    ) -> None:
        """Initialize GNN Mapper Block.

        Parameters
        ----------
        in_channels : int
            Number of input channels.
        out_channels : int
            Number of output channels.
        num_chunks : int
            Number of chunks
        mlp_extra_layers : int, optional
            Extra layers in MLP, by default 0
        update_src_nodes : bool, optional
            Update src if src and dst nodes are given, by default True
        layer_kernels : DotDict
            A dict of layer implementations e.g. layer_kernels.Linear = "torch.nn.Linear"
        kwargs : dict
            Additional arguments for the base class.
        """
        super().__init__(
            self,
            in_channels=in_channels,
            out_channels=out_channels,
            layer_kernels=layer_kernels,
            mlp_extra_layers=mlp_extra_layers,
            update_src_nodes=update_src_nodes,
            num_chunks=num_chunks,
            **kwargs,
        )

    def forward(
        self,
        x: OptPairTensor,
        edge_attr: Tensor,
        edge_index: Adj,
        shapes: tuple,
        model_comm_group: Optional[ProcessGroup] = None,
        size: Optional[Size] = None,
        **layer_kwargs,
    ) -> tuple[Tensor, Tensor]:

        x_src = sync_tensor(x[0], 0, shapes[0], model_comm_group)
        x_dst = sync_tensor(x[1], 0, shapes[1], model_comm_group)
        x_in = (x_src, x_dst)

        if self.num_chunks > 1:
            edge_index_list = torch.tensor_split(edge_index, self.num_chunks, dim=1)
            edge_attr_list = torch.tensor_split(edge_attr, self.num_chunks, dim=0)
            edges_out = []
            for i in range(self.num_chunks):
                out1, edges_out1 = self.conv(x_in, edge_attr_list[i], edge_index_list[i], size=size)
                edges_out.append(edges_out1)
                if i == 0:
                    out = torch.zeros_like(out1)
                out = out + out1
            edges_new = torch.cat(edges_out, dim=0)
        else:
            out, edges_new = self.conv(x_in, edge_attr, edge_index, size=size)

        out = shard_tensor(out, 0, shapes[1], model_comm_group, gather_in_backward=False)

        nodes_new_dst = self.node_mlp(torch.cat([x[1], out], dim=1)) + x[1]

        # update only needed in forward mapper
        nodes_new_src = x[0] if not self.update_src_nodes else self.node_mlp(torch.cat([x[0], x[0]], dim=1)) + x[0]

        nodes_new = (nodes_new_src, nodes_new_dst)

        return nodes_new, edges_new


class GraphTransformerBaseBlock(BaseBlock, ABC):
    """Message passing block with MLPs for node embeddings."""

    def __init__(
        self,
        *,
        in_channels: int,
        hidden_dim: int,
        out_channels: int,
        num_heads: int,
        edge_dim: int,
        bias: bool = True,
        qk_norm: bool = False,
        update_src_nodes: bool = False,
        layer_kernels: DotDict,
        graph_attention_backend: str = "triton",
        edge_pre_mlp: bool = False,
        **kwargs,
    ) -> None:
        """Initialize GraphTransformerBlock.

        Parameters
        ----------
        in_channels : int
            Number of input channels.
        out_channels : int
            Number of output channels.
        num_heads : int,
            Number of heads
        edge_dim : int,
            Edge dimension
        bias : bool, by default True,
            Add bias or not
        qk_norm : bool, by default False
            Normalize query and key
        update_src_nodes: bool, by default False
            Update src if src and dst nodes are given
        layer_kernels : DotDict
            A dict of layer implementations e.g. layer_kernels.Linear = "torch.nn.Linear"
            Defined in config/models/<model>.yaml
        graph_attention_backend: str, by default "triton"
            Backend to use for graph transformer conv, options are "triton" and "pyg"
        edge_pre_mlp: bool, by default False
            Allow for edge feature mixing
        """
        super().__init__(**kwargs)

        self.update_src_nodes = update_src_nodes

        self.out_channels_conv = out_channels // num_heads
        self.num_heads = num_heads
        self.qk_norm = qk_norm

        Linear = layer_kernels.Linear
        LayerNorm = layer_kernels.LayerNorm
        Activation = layer_kernels.Activation
        self.lin_key = Linear(in_channels, num_heads * self.out_channels_conv)
        self.lin_query = Linear(in_channels, num_heads * self.out_channels_conv)
        self.lin_value = Linear(in_channels, num_heads * self.out_channels_conv)
        self.lin_self = Linear(in_channels, num_heads * self.out_channels_conv, bias=bias)
        self.lin_edge = Linear(edge_dim, num_heads * self.out_channels_conv)  # , bias=False)

        self.projection = Linear(out_channels, out_channels)

        if self.qk_norm:
            self.q_norm = layer_kernels.QueryNorm(self.out_channels_conv)
            self.k_norm = layer_kernels.KeyNorm(self.out_channels_conv)

        self.layer_norm_attention = LayerNorm(normalized_shape=in_channels)
        self.layer_norm_mlp_dst = LayerNorm(normalized_shape=out_channels)
        self.node_dst_mlp = nn.Sequential(
            Linear(out_channels, hidden_dim),
            Activation(),
            Linear(hidden_dim, out_channels),
        )

        # Optional edge preprocessing MLP
        if edge_pre_mlp:
            self.edge_pre_mlp = nn.Sequential(
                Linear(edge_dim, edge_dim),
                Activation(),
            )
        else:
            self.edge_pre_mlp = nn.Identity()

        self.graph_attention_backend = graph_attention_backend
        assert self.graph_attention_backend in [
            "triton",
            "pyg",
        ], f"Backend {self.graph_attention_backend} not supported for GraphTransformerBlock, valid options are 'triton' and 'pyg'"

        if not is_triton_available():
            LOGGER.warning(
                f"{self.__class__.__name__} requested the triton graph attention backend but triton is not available. Falling back to 'pyg' backend."
            )
            self.graph_attention_backend = "pyg"
        if self.graph_attention_backend == "triton":
            LOGGER.info(f"{self.__class__.__name__} using triton graph attention backend.")
            self.conv = GraphTransformerFunction.apply
        else:
            self.conv = GraphTransformerConv(out_channels=self.out_channels_conv)

    def run_node_dst_mlp(self, x, **layer_kwargs):
        #return self.node_dst_mlp(self.layer_norm_mlp_dst(x, **layer_kwargs))
        return self.node_dst_mlp(self.layer_norm_mlp_dst(x))

    def get_qkve(
        self,
        x: OptPairTensor,
        edge_attr: Tensor,
    ):
        x_src, x_dst = x if isinstance(x, tuple) else (x, x)

        query = self.lin_query(x_dst)
        key = self.lin_key(x_src)
        value = self.lin_value(x_src)
        edges = self.lin_edge(self.edge_pre_mlp(edge_attr))

        return query, key, value, edges

    def shard_qkve_heads(
        self,
        query: Tensor,
        key: Tensor,
        value: Tensor,
        edges: Tensor,
        shapes: tuple,
        batch_size: int,
        model_comm_group: Optional[ProcessGroup] = None,
    ) -> tuple[Tensor, Tensor, Tensor, Tensor]:
        """Shards qkv and edges along head dimension."""
        if model_comm_group is not None:
            assert (
                model_comm_group.size() == 1 or batch_size == 1
            ), "Only batch size of 1 is supported when model is sharded across GPUs"

        shape_src_nodes, shape_dst_nodes, shape_edges = shapes

        query, key, value, edges = (
            einops.rearrange(
                t,
                "(batch grid) (heads vars) -> batch heads grid vars",
                heads=self.num_heads,
                vars=self.out_channels_conv,
                batch=batch_size,
            )
            for t in (query, key, value, edges)
        )
        query = shard_heads(query, shapes=shape_dst_nodes, mgroup=model_comm_group)
        key = shard_heads(key, shapes=shape_src_nodes, mgroup=model_comm_group)
        value = shard_heads(value, shapes=shape_src_nodes, mgroup=model_comm_group)
        edges = shard_heads(edges, shapes=shape_edges, mgroup=model_comm_group)

        query, key, value, edges = (
            einops.rearrange(t, "batch heads grid vars -> (batch grid) heads vars") for t in (query, key, value, edges)
        )

        return query, key, value, edges

    def apply_gt(
        self,
        query: Tensor,
        key: Tensor,
        value: Tensor,
        edges: Tensor,
        edge_index: Adj,
        size: Union[int, tuple[int, int]],
    ) -> Tensor:
        # self.conv requires size to be a tuple
        conv_size = (size, size) if isinstance(size, int) else size

        if self.graph_attention_backend == "triton":
            csc, perm, reverse = edge_index_to_csc(edge_index, num_nodes=conv_size, reverse=True)
            edges_csc = edges.index_select(0, perm)
            args_conv = (edges_csc, csc, reverse)
        else:
            args_conv = (edges, edge_index, conv_size)
        output = self.conv(query, key, value, *args_conv)
        return output

    def attention_block(
        self,
        query: Tensor,
        key: Tensor,
        value: Tensor,
        edges: Tensor,
        edge_index: Adj,
        size: Union[int, tuple[int, int]],
        num_chunks: int,
    ) -> Tensor:
        # split 1-hop edges into chunks, compute self.conv chunk-wise
        if num_chunks > 1:
            self.alpha_attention = None
            # split 1-hop edges into chunks, compute self.conv chunk-wise
            edge_attr_list, edge_index_list = sort_edges_1hop_chunks(
                num_nodes=size, edge_attr=edges, edge_index=edge_index, num_chunks=num_chunks
            )
            # shape: (num_nodes, num_heads, out_channels_conv)
            out = torch.zeros((*query.shape[:-1], self.out_channels_conv), device=query.device)
            alpha = torch.zeros((edge_index.shape[1], self.num_heads), device=query.device)
            for i in range(num_chunks):
                out += self.apply_gt(
                    query=query, key=key, value=value, edges=edge_attr_list[i], edge_index=edge_index_list[i], size=size
                )
<<<<<<< HEAD
                self.alpha_attention += self.conv.alpha
=======
                if self.conv.alpha is not None:
                    alpha += self.conv.alpha  # accumulate attention weights

>>>>>>> 2c0e92f8
        else:
            out = self.apply_gt(query=query, key=key, value=value, edges=edges, edge_index=edge_index, size=size)
            if self.conv.alpha is not None:
                alpha = self.conv.alpha  # accumulate attention weights

            self.alpha_attention = self.conv.alpha
        return out

    def shard_output_seq(
        self,
        out: Tensor,
        shapes: tuple,
        batch_size: int,
        model_comm_group: Optional[ProcessGroup] = None,
    ) -> Tensor:
        """Shards Tensor sequence dimension."""
        shape_dst_nodes = shapes[1]

        out = einops.rearrange(out, "(batch grid) heads vars -> batch heads grid vars", batch=batch_size)
        out = shard_sequence(out, shapes=shape_dst_nodes, mgroup=model_comm_group)
        out = einops.rearrange(out, "batch heads grid vars -> (batch grid) (heads vars)")

        return out

    @abstractmethod
    def forward(
        self,
        x: OptPairTensor,
        edge_attr: Tensor,
        edge_index: Adj,
        shapes: tuple,
        batch_size: int,
        size: Union[int, tuple[int, int]],
        model_comm_group: Optional[ProcessGroup] = None,
        **kwargs,
    ): ...

class GraphTransformerMapperBlock(GraphTransformerBaseBlock):
    """Graph Transformer Block for node embeddings."""

    def __init__(
        self,
        *,
        in_channels: int,
        hidden_dim: int,
        out_channels: int,
        num_heads: int,
        edge_dim: int,
        bias: bool = True,
        qk_norm: bool = False,
        update_src_nodes: bool = False,
        layer_kernels: DotDict,
        shard_strategy: str = "edges",
        graph_attention_backend: str = "triton",
        edge_pre_mlp: bool = False,
        **kwargs,
    ) -> None:
        """Initialize GraphTransformerBlock.

        Parameters
        ----------
        in_channels : int
            Number of input channels.
        hidden_dim : int
            Hidden dimension
        out_channels : int
            Number of output channels.
        num_heads : int,
            Number of heads
        edge_dim : int,
            Edge dimension
        bias : bool
            Apply bias in layers, by default Tru
        qk_norm: bool
            Normalize query and key, by default False
        update_src_nodes: bool
            Update src if src and dst nodes are given, by default False
        layer_kernels : DotDict
            A dict of layer implementations e.g. layer_kernels.Linear = "torch.nn.Linear"
            Defined in config/models/<model>.yaml
        shard_strategy: str, by default "edges"
            Strategy to shard tensors
        graph_attention_backend: str, by default "triton"
            Backend to use for graph transformer conv, options are "triton" and "pyg"
        edge_pre_mlp: bool, by default False
            Allow for edge feature mixing
        """

        super().__init__(
            in_channels=in_channels,
            hidden_dim=hidden_dim,
            out_channels=out_channels,
            edge_dim=edge_dim,
            layer_kernels=layer_kernels,
            num_heads=num_heads,
            bias=bias,
            qk_norm=qk_norm,
            update_src_nodes=update_src_nodes,
            graph_attention_backend=graph_attention_backend,
            edge_pre_mlp=edge_pre_mlp,
            **kwargs,
        )

        Linear = layer_kernels.Linear
        LayerNorm = layer_kernels.LayerNorm

        self.layer_norm_attention_src = LayerNorm(normalized_shape=in_channels)
        self.layer_norm_attention_dest = self.layer_norm_attention

        if self.update_src_nodes:
            self.layer_norm_mlp_src = LayerNorm(normalized_shape=out_channels)
            self.node_src_mlp = nn.Sequential(
                Linear(out_channels, hidden_dim),
                layer_kernels.Activation(),
                Linear(hidden_dim, out_channels),
            )
        else:
            self.layer_norm_mlp_src = nn.Identity()
            self.node_src_mlp = nn.Identity()

        self.shard_strategy = shard_strategy

    def run_node_src_mlp(self, x, **layer_kwargs):
        return self.node_src_mlp(self.layer_norm_mlp_src(x, **layer_kwargs))

    def prepare_qkve_edge_sharding(
        self,
        query: Tensor,
        key: Tensor,
        value: Tensor,
        edges: Tensor,
    ) -> tuple[Tensor, Tensor, Tensor, Tensor]:
        return (
            einops.rearrange(
                t,
                "nodes (heads vars) -> nodes heads vars",
                heads=self.num_heads,
                vars=self.out_channels_conv,
            )
            for t in (query, key, value, edges)
        )

    def forward(
        self,
        x: OptPairTensor,
        edge_attr: Tensor,
        edge_index: Adj,
        shapes: tuple,
        batch_size: int,
        size: Union[int, tuple[int, int]],
        model_comm_group: Optional[ProcessGroup] = None,
        cond: Optional[tuple[Tensor, Tensor]] = None,
        **layer_kwargs,
    ):
        x_skip = x

        # In case we have conditionings we pass these to the layer norm
        cond_src_kwargs = {"cond": cond[0]} if cond is not None else {}
        cond_dst_kwargs = {"cond": cond[1]} if cond is not None else {}

        x = (
            self.layer_norm_attention_src(x[0], **cond_src_kwargs),
            self.layer_norm_attention_dest(x[1], **cond_dst_kwargs),
        )

        x_r = self.lin_self(x[1])

        query, key, value, edges = self.get_qkve(x, edge_attr)

        if self.shard_strategy == "heads":
            query, key, value, edges = self.shard_qkve_heads(
                query, key, value, edges, shapes, batch_size, model_comm_group
            )
        else:
            query, key, value, edges = self.prepare_qkve_edge_sharding(query, key, value, edges)

        if self.qk_norm:
            query = self.q_norm(query)
            key = self.k_norm(key)

        out = self.attention_block(query, key, value, edges, edge_index, size, num_chunks=1)

        if self.shard_strategy == "heads":
            out = self.shard_output_seq(out, shapes, batch_size, model_comm_group)
        else:
            out = einops.rearrange(out, "nodes heads vars -> nodes (heads vars)")

        out = self.projection(out + x_r)
        out = out + x_skip[1]

        nodes_new_dst = self.run_node_dst_mlp(out, **cond_dst_kwargs) + out

        if self.update_src_nodes:
            nodes_new_src = self.run_node_src_mlp(x_skip[0], **cond_dst_kwargs) + x_skip[0]
        else:
            nodes_new_src = x_skip[0]

        nodes_new = (nodes_new_src, nodes_new_dst)

        return nodes_new, edge_attr


class GraphTransformerProcessorBlock(GraphTransformerBaseBlock):
    """Graph Transformer Block for node embeddings."""

    def __init__(
        self,
        *,
        in_channels: int,
        hidden_dim: int,
        out_channels: int,
        num_heads: int,
        edge_dim: int,
        bias: bool = True,
        qk_norm: bool = False,
        update_src_nodes: bool = False,
        layer_kernels: DotDict,
        graph_attention_backend: str = "triton",
        edge_pre_mlp: bool = False,
        **kwargs,
    ) -> None:
        """Initialize GraphTransformerBlock.

        Parameters
        ----------
        in_channels : int
            Number of input channels.
        out_channels : int
            Number of output channels.
        num_heads : int,
            Number of heads
        edge_dim : int,
            Edge dimension
        bias : bool
            Add bias or not, by default True
        qk_norm: bool
            Normalize query and key, by default False
        update_src_nodes: bool
            Update src if src and dst nodes are given, by default False
        layer_kernels : DotDict
            A dict of layer implementations e.g. layer_kernels.Linear = "torch.nn.Linear"
            Defined in config/models/<model>.yaml
        graph_attention_backend: str, by default "triton"
            Backend to use for graph transformer conv, options are "triton" and "pyg"
        edge_pre_mlp: bool, by default False
            Allow for edge feature mixing
        """

        super().__init__(
            in_channels=in_channels,
            hidden_dim=hidden_dim,
            out_channels=out_channels,
            edge_dim=edge_dim,
            layer_kernels=layer_kernels,
            num_heads=num_heads,
            bias=bias,
            qk_norm=qk_norm,
            update_src_nodes=update_src_nodes,
            graph_attention_backend=graph_attention_backend,
            edge_pre_mlp=edge_pre_mlp,
            **kwargs,
        )

    def forward(
        self,
        x: OptPairTensor,
        edge_attr: Tensor,
        edge_index: Adj,
        shapes: tuple,
        batch_size: int,
        size: Union[int, tuple[int, int]],
        model_comm_group: Optional[ProcessGroup] = None,
        cond: Optional[Tensor] = None,
        **kwargs,
    ):
        x_skip = x

        # In case we have conditionings we pass these to the layer norm
        cond_kwargs = {"cond": cond} if cond is not None else {}

        x = self.layer_norm_attention(x, **cond_kwargs)
        x_r = self.lin_self(x)

        query, key, value, edges = self.get_qkve(x, edge_attr)

        query, key, value, edges = self.shard_qkve_heads(query, key, value, edges, shapes, batch_size, model_comm_group)

        if self.qk_norm:
            query = self.q_norm(query)
            key = self.k_norm(key)

        # "inner" chunking for memory reductions in inference, controlled via env variable:
        num_chunks = 1 if self.training else NUM_CHUNKS_INFERENCE_PROCESSOR

        out = self.attention_block(query, key, value, edges, edge_index, size, num_chunks)
        out = self.shard_output_seq(out, shapes, batch_size, model_comm_group)

        # out = self.projection(out + x_r) in chunks:
        out = torch.cat([self.projection(chunk) for chunk in torch.tensor_split(out + x_r, num_chunks, dim=0)], dim=0)

        out = out + x_skip
        nodes_new = self.run_node_dst_mlp(out, **cond_kwargs) + out

        return nodes_new, edge_attr<|MERGE_RESOLUTION|>--- conflicted
+++ resolved
@@ -637,13 +637,9 @@
                 out += self.apply_gt(
                     query=query, key=key, value=value, edges=edge_attr_list[i], edge_index=edge_index_list[i], size=size
                 )
-<<<<<<< HEAD
-                self.alpha_attention += self.conv.alpha
-=======
                 if self.conv.alpha is not None:
                     alpha += self.conv.alpha  # accumulate attention weights
 
->>>>>>> 2c0e92f8
         else:
             out = self.apply_gt(query=query, key=key, value=value, edges=edges, edge_index=edge_index, size=size)
             if self.conv.alpha is not None:
