# (C) Copyright 2024 Anemoi contributors.
#
# This software is licensed under the terms of the Apache Licence Version 2.0
# which can be obtained at http://www.apache.org/licenses/LICENSE-2.0.
#
# In applying this licence, ECMWF does not waive the privileges and immunities
# granted to it by virtue of its status as an intergovernmental organisation
# nor does it submit to any jurisdiction.


from __future__ import annotations

import logging
import math
from typing import Optional

import einops
import torch
from packaging import version
from torch import Tensor
from torch import nn
from torch.distributed.distributed_c10d import ProcessGroup

from anemoi.models.distributed.transformer import shard_heads
from anemoi.models.distributed.transformer import shard_sequence
from anemoi.utils.config import DotDict

LOGGER = logging.getLogger(__name__)


class MultiHeadSelfAttention(nn.Module):
    """Multi Head Self Attention Pytorch Layer

    allows for three different attention implementations:
    - scaled dot product attention, see https://pytorch.org/docs/stable/generated/torch.nn.functional.scaled_dot_product_attention.html
    - flash attention, see https://github.com/Dao-AILab/flash-attention
    - flex attention, see https://pytorch.org/blog/flexattention/
    """

    def __init__(
        self,
        num_heads: int,
        embed_dim: int,
        layer_kernels: DotDict,
        bias: bool = False,
        is_causal: bool = False,
        window_size: Optional[int] = None,
        dropout_p: float = 0.0,
        attention_implementation: str = "flash_attention",
        softcap: Optional[float] = None,
        use_alibi_slopes: bool = False,
    ):
        """Initialize MultiHeadSelfAttention.

        For the flash attention implementation, two additional parameters are available: softcap, use_alibi_slopes

        softcap: Softcapping prevents the logits from growing excessively large

        use_alibi_slopes: Adds bias of `(-alibi_slope * |i + seqlen_k - seqlen_q - j|)` to the attention score of
        query i and key j, where alibi_slope is calculated using get_alibi_slopes

        Parameters
        ----------
        num_heads : int
            number of heads
        embed_dim : int
            embedding dimension
        bias : bool, optional
            bias, by default False
        is_causal : bool, optional
            apply causal attention mask, by default False
        window_size : Optional[int], optional
            window_size, by default None
        dropout_p : float, optional
            dropout probability, by default 0.0
        attention_implementation: str, optional
            A predefined string which selects which underlying attention
            implementation, by default "flash_attention"
        softcap : float, optional
            Anything > 0 activates softcapping attention, by default None
        use_alibi_slopes : bool, optional
            Adds bias
        """
        super().__init__()

        assert (
            embed_dim % num_heads == 0
        ), f"Embedding dimension ({embed_dim}) must be divisible by number of heads ({num_heads})"

        self.attention_implementation = attention_implementation
        self.use_alibi_slopes = use_alibi_slopes

        self.num_heads = num_heads
        self.embed_dim = embed_dim
        self.head_dim = embed_dim // num_heads  # q k v
        self.window_size = window_size
        self.dropout_p = dropout_p
        self.is_causal = is_causal
        self.softcap = softcap

<<<<<<< HEAD
        self.set_attention_function()

        if self.use_alibi_slopes:
            self.alibi_slopes = get_alibi_slopes(num_heads)
            assert self.alibi_slopes.shape[0] == num_heads, "Error: Number of alibi_slopes must match number of heads"
        else:
            self.alibi_slopes = None
=======
        linear = layer_kernels["Linear"]
        self.lin_qkv = linear(embed_dim, 3 * embed_dim, bias=bias)
        self.attention = attn_func
>>>>>>> 54e42cf4

        self.lin_qkv = nn.Linear(embed_dim, 3 * embed_dim, bias=bias)

        self.projection = linear(embed_dim, embed_dim, bias=True)

    def set_attention_function(self):
        attn_funcs = {
            "flash_attention": FlashAttentionWrapper,
            "scaled_dot_product_attention": SDPAAttentionWrapper,
        }
        assert (
            self.attention_implementation in attn_funcs
        ), f"{self.attention_implementation} not supported. \
              Please change model.processor.attention_implementation to one of: {attn_funcs.keys()}"
        LOGGER.info(f"Using {self.attention_implementation}")

        # initalise the attn func here
        self.attention = attn_funcs[self.attention_implementation]()

    def forward(
        self, x: Tensor, shapes: list, batch_size: int, model_comm_group: Optional[ProcessGroup] = None
    ) -> Tensor:

        query, key, value = self.lin_qkv(x).chunk(3, -1)

        if model_comm_group:
            assert (
                model_comm_group.size() == 1 or batch_size == 1
            ), "Only batch size of 1 is supported when model is sharded accross GPUs"

        query, key, value = (
            einops.rearrange(
                t,
                "(batch grid) (heads vars) -> batch heads grid vars",
                batch=batch_size,
                heads=self.num_heads,
            )
            for t in (query, key, value)
        )

        query = shard_heads(query, shapes=shapes, mgroup=model_comm_group)
        key = shard_heads(key, shapes=shapes, mgroup=model_comm_group)
        value = shard_heads(value, shapes=shapes, mgroup=model_comm_group)
        dropout_p = self.dropout_p if self.training else 0.0

        out = self.attention(
            query,
            key,
            value,
            batch_size,
            causal=False,
            window_size=self.window_size,
            dropout_p=dropout_p,
            softcap=self.softcap,
            alibi_slopes=self.alibi_slopes,
        )

        out = shard_sequence(out, shapes=shapes, mgroup=model_comm_group)
        out = einops.rearrange(out, "batch heads grid vars -> (batch grid) (heads vars)")

        out = self.projection(out)

        return out


class SDPAAttentionWrapper(nn.Module):
    """Wrapper for Pytorch scaled dot product attention"""

    def __init__(self):
        super().__init__()

        from torch.nn.functional import scaled_dot_product_attention

        self.attention = scaled_dot_product_attention
        self.mask = None
        self.window_size = None

    def update_mask(self, seq_len, window_size: int, device: str):

        self.mask = (
            torch.abs(
                torch.arange(seq_len, device=device).unsqueeze(0) - torch.arange(seq_len, device=device).unsqueeze(1)
            )
            <= window_size
        )

    def forward(
        self,
        query,
        key,
        value,
        batch_size: int,
        causal=False,
        window_size=None,
        dropout_p=0.0,
        softcap=None,
        alibi_slopes=None,
    ):
        if softcap is not None:
            NotImplementedError(
                "Softcap not supported by Pytorchs SDPA. please switch to flash attention or disable softcap."
            )
        if alibi_slopes is not None:
            NotImplementedError(
                "Alibi slopes not supported by Pytorchs SDPA. please switch to flash attention or disable alibi slopes."
            )

        sequence_len = query.shape[-2]

        if window_size is not None and (self.mask is None or tuple(self.mask.shape) != (sequence_len, sequence_len)):
            self.update_mask(sequence_len, window_size=window_size, device=query.device)

        with torch.nn.attention.sdpa_kernel(backends=[torch.nn.attention.SDPBackend.MATH]):
            out = self.attention(
                query,
                key,
                value,
                attn_mask=self.mask,
                is_causal=causal,
                dropout_p=dropout_p,
            )

        return out


class FlashAttentionWrapper(nn.Module):
    """Wrapper for Flash attention."""

    def __init__(self):
        super().__init__()
        try:
            import flash_attn
        except ImportError:
            raise ImportError("Error: Flash-attn not installed. Please install flash-attn to use Flash Attention")

        if version.parse(flash_attn.__version__) < version.parse("2.6.0"):
            raise RuntimeError("Error: Flash-attn version is too low. Update to 2.6.0 or higher.")
        else:
            self.attention = flash_attn.flash_attn_func

    def forward(
        self,
        query,
        key,
        value,
        batch_size: int,
        causal: bool = False,
        window_size: int = None,
        dropout_p: float = 0.0,
        softcap: Optional[float] = None,
        alibi_slopes: torch.Tensor = None,
    ):
        query, key, value = (
            einops.rearrange(t, "batch heads grid vars -> batch grid heads vars") for t in (query, key, value)
        )

        alibi_slopes = alibi_slopes.repeat(batch_size, 1).to(query.device) if alibi_slopes is not None else None

        out = self.attention(
            query,
            key,
            value,
            causal=False,
            window_size=(window_size, window_size),
            dropout_p=dropout_p,
            softcap=softcap,
            alibi_slopes=alibi_slopes,
        )
        out = einops.rearrange(out, "batch grid heads vars -> batch heads grid vars")
        return out


def get_alibi_slopes(num_heads: int) -> Tensor:
    """Calculates linearly decreasing slopes for alibi attention.

    Parameters
    ----------
    num_heads : int
        number of attention heads

    Returns
    -------
    Tensor
        aLiBi slopes
    """
    n = 2 ** math.floor(math.log2(num_heads))
    slope_0 = 2 ** (-8 / n)
    alibi_slopes = torch.pow(slope_0, torch.arange(1, 1 + n))
    if n < num_heads:
        slope_hat_0 = 2 ** (-4 / n)
        alibi_slopes_hat = torch.pow(slope_hat_0, torch.arange(1, 1 + 2 * (num_heads - n), 2))
        alibi_slopes = torch.cat([alibi_slopes, alibi_slopes_hat])
    return alibi_slopes<|MERGE_RESOLUTION|>--- conflicted
+++ resolved
@@ -98,7 +98,7 @@
         self.is_causal = is_causal
         self.softcap = softcap
 
-<<<<<<< HEAD
+
         self.set_attention_function()
 
         if self.use_alibi_slopes:
@@ -106,13 +106,9 @@
             assert self.alibi_slopes.shape[0] == num_heads, "Error: Number of alibi_slopes must match number of heads"
         else:
             self.alibi_slopes = None
-=======
+
         linear = layer_kernels["Linear"]
         self.lin_qkv = linear(embed_dim, 3 * embed_dim, bias=bias)
-        self.attention = attn_func
->>>>>>> 54e42cf4
-
-        self.lin_qkv = nn.Linear(embed_dim, 3 * embed_dim, bias=bias)
 
         self.projection = linear(embed_dim, embed_dim, bias=True)
 
