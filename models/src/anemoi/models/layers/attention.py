--- conflicted
+++ resolved
@@ -33,14 +33,8 @@
     """Multi Head Self Attention Pytorch Layer
 
     allows for three different attention implementations:
-<<<<<<< HEAD
     - scaled dot product attention, see https://pytorch.org/docs/stable/generated/torch.nn.functional.scaled_dot_product_attention.html
     - flash attention, see https://github.com/Dao-AILab/flash-attention
-=======
-        - scaled dot product attention (see https://pytorch.org/docs/stable/generated/torch.nn.functional.scaled_dot_product_attention.html)
-        - flash attention (see https://github.com/Dao-AILab/flash-attention)
-        - flash attention v3 (see https://github.com/Dao-AILab/flash-attention#flashattention-3-beta-release)
->>>>>>> 8782c484
 
     The config parameter "model.processor.attention_implementation" is used to control which attention implementation is used.
 
@@ -300,12 +294,8 @@
 
 class FlashAttentionWrapper(nn.Module):
     """Wrapper for Flash attention.
-<<<<<<< HEAD
     Will use either flash attn v2 or flash attn v3 (optimised for hoppers and newer), based on
     what is installed
-=======
-    To use this attention implementation: model.processor.attention_implementation='flash_attention'
->>>>>>> 8782c484
     """
 
     def __init__(self, use_rotary_embeddings: bool = False, head_dim: int = None):
@@ -382,7 +372,6 @@
             key = keyvalue[:, :, 0, ...]
             value = keyvalue[:, :, 1, ...]
 
-<<<<<<< HEAD
         if self.use_flash_attn_v3:
             out = self.attention(
                 query,
@@ -393,7 +382,7 @@
                 softcap=softcap,
             )[
                 0
-            ]  # migth not need [0] in newer versions of fav3, seem to have made returning the tuple optional
+            ]  # fav3 returns a tuple with '(out, softmax_lse)'. here we drop to 'out'
         else:
             out = self.attention(
                 query,
@@ -405,60 +394,6 @@
                 softcap=softcap,
                 alibi_slopes=alibi_slopes,
             )
-=======
-        out = self.attention(
-            query,
-            key,
-            value,
-            causal=False,
-            window_size=(window_size, window_size) if window_size is not None else (-1, -1),
-            dropout_p=dropout_p,
-            softcap=softcap,
-            alibi_slopes=alibi_slopes,
-        )
-        out = einops.rearrange(out, "batch grid heads vars -> batch heads grid vars")
-        return out
-
-
-class FlashAttentionV3Wrapper(nn.Module):
-    """Wrapper for Flash attention v3.
-    To use this attention implementation: model.processor.attention_implementation='flash_attention_v3'
-    """
-
-    def __init__(self):
-        super().__init__()
-        try:
-            import flash_attn_interface
-        except ImportError as e:
-            raise ImportError(f"Error importing flash-attn v3\n{e}")
-
-        self.attention = flash_attn_interface.flash_attn_func
-
-    def forward(
-        self,
-        query,
-        key,
-        value,
-        batch_size: int,
-        causal: bool = False,
-        window_size: int = None,
-        dropout_p: float = 0.0,
-        softcap: Optional[float] = None,
-        alibi_slopes: torch.Tensor = None,
-    ):
-        if alibi_slopes is not None:
-            raise RuntimeError("Alibi slopes not supported for flash attention v3")
-        query, key, value = (
-            einops.rearrange(t, "batch heads grid vars -> batch grid heads vars") for t in (query, key, value)
-        )
-        out = self.attention(
-            query,
-            key,
-            value,
-            causal=causal,
-            window_size=(window_size, window_size),
-        )[0]
->>>>>>> 8782c484
         out = einops.rearrange(out, "batch grid heads vars -> batch heads grid vars")
         return out
 
