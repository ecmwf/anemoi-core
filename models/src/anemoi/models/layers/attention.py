--- conflicted
+++ resolved
@@ -302,13 +302,9 @@
     def __init__(self, use_rotary_embeddings: bool = False, head_dim: int = None):
         super().__init__()
 
-<<<<<<< HEAD
-        flash_attn, self.use_flash_attn_v3 = self._import_flash_attn()
+        flash_attn, self.flash_attn_backend = self._import_flash_attn()
         self.deterministic=torch.are_deterministic_algorithms_enabled()
         LOGGER.info(f"attention.py deterministic mode = {self.deterministic}")
-=======
-        flash_attn, self.flash_attn_backend = self._import_flash_attn()
->>>>>>> 1a430476
 
         flash_attn_version = version.parse(flash_attn.__version__)
         self._init_rotary_embeddings(use_rotary_embeddings, head_dim, flash_attn_version)
@@ -435,12 +431,8 @@
                 value,
                 causal=False,
                 window_size=(window_size, window_size) if window_size is not None else (-1, -1),
-<<<<<<< HEAD
-                softcap=softcap,
+                softcap=softcap if softcap is not None else 0.0,
                 deterministic=self.deterministic,
-=======
-                softcap=softcap if softcap is not None else 0.0,
->>>>>>> 1a430476
             )[
                 0
             ]  # v3/v4 returns '(out, softmax_lse)'. here we drop to 'out'
@@ -509,7 +501,6 @@
             einops.rearrange(t, "batch heads grid vars -> batch grid heads vars") for t in (query, key, value)
         )
         out = self.attention(
-<<<<<<< HEAD
                 query,
                 key,
                 value,
@@ -517,14 +508,6 @@
                 window_size=(window_size, window_size),
                 deterministic=self.deterministic,
             )[0]
-=======
-            query,
-            key,
-            value,
-            causal=False,
-            window_size=(window_size, window_size),
-        )[0]
->>>>>>> 1a430476
         out = einops.rearrange(out, "batch grid heads vars -> batch heads grid vars")
         return out
 
