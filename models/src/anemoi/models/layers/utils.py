# (C) Copyright 2024 Anemoi contributors.
#
# This software is licensed under the terms of the Apache Licence Version 2.0
# which can be obtained at http://www.apache.org/licenses/LICENSE-2.0.
#
# In applying this licence, ECMWF does not waive the privileges and immunities
# granted to it by virtue of its status as an intergovernmental organisation
# nor does it submit to any jurisdiction.


import logging

from hydra.errors import InstantiationException
from hydra.utils import instantiate
from torch import nn
from torch.utils.checkpoint import checkpoint

from anemoi.utils.config import DotDict

LOGGER = logging.getLogger(__name__)


class CheckpointWrapper(nn.Module):
    """Wrapper for checkpointing a module."""

    def __init__(self, module: nn.Module) -> None:
        super().__init__()
        self.module = module

    def forward(self, *args, **kwargs):
        return checkpoint(self.module, *args, **kwargs, use_reentrant=False)


<<<<<<< HEAD
def load_layer_kernels(kernel_config: Optional[DotDict] = None) -> DotDict["str" : nn.Module]:
    """Load layer kernels from the config.

    This function tries to load the layer kernels from the config. If the layer kernel is not supplied, it will fall back to the torch.nn implementation.
=======
def load_layer_kernels(kernel_config: DotDict) -> DotDict:
    """Load layer kernels from the config.

    Args:
        kernel_config : DotDict
            Kernel configuration, e.g. {"Linear": {"_target_": "torch.nn.Linear", "_partial_": True}}
>>>>>>> 426e8604

    Parameters
    ----------
    kernel_config : Optional[DotDict]
        Kernel configuration

    Returns
    -------
    DotDict
        Container with layer factories.
    """
    # If self.layer_kernels entry is missing from the config, use torch.nn kernels
    default_kernels = {
<<<<<<< HEAD
        "Linear": {"_target_": "torch.nn.Linear"},
        "LayerNorm": {"_target_": "torch.nn.LayerNorm"},
        "Activation": {"_target_": "torch.nn.GELU"},
=======
        "Linear": {"_target_": "torch.nn.Linear", "_partial_": True},
        "LayerNorm": {"_target_": "torch.nn.LayerNorm", "_partial_": True},
        "QueryNorm": {
            "_target_": "anemoi.models.layers.normalization.AutocastLayerNorm",
            "_partial_": True,
            "bias": False,
        },
        "KeyNorm": {
            "_target_": "anemoi.models.layers.normalization.AutocastLayerNorm",
            "_partial_": True,
            "bias": False,
        },
>>>>>>> 426e8604
    }

    if kernel_config is None:
        kernel_config = DotDict()

    layer_kernels = DotDict()

    # Loop through all kernels in the layer_kernels config entry and try import them
    for name, kernel_entry in {**default_kernels, **kernel_config}.items():
        try:
            layer_kernels[name] = instantiate(kernel_entry, _partial_=True)
        except InstantiationException:
            LOGGER.info(
                f"{kernel_entry['_target_']} not found! Check your config.model.layer_kernel. {name} entry. Maybe your desired kernel is not installed or the import string is incorrect?"
            )
            raise InstantiationException
        else:
            LOGGER.info(f"{name} kernel: {kernel_entry['_target_']}.")
    return layer_kernels<|MERGE_RESOLUTION|>--- conflicted
+++ resolved
@@ -9,6 +9,7 @@
 
 
 import logging
+from typing import Optional
 
 from hydra.errors import InstantiationException
 from hydra.utils import instantiate
@@ -31,24 +32,15 @@
         return checkpoint(self.module, *args, **kwargs, use_reentrant=False)
 
 
-<<<<<<< HEAD
 def load_layer_kernels(kernel_config: Optional[DotDict] = None) -> DotDict["str" : nn.Module]:
     """Load layer kernels from the config.
 
     This function tries to load the layer kernels from the config. If the layer kernel is not supplied, it will fall back to the torch.nn implementation.
-=======
-def load_layer_kernels(kernel_config: DotDict) -> DotDict:
-    """Load layer kernels from the config.
-
-    Args:
-        kernel_config : DotDict
-            Kernel configuration, e.g. {"Linear": {"_target_": "torch.nn.Linear", "_partial_": True}}
->>>>>>> 426e8604
 
     Parameters
     ----------
-    kernel_config : Optional[DotDict]
-        Kernel configuration
+    kernel_config : DotDict
+        Kernel configuration, e.g. {"Linear": {"_target_": "torch.nn.Linear", "_partial_": True}}
 
     Returns
     -------
@@ -57,13 +49,9 @@
     """
     # If self.layer_kernels entry is missing from the config, use torch.nn kernels
     default_kernels = {
-<<<<<<< HEAD
         "Linear": {"_target_": "torch.nn.Linear"},
         "LayerNorm": {"_target_": "torch.nn.LayerNorm"},
         "Activation": {"_target_": "torch.nn.GELU"},
-=======
-        "Linear": {"_target_": "torch.nn.Linear", "_partial_": True},
-        "LayerNorm": {"_target_": "torch.nn.LayerNorm", "_partial_": True},
         "QueryNorm": {
             "_target_": "anemoi.models.layers.normalization.AutocastLayerNorm",
             "_partial_": True,
@@ -74,7 +62,6 @@
             "_partial_": True,
             "bias": False,
         },
->>>>>>> 426e8604
     }
 
     if kernel_config is None:
