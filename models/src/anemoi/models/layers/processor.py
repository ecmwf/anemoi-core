# (C) Copyright 2025 Anemoi contributors.
#
# This software is licensed under the terms of the Apache Licence Version 2.0
# which can be obtained at http://www.apache.org/licenses/LICENSE-2.0.
#
# In applying this licence, ECMWF does not waive the privileges and immunities
# granted to it by virtue of its status as an intergovernmental organisation
# nor does it submit to any jurisdiction.


from abc import ABC
from typing import Optional

from torch import Tensor
from torch import nn
from torch.distributed.algorithms._checkpoint.checkpoint_wrapper import offload_wrapper
from torch.distributed.distributed_c10d import ProcessGroup
from torch.utils.checkpoint import checkpoint
from torch_geometric.data import HeteroData

from anemoi.models.distributed.graph import shard_tensor
from anemoi.models.distributed.khop_edges import sort_edges_1hop_sharding
from anemoi.models.distributed.shapes import change_channels_in_shape
from anemoi.models.distributed.shapes import get_shard_shapes
from anemoi.models.layers.block import GraphConvProcessorBlock
from anemoi.models.layers.block import GraphTransformerProcessorBlock
from anemoi.models.layers.block import PointWiseMLPProcessorBlock
from anemoi.models.layers.block import TransformerProcessorBlock
from anemoi.models.layers.graph import TrainableTensor
from anemoi.models.layers.mapper import GraphEdgeMixin
from anemoi.models.layers.utils import load_layer_kernels
from anemoi.utils.config import DotDict
from anemoi.models.layers.utils import save_attention, node_level_entropy


class BaseProcessor(nn.Module, ABC):
    """Base Processor."""

    def __init__(
        self,
        *,
        num_layers: int,
        num_channels: int,
        num_chunks: int,
        cpu_offload: bool = False,
        layer_kernels: DotDict,
        **kwargs,
    ) -> None:
        """Initialize BaseProcessor.

        Parameters
        ----------
        num_layers : int
            Number of processor layers.
        num_channels : int
            Number of channels, i.e. feature dimension of the processor state.
        num_chunks: int
            Number of chunks of the processor. The num_chunks and num_layers, defines how many layers are grouped together for checkpointing, i.e. chunk_size = num_layers/ num_chunks.
        cpu_offload : bool
            Whether to offload processing to CPU, by default False
        layer_kernels : DotDict
            A dict of layer implementations e.g. layer_kernels.Linear = "torch.nn.Linear"
            Defined in config/models/<model>.yaml
        **kwargs : dict
            Additional keyword arguments
        """
        super().__init__()

        self.num_layers = num_layers
        self.num_chunks = num_chunks
        self.chunk_size = num_layers // num_chunks
        self.num_channels = num_channels

        self.layer_factory = load_layer_kernels(layer_kernels)

        self._has_dropout = kwargs.get("dropout_p", 0.0) > 0 if "dropout_p" in kwargs else False

        assert (
            num_layers % num_chunks == 0
        ), f"Number of processor layers ({num_layers}) has to be divisible by the number of processor chunks ({num_chunks})."

    def offload_layers(self, cpu_offload):
        if cpu_offload:
            self.proc = nn.ModuleList([offload_wrapper(x) for x in self.proc])

    def build_layers(self, layer_class, *layer_args, **layer_kwargs) -> None:
        """Build Layers."""
        self.proc = nn.ModuleList(
            [
                layer_class(
                    *layer_args,
                    **layer_kwargs,
                )
                for _ in range(self.num_layers)
            ],
        )

<<<<<<< HEAD

    def run_layers(self, data: tuple, *args, **kwargs) -> Tensor:
        """Run Layers with checkpoint."""
        attention_block = []
        for layer in self.proc:
        
            data = checkpoint(layer, *data, *args, **kwargs, use_reentrant=False)
            attention_block.extend([layer.blocks[idx].conv.alpha for idx in range(layer.num_layers)])
        epoch = kwargs.get('epoch',0)
        self.node_entropy =[]
        if epoch % 5 == 0:
            for alpha_idx in range(0,len(attention_block)):
                alpha_layer = attention_block[alpha_idx]
                class_name = kwargs.get('class_name','unknown')
                run_id = kwargs.get('run_id', 'default_run')
                edge_index = kwargs.get('edge_index', None)
                save_attention(epoch,class_name,run_id,alpha_layer,edge_index,alpha_idx)
                num_nodes = edge_index[0].max()+1
                self.node_entropy.append(node_level_entropy(edge_index, alpha_layer, num_nodes))
=======
    def run_layer_chunk(self, chunk_start: int, data: tuple, *args, **kwargs) -> tuple:
        for layer_id in range(chunk_start, chunk_start + self.chunk_size):
            data = self.proc[layer_id](*data, *args, **kwargs)

        return data

    def run_layers(self, data: tuple, *args, **kwargs) -> tuple:
        """Run Layers with checkpoints around chunks."""
        for chunk_start in range(0, self.num_layers, self.chunk_size):
            data = checkpoint(self.run_layer_chunk, chunk_start, data, *args, **kwargs, use_reentrant=False)
>>>>>>> ca08316c

        return data

    def forward(self, x: Tensor, *args, **kwargs) -> Tensor:
        """Example forward pass."""
<<<<<<< HEAD
        
=======

        if (model_comm_group := kwargs.get("model_comm_group", None)) is not None:
            assert (
                model_comm_group.size() == 1 or not self._has_dropout
            ), f"Dropout is not supported when model is sharded across {model_comm_group.size()} GPUs"

>>>>>>> ca08316c
        x = self.run_layers((x,), *args, **kwargs)
        return x


class PointWiseMLPProcessor(BaseProcessor):
    """Point-wise MLP Processor."""

    def __init__(
        self,
        *,
        num_layers: int,
        num_channels: int,
        num_chunks: int,
        mlp_hidden_ratio: int,
        cpu_offload: bool = False,
        dropout_p: float = 0.0,
        layer_kernels: DotDict,
        **kwargs,
    ):
        super().__init__(
            num_layers=num_layers,
            num_channels=num_channels,
            num_chunks=num_chunks,
            cpu_offload=cpu_offload,
            layer_kernels=layer_kernels,
            dropout_p=dropout_p,
        )

        self.build_layers(
            PointWiseMLPProcessorBlock,
            num_channels=num_channels,
            hidden_dim=(mlp_hidden_ratio * num_channels),
            layer_kernels=self.layer_factory,
            dropout_p=dropout_p,
        )

        self.offload_layers(cpu_offload)

    def forward(
        self,
        x: Tensor,
        batch_size: int,
        shard_shapes: list[list[int]],
        model_comm_group: Optional[ProcessGroup] = None,
        *args,
        **kwargs,
    ) -> Tensor:
        shape_nodes = change_channels_in_shape(shard_shapes, self.num_channels)
        if model_comm_group:
            assert (
                model_comm_group.size() == 1 or batch_size == 1
            ), f"Only batch size of 1 is supported when model is sharded accross {model_comm_group.size()} GPUs"

        (x,) = self.run_layers((x,), shape_nodes, batch_size, model_comm_group, **kwargs)

        return x


class TransformerProcessor(BaseProcessor):
    """Transformer Processor."""

    def __init__(
        self,
        *,
        num_layers: int,
        num_channels: int,
        num_chunks: int,
        num_heads: int,
        mlp_hidden_ratio: int,
        qk_norm=False,
        dropout_p: float = 0.0,
        attention_implementation: str = "flash_attention",
        softcap: float = 0,
        use_alibi_slopes: bool = False,
        window_size: Optional[int] = None,
        cpu_offload: bool = False,
        layer_kernels: DotDict,
        **kwargs,
    ) -> None:
        """Initialize TransformerProcessor.

        Parameters
        ----------
        num_layers : int
            Number of layers
        num_channels : int
            Number of channels
        num_chunks: int
            Number of chunks in processor
        num_heads: int
            Number of heads in transformer
        mlp_hidden_ratio: int
            Ratio of mlp hidden dimension to embedding dimension
        qk_norm: bool, optional
            Normalize query and key, by default False
        dropout_p: float, optional
            Dropout probability used for multi-head self attention, default 0.1
        attention_implementation: str
            A predefined string which selects which underlying attention
            implementation, by default "flash_attention"
        softcap : float, optional
            Anything > 0 activates softcapping flash attention, by default 0
        use_alibi_slopes : bool
            Use aLiBI option, only used for flash attention, by default False
        window_size: int, optional
            1/2 size of shifted window for attention computation, by default None
        cpu_offload : bool
            Whether to offload processing to CPU, by default False
        layer_kernels : DotDict
            A dict of layer implementations e.g. layer_kernels.Linear = "torch.nn.Linear"
            Defined in config/models/<model>.yaml
        """
        super().__init__(
            num_layers=num_layers,
            num_channels=num_channels,
            window_size=window_size,
            num_chunks=num_chunks,
            cpu_offload=cpu_offload,
            num_heads=num_heads,
            mlp_hidden_ratio=mlp_hidden_ratio,
            layer_kernels=layer_kernels,
            dropout_p=dropout_p,
        )

        self.build_layers(
            TransformerProcessorBlock,
            num_channels=num_channels,
            hidden_dim=(mlp_hidden_ratio * num_channels),
            num_heads=num_heads,
            qk_norm=qk_norm,
            window_size=window_size,
            layer_kernels=self.layer_factory,
            dropout_p=dropout_p,
            attention_implementation=attention_implementation,
            softcap=softcap,
            use_alibi_slopes=use_alibi_slopes,
        )

        self.offload_layers(cpu_offload)

    def forward(
        self,
        x: Tensor,
        batch_size: int,
        shard_shapes: list[list[int]],
        model_comm_group: Optional[ProcessGroup] = None,
        *args,
        **kwargs,
    ) -> Tensor:
        shape_nodes = change_channels_in_shape(shard_shapes, self.num_channels)
        if model_comm_group:
            assert (
                model_comm_group.size() == 1 or batch_size == 1
            ), "Only batch size of 1 is supported when model is sharded accross GPUs"

        (x,) = self.run_layers((x,), shape_nodes, batch_size, model_comm_group=model_comm_group, **kwargs)

        return x


class GNNProcessor(GraphEdgeMixin, BaseProcessor):
    """GNN Processor."""

    def __init__(
        self,
        *,
        num_channels: int,
        num_layers: int,
        num_chunks: int,
        mlp_extra_layers: int,
        trainable_size: int,
        src_grid_size: int,
        dst_grid_size: int,
        sub_graph: HeteroData,
        sub_graph_edge_attributes: list[str],
        cpu_offload: bool = False,
        layer_kernels: DotDict,
        **kwargs,
    ) -> None:
        """Initialize GNNProcessor.

        Parameters
        ----------
        num_layers : int
            Number of layers
        num_channels : int
            Number of channels
        num_chunks: int
            Number of chunks in processor
        mlp_extra_layers : int, optional
            Number of extra layers in MLP
        trainable_size : int
            Size of trainable tensor
        src_grid_size : int
            Source grid size
        dst_grid_size : int
            Destination grid size
        sub_graph : HeteroData
            Graph for sub graph in GNN
        sub_graph_edge_attributes : list[str]
            Sub graph edge attributes
        cpu_offload : bool
            Whether to offload processing to CPU, by default False
        layer_kernels : DotDict
            A dict of layer implementations e.g. layer_kernels.Linear = "torch.nn.Linear"
            Defined in config/models/<model>.yaml

        """
        super().__init__(
            num_channels=num_channels,
            num_layers=num_layers,
            num_chunks=num_chunks,
            cpu_offload=cpu_offload,
            mlp_extra_layers=mlp_extra_layers,
            layer_kernels=layer_kernels,
        )

        self._register_edges(sub_graph, sub_graph_edge_attributes, src_grid_size, dst_grid_size, trainable_size)

        self.trainable = TrainableTensor(trainable_size=trainable_size, tensor_size=self.edge_attr.shape[0])

        kwargs = {
            "mlp_extra_layers": mlp_extra_layers,
            "layer_kernels": self.layer_factory,
            "edge_dim": None,
        }

        self.build_layers(
            GraphConvProcessorBlock,
            in_channels=num_channels,
            out_channels=num_channels,
            num_chunks=1,
            **kwargs,
        )

        kwargs["edge_dim"] = self.edge_dim  # Edge dim for first layer
        self.proc[0] = GraphConvProcessorBlock(
            in_channels=num_channels,
            out_channels=num_channels,
            num_chunks=1,
            **kwargs,
        )

        self.offload_layers(cpu_offload)

    def forward(
        self,
        x: Tensor,
        batch_size: int,
        shard_shapes: list[list[int]],
        model_comm_group: Optional[ProcessGroup] = None,
        *args,
        **kwargs,
    ) -> Tensor:
        shape_nodes = change_channels_in_shape(shard_shapes, self.num_channels)
        edge_attr = self.trainable(self.edge_attr, batch_size)
        edge_index = self._expand_edges(self.edge_index_base, self.edge_inc, batch_size)
        target_nodes = sum(x[0] for x in shape_nodes)
        edge_attr, edge_index, shapes_edge_attr, shapes_edge_idx = sort_edges_1hop_sharding(
            target_nodes,
            edge_attr,
            edge_index,
            model_comm_group,
        )
        edge_index = shard_tensor(edge_index, 1, shapes_edge_idx, model_comm_group)
        edge_attr = shard_tensor(edge_attr, 0, shapes_edge_attr, model_comm_group)

        x, edge_attr = self.run_layers(
            (x, edge_attr), edge_index, (shape_nodes, shape_nodes), model_comm_group, **kwargs
        )

        return x


class GraphTransformerProcessor(GraphEdgeMixin, BaseProcessor):
    """Processor."""

    def __init__(
        self,
        *,
        num_layers: int,
        num_channels: int,
        num_chunks: int,
        num_heads: int,
        mlp_hidden_ratio: int,
        trainable_size: int,
        src_grid_size: int,
        dst_grid_size: int,
        sub_graph: HeteroData,
        sub_graph_edge_attributes: list[str],
        qk_norm: bool = False,
        cpu_offload: bool = False,
        layer_kernels: DotDict,
        graph_attention_backend: str = "triton",
        edge_pre_mlp: bool = False,
        **kwargs,
    ) -> None:
        """Initialize GraphTransformerProcessor.

        Parameters
        ----------
        num_layers : int
            Number of layers
        num_channels : int
            Number of channels
        num_chunks: int
            Number of chunks in processor
        num_heads: int
            Number of heads in transformer
        mlp_hidden_ratio: int
            Ratio of mlp hidden dimension to embedding dimension
        trainable_size : int
            Size of trainable tensor
        src_grid_size : int
            Source grid size
        dst_grid_size : int
            Destination grid size
        sub_graph : HeteroData
            Graph for sub graph in GNN
        sub_graph_edge_attributes : list[str]
            Sub graph edge attributes
        qk_norm: bool, optional
            Normalize query and key, by default False
        cpu_offload : bool, optional
            Whether to offload processing to CPU, by default False
        layer_kernels : DotDict
            A dict of layer implementations e.g. layer_kernels.Linear = "torch.nn.Linear"
            Defined in config/models/<model>.yaml
        graph_attention_backend: str, by default "triton"
            Backend to use for graph transformer conv, options are "triton" and "pyg"
        edge_pre_mlp: bool, by default False
            Allow for edge feature mixing
        """
        super().__init__(
            num_channels=num_channels,
            num_layers=num_layers,
            num_chunks=num_chunks,
            cpu_offload=cpu_offload,
            num_heads=num_heads,
            mlp_hidden_ratio=mlp_hidden_ratio,
            layer_kernels=layer_kernels,
        )

        self._register_edges(sub_graph, sub_graph_edge_attributes, src_grid_size, dst_grid_size, trainable_size)

        self.trainable = TrainableTensor(trainable_size=trainable_size, tensor_size=self.edge_attr.shape[0])

        self.build_layers(
            GraphTransformerProcessorBlock,
            in_channels=num_channels,
            hidden_dim=(mlp_hidden_ratio * num_channels),
            out_channels=num_channels,
            num_heads=num_heads,
            edge_dim=self.edge_dim,
            layer_kernels=self.layer_factory,
            qk_norm=qk_norm,
            graph_attention_backend=graph_attention_backend,
            edge_pre_mlp=edge_pre_mlp,
        )

        self.class_name = 'processor'
        self.offload_layers(cpu_offload)

    def forward(
        self,
        x: Tensor,
        batch_size: int,
        shard_shapes: list[list[int]],
        model_comm_group: Optional[ProcessGroup] = None,
        *args,
        **kwargs,
    ) -> Tensor:
        size = sum(x[0] for x in shard_shapes)

        shape_nodes = change_channels_in_shape(shard_shapes, self.num_channels)
        edge_attr = self.trainable(self.edge_attr, batch_size)

        edge_index = self._expand_edges(self.edge_index_base, self.edge_inc, batch_size)

        kwargs= {
            "class_name": self.class_name,
            **kwargs
        }

        shapes_edge_attr = get_shard_shapes(edge_attr, 0, model_comm_group)
        edge_attr = shard_tensor(edge_attr, 0, shapes_edge_attr, model_comm_group)
        x, edge_attr = self.run_layers(
            data=(x, edge_attr),
            edge_index=edge_index,
            shapes=(shape_nodes, shape_nodes, shapes_edge_attr),
            batch_size=batch_size,
            size=size,
            model_comm_group=model_comm_group,
            **kwargs,
        )

        return x<|MERGE_RESOLUTION|>--- conflicted
+++ resolved
@@ -95,53 +95,38 @@
             ],
         )
 
-<<<<<<< HEAD
-
-    def run_layers(self, data: tuple, *args, **kwargs) -> Tensor:
-        """Run Layers with checkpoint."""
-        attention_block = []
-        for layer in self.proc:
-        
-            data = checkpoint(layer, *data, *args, **kwargs, use_reentrant=False)
-            attention_block.extend([layer.blocks[idx].conv.alpha for idx in range(layer.num_layers)])
-        epoch = kwargs.get('epoch',0)
+    def run_layer_chunk(self, chunk_start: int, data: tuple, *args, **kwargs) -> tuple:
         self.node_entropy =[]
-        if epoch % 5 == 0:
-            for alpha_idx in range(0,len(attention_block)):
-                alpha_layer = attention_block[alpha_idx]
-                class_name = kwargs.get('class_name','unknown')
-                run_id = kwargs.get('run_id', 'default_run')
-                edge_index = kwargs.get('edge_index', None)
-                save_attention(epoch,class_name,run_id,alpha_layer,edge_index,alpha_idx)
-                num_nodes = edge_index[0].max()+1
-                self.node_entropy.append(node_level_entropy(edge_index, alpha_layer, num_nodes))
-=======
-    def run_layer_chunk(self, chunk_start: int, data: tuple, *args, **kwargs) -> tuple:
         for layer_id in range(chunk_start, chunk_start + self.chunk_size):
             data = self.proc[layer_id](*data, *args, **kwargs)
-
+            alpha_attention = self.proc[layer_id].conv.alpha.shape
+
+            epoch = kwargs.get('epoch',0)
+            class_name = kwargs.get('class_name','unknown')
+            run_id = kwargs.get('run_id', 'default_run')
+            edge_index = kwargs.get('edge_index', None)
+            if epoch % 5 == 0:
+                save_attention(epoch,class_name,run_id,alpha_attention,edge_index,layer_id)
+                num_nodes = edge_index[0].max()+1
+                self.node_entropy.append(node_level_entropy(edge_index, alpha_attention, num_nodes))
+        
         return data
 
     def run_layers(self, data: tuple, *args, **kwargs) -> tuple:
         """Run Layers with checkpoints around chunks."""
         for chunk_start in range(0, self.num_layers, self.chunk_size):
             data = checkpoint(self.run_layer_chunk, chunk_start, data, *args, **kwargs, use_reentrant=False)
->>>>>>> ca08316c
 
         return data
 
     def forward(self, x: Tensor, *args, **kwargs) -> Tensor:
         """Example forward pass."""
-<<<<<<< HEAD
-        
-=======
 
         if (model_comm_group := kwargs.get("model_comm_group", None)) is not None:
             assert (
                 model_comm_group.size() == 1 or not self._has_dropout
             ), f"Dropout is not supported when model is sharded across {model_comm_group.size()} GPUs"
 
->>>>>>> ca08316c
         x = self.run_layers((x,), *args, **kwargs)
         return x
 
