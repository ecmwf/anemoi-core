--- conflicted
+++ resolved
@@ -90,25 +90,12 @@
         self,
         *,
         num_layers: int,
-<<<<<<< HEAD
         num_channels: int,
         num_chunks: int,
         num_heads: int,
         mlp_hidden_ratio: int,
-        dropout_p: float = 0.1,
-=======
-        layer_kernels: DotDict,
-        *args,
-        window_size: Optional[int] = None,
-        num_channels: int = 128,
-        num_chunks: int = 2,
-        activation: str = "GELU",
-        cpu_offload: bool = False,
-        num_heads: int = 16,
-        mlp_hidden_ratio: int = 4,
         qk_norm=False,
         dropout_p: float = 0.0,
->>>>>>> 426e8604
         attention_implementation: str = "flash_attention",
         softcap: float = 0,
         use_alibi_slopes: bool = False,
@@ -130,15 +117,9 @@
         num_heads: int
             Number of heads in transformer
         mlp_hidden_ratio: int
-<<<<<<< HEAD
-            ratio of mlp hidden dimension to embedding dimension
-=======
-            ratio of mlp hidden dimension to embedding dimension, default 4
+            Ratio of mlp hidden dimension to embedding dimension
         qk_norm: bool, optional
             Normalize query and key, by default False
-        activation : str, optional
-            Activation function, by default "GELU"
->>>>>>> 426e8604
         dropout_p: float, optional
             Dropout probability used for multi-head self attention, default 0.1
         attention_implementation: str, optional
@@ -175,11 +156,7 @@
             mlp_hidden_ratio=mlp_hidden_ratio,
             num_heads=num_heads,
             window_size=window_size,
-<<<<<<< HEAD
-=======
-            activation=activation,
             qk_norm=qk_norm,
->>>>>>> 426e8604
             dropout_p=dropout_p,
             attention_implementation=attention_implementation,
             softcap=softcap,
@@ -318,7 +295,6 @@
         self,
         *,
         num_layers: int,
-<<<<<<< HEAD
         num_channels: int,
         num_chunks: int,
         num_heads: int,
@@ -328,16 +304,7 @@
         dst_grid_size: int,
         sub_graph: HeteroData,
         sub_graph_edge_attributes: list[str],
-=======
-        layer_kernels: DotDict,
-        trainable_size: int = 8,
-        num_channels: int = 128,
-        num_chunks: int = 2,
-        num_heads: int = 16,
-        mlp_hidden_ratio: int = 4,
-        activation: str = "GELU",
         qk_norm: bool = False,
->>>>>>> 426e8604
         cpu_offload: bool = False,
         layer_kernels: DotDict,
         **kwargs,
@@ -355,8 +322,7 @@
         num_heads: int
             Number of heads in transformer
         mlp_hidden_ratio: int
-<<<<<<< HEAD
-            ratio of mlp hidden dimension to embedding dimension
+            Ratio of mlp hidden dimension to embedding dimension
         trainable_size : int
             Size of trainable tensor
         src_grid_size : int
@@ -367,13 +333,8 @@
             Graph for sub graph in GNN
         sub_graph_edge_attributes : list[str]
             Sub graph edge attributes
-=======
-            ratio of mlp hidden dimension to embedding dimension, default 4
-        activation : str, optional
-            Activation function, by default "GELU"
         qk_norm: bool, optional
             Normalize query and key, by default False
->>>>>>> 426e8604
         cpu_offload : bool, optional
             Whether to offload processing to CPU, by default False
         layer_kernels : DotDict
@@ -401,11 +362,7 @@
             layer_kernels=layer_kernels,
             num_heads=num_heads,
             mlp_hidden_ratio=mlp_hidden_ratio,
-<<<<<<< HEAD
-=======
-            activation=activation,
             qk_norm=qk_norm,
->>>>>>> 426e8604
             edge_dim=self.edge_dim,
         )
 
