# (C) Copyright 2025 Anemoi contributors.
#
# This software is licensed under the terms of the Apache Licence Version 2.0
# which can be obtained at http://www.apache.org/licenses/LICENSE-2.0.
#
# In applying this licence, ECMWF does not waive the privileges and immunities
# granted to it by virtue of its status as an intergovernmental organisation
# nor does it submit to any jurisdiction.


from abc import ABC
from typing import Optional

from torch import Tensor
from torch import nn
from torch.distributed.algorithms._checkpoint.checkpoint_wrapper import offload_wrapper
from torch.distributed.distributed_c10d import ProcessGroup
from torch.utils.checkpoint import checkpoint
from torch_geometric.data import HeteroData

from anemoi.models.distributed.graph import shard_tensor
from anemoi.models.distributed.khop_edges import sort_edges_1hop_sharding
from anemoi.models.distributed.shapes import change_channels_in_shape
from anemoi.models.distributed.shapes import get_shard_shapes
from anemoi.models.layers.chunk import GNNProcessorChunk
from anemoi.models.layers.chunk import GraphTransformerProcessorChunk
from anemoi.models.layers.chunk import TransformerProcessorChunk
from anemoi.models.layers.graph import TrainableTensor
from anemoi.models.layers.mapper import GraphEdgeMixin
from anemoi.models.layers.utils import load_layer_kernels
from anemoi.utils.config import DotDict


class BaseProcessor(nn.Module, ABC):
    """Base Processor."""

    def __init__(
        self,
        *,
        num_layers: int,
        num_channels: int,
        num_chunks: int,
        cpu_offload: bool = False,
        layer_kernels: DotDict,
        **kwargs,
    ) -> None:
        """Initialize BaseProcessor."""
        super().__init__()

        # Each Processor divides the layers into chunks that get assigned to each ProcessorChunk
        self.num_chunks = num_chunks
        self.num_channels = num_channels
        self.chunk_size = num_layers // num_chunks

        self.layer_factory = load_layer_kernels(layer_kernels)

        assert (
            num_layers % num_chunks == 0
        ), f"Number of processor layers ({num_layers}) has to be divisible by the number of processor chunks ({num_chunks})."

    def offload_layers(self, cpu_offload):
        if cpu_offload:
            self.proc = nn.ModuleList([offload_wrapper(x) for x in self.proc])

    def build_layers(self, processor_chunk_class, *args, **kwargs) -> None:
        """Build Layers."""
        self.proc = nn.ModuleList(
            [
                processor_chunk_class(
                    *args,
                    **kwargs,
                )
                for _ in range(self.num_chunks)
            ],
        )

    def run_layers(self, data: tuple, *args, act_checkpointing: bool = False, **kwargs) -> Tensor:
        """Run Layers with checkpoint."""
        for layer in self.proc:
            if act_checkpointing:
                data = checkpoint(layer, *data, *args, **kwargs, use_reentrant=False)
            else:
                data = layer(*data, *args, **kwargs)
        return data

    def forward(self, x: Tensor, *args, act_checkpointing: bool = False, **kwargs) -> Tensor:
        """Example forward pass."""
        x = self.run_layers((x,), *args, act_checkpointing=act_checkpointing, **kwargs)
        return x


class TransformerProcessor(BaseProcessor):
    """Transformer Processor."""

    def __init__(
        self,
        *,
        num_layers: int,
        num_channels: int,
        num_chunks: int,
        num_heads: int,
        mlp_hidden_ratio: int,
        qk_norm=False,
        dropout_p: float = 0.0,
        attention_implementation: str = "flash_attention",
        softcap: float = 0,
        use_alibi_slopes: bool = False,
        window_size: Optional[int] = None,
        cpu_offload: bool = False,
        layer_kernels: DotDict,
        **kwargs,
    ) -> None:
        """Initialize TransformerProcessor.

        Parameters
        ----------
        num_layers : int
            Number of layers
        num_channels : int
            Number of channels
        num_chunks: int
            Number of chunks in processor
        num_heads: int
            Number of heads in transformer
        mlp_hidden_ratio: int
            Ratio of mlp hidden dimension to embedding dimension
        qk_norm: bool, optional
            Normalize query and key, by default False
        dropout_p: float, optional
            Dropout probability used for multi-head self attention, default 0.1
        attention_implementation: str
            A predefined string which selects which underlying attention
            implementation, by default "flash_attention"
        softcap : float, optional
            Anything > 0 activates softcapping flash attention, by default 0
        use_alibi_slopes : bool
            Use aLiBI option, only used for flash attention, by default False
        window_size: int, optional
            1/2 size of shifted window for attention computation, by default None
        cpu_offload : bool
            Whether to offload processing to CPU, by default False
        layer_kernels : DotDict
            A dict of layer implementations e.g. layer_kernels.Linear = "torch.nn.Linear"
            Defined in config/models/<model>.yaml
        """
        super().__init__(
            num_layers=num_layers,
            num_channels=num_channels,
            window_size=window_size,
            num_chunks=num_chunks,
            cpu_offload=cpu_offload,
            num_heads=num_heads,
            mlp_hidden_ratio=mlp_hidden_ratio,
            layer_kernels=layer_kernels,
        )

        self.build_layers(
            TransformerProcessorChunk,
            num_channels=num_channels,
            num_layers=self.chunk_size,
            layer_kernels=self.layer_factory,
            mlp_hidden_ratio=mlp_hidden_ratio,
            num_heads=num_heads,
            window_size=window_size,
            qk_norm=qk_norm,
            dropout_p=dropout_p,
            attention_implementation=attention_implementation,
            softcap=softcap,
            use_alibi_slopes=use_alibi_slopes,
        )

        self.offload_layers(cpu_offload)

    def forward(
        self,
        x: Tensor,
        batch_size: int,
        shard_shapes: tuple[tuple[int], ...],
        model_comm_group: Optional[ProcessGroup] = None,
        act_checkpointing: Optional[bool] = False,
        *args,
        **kwargs,
    ) -> Tensor:
        shape_nodes = change_channels_in_shape(shard_shapes, self.num_channels)
        if model_comm_group:
            assert (
                model_comm_group.size() == 1 or batch_size == 1
            ), "Only batch size of 1 is supported when model is sharded accross GPUs"

<<<<<<< HEAD
        (x,) = self.run_layers((x,), shape_nodes, batch_size, model_comm_group, act_checkpointing=act_checkpointing)
=======
        (x,) = self.run_layers((x,), shape_nodes, batch_size, model_comm_group, **kwargs)
>>>>>>> 40aa71c8

        return x


class GNNProcessor(GraphEdgeMixin, BaseProcessor):
    """GNN Processor."""

    def __init__(
        self,
        *,
        num_channels: int,
        num_layers: int,
        num_chunks: int,
        mlp_extra_layers: int,
        trainable_size: int,
        src_grid_size: int,
        dst_grid_size: int,
        sub_graph: HeteroData,
        sub_graph_edge_attributes: list[str],
        cpu_offload: bool = False,
        layer_kernels: DotDict,
        **kwargs,
    ) -> None:
        """Initialize GNNProcessor.

        Parameters
        ----------
        num_layers : int
            Number of layers
        num_channels : int
            Number of channels
        num_chunks: int
            Number of chunks in processor
        mlp_extra_layers : int, optional
            Number of extra layers in MLP
        trainable_size : int
            Size of trainable tensor
        src_grid_size : int
            Source grid size
        dst_grid_size : int
            Destination grid size
        sub_graph : HeteroData
            Graph for sub graph in GNN
        sub_graph_edge_attributes : list[str]
            Sub graph edge attributes
        cpu_offload : bool
            Whether to offload processing to CPU, by default False
        layer_kernels : DotDict
            A dict of layer implementations e.g. layer_kernels.Linear = "torch.nn.Linear"
            Defined in config/models/<model>.yaml

        """
        super().__init__(
            num_channels=num_channels,
            num_layers=num_layers,
            num_chunks=num_chunks,
            cpu_offload=cpu_offload,
            mlp_extra_layers=mlp_extra_layers,
            layer_kernels=layer_kernels,
        )

        self._register_edges(sub_graph, sub_graph_edge_attributes, src_grid_size, dst_grid_size, trainable_size)

        self.trainable = TrainableTensor(trainable_size=trainable_size, tensor_size=self.edge_attr.shape[0])

        kwargs = {
            "mlp_extra_layers": mlp_extra_layers,
            "layer_kernels": self.layer_factory,
            "edge_dim": None,
        }

        self.build_layers(GNNProcessorChunk, num_channels, self.chunk_size, **kwargs)

        kwargs["edge_dim"] = self.edge_dim  # Edge dim for first layer
        self.proc[0] = GNNProcessorChunk(num_channels, self.chunk_size, **kwargs)

        self.offload_layers(cpu_offload)

    def forward(
        self,
        x: Tensor,
        batch_size: int,
        shard_shapes: tuple[tuple[int], tuple[int]],
        model_comm_group: Optional[ProcessGroup] = None,
<<<<<<< HEAD
        act_checkpointing: Optional[bool] = False,
=======
        *args,
        **kwargs,
>>>>>>> 40aa71c8
    ) -> Tensor:
        shape_nodes = change_channels_in_shape(shard_shapes, self.num_channels)
        edge_attr = self.trainable(self.edge_attr, batch_size)
        edge_index = self._expand_edges(self.edge_index_base, self.edge_inc, batch_size)
        target_nodes = sum(x[0] for x in shape_nodes)
        edge_attr, edge_index, shapes_edge_attr, shapes_edge_idx = sort_edges_1hop_sharding(
            target_nodes,
            edge_attr,
            edge_index,
            model_comm_group,
        )
        edge_index = shard_tensor(edge_index, 1, shapes_edge_idx, model_comm_group)
        edge_attr = shard_tensor(edge_attr, 0, shapes_edge_attr, model_comm_group)

        x, edge_attr = self.run_layers(
<<<<<<< HEAD
            (x, edge_attr),
            edge_index,
            (shape_nodes, shape_nodes),
            model_comm_group,
            act_checkpointing=act_checkpointing,
=======
            (x, edge_attr), edge_index, (shape_nodes, shape_nodes), model_comm_group, **kwargs
>>>>>>> 40aa71c8
        )

        return x


class GraphTransformerProcessor(GraphEdgeMixin, BaseProcessor):
    """Processor."""

    def __init__(
        self,
        *,
        num_layers: int,
        num_channels: int,
        num_chunks: int,
        num_heads: int,
        mlp_hidden_ratio: int,
        trainable_size: int,
        src_grid_size: int,
        dst_grid_size: int,
        sub_graph: HeteroData,
        sub_graph_edge_attributes: list[str],
        qk_norm: bool = False,
        cpu_offload: bool = False,
        layer_kernels: DotDict,
        **kwargs,
    ) -> None:
        """Initialize GraphTransformerProcessor.

        Parameters
        ----------
        num_layers : int
            Number of layers
        num_channels : int
            Number of channels
        num_chunks: int
            Number of chunks in processor
        num_heads: int
            Number of heads in transformer
        mlp_hidden_ratio: int
            Ratio of mlp hidden dimension to embedding dimension
        trainable_size : int
            Size of trainable tensor
        src_grid_size : int
            Source grid size
        dst_grid_size : int
            Destination grid size
        sub_graph : HeteroData
            Graph for sub graph in GNN
        sub_graph_edge_attributes : list[str]
            Sub graph edge attributes
        qk_norm: bool, optional
            Normalize query and key, by default False
        cpu_offload : bool, optional
            Whether to offload processing to CPU, by default False
        layer_kernels : DotDict
            A dict of layer implementations e.g. layer_kernels.Linear = "torch.nn.Linear"
            Defined in config/models/<model>.yaml
        """
        super().__init__(
            num_channels=num_channels,
            num_layers=num_layers,
            num_chunks=num_chunks,
            cpu_offload=cpu_offload,
            num_heads=num_heads,
            mlp_hidden_ratio=mlp_hidden_ratio,
            layer_kernels=layer_kernels,
        )

        self._register_edges(sub_graph, sub_graph_edge_attributes, src_grid_size, dst_grid_size, trainable_size)

        self.trainable = TrainableTensor(trainable_size=trainable_size, tensor_size=self.edge_attr.shape[0])

        self.build_layers(
            GraphTransformerProcessorChunk,
            num_channels=num_channels,
            num_layers=self.chunk_size,
            layer_kernels=self.layer_factory,
            num_heads=num_heads,
            mlp_hidden_ratio=mlp_hidden_ratio,
            qk_norm=qk_norm,
            edge_dim=self.edge_dim,
        )

        self.offload_layers(cpu_offload)

    def forward(
        self,
        x: Tensor,
        batch_size: int,
        shard_shapes: tuple[tuple[int], tuple[int]],
        model_comm_group: Optional[ProcessGroup] = None,
        act_checkpointing: Optional[bool] = False,
        *args,
        **kwargs,
    ) -> Tensor:
        size = sum(x[0] for x in shard_shapes)

        shape_nodes = change_channels_in_shape(shard_shapes, self.num_channels)
        edge_attr = self.trainable(self.edge_attr, batch_size)

        edge_index = self._expand_edges(self.edge_index_base, self.edge_inc, batch_size)

        shapes_edge_attr = get_shard_shapes(edge_attr, 0, model_comm_group)
        edge_attr = shard_tensor(edge_attr, 0, shapes_edge_attr, model_comm_group)

        x, edge_attr = self.run_layers(
<<<<<<< HEAD
            (x, edge_attr),
            edge_index,
            (shape_nodes, shape_nodes, shapes_edge_attr),
            batch_size,
            model_comm_group,
            act_checkpointing=act_checkpointing,
=======
            data=(x, edge_attr),
            edge_index=edge_index,
            shapes=(shape_nodes, shape_nodes, shapes_edge_attr),
            batch_size=batch_size,
            size=size,
            model_comm_group=model_comm_group,
            **kwargs,
>>>>>>> 40aa71c8
        )

        return x<|MERGE_RESOLUTION|>--- conflicted
+++ resolved
@@ -187,11 +187,7 @@
                 model_comm_group.size() == 1 or batch_size == 1
             ), "Only batch size of 1 is supported when model is sharded accross GPUs"
 
-<<<<<<< HEAD
-        (x,) = self.run_layers((x,), shape_nodes, batch_size, model_comm_group, act_checkpointing=act_checkpointing)
-=======
-        (x,) = self.run_layers((x,), shape_nodes, batch_size, model_comm_group, **kwargs)
->>>>>>> 40aa71c8
+        (x,) = self.run_layers((x,), shape_nodes, batch_size, model_comm_group, act_checkpointing=act_checkpointing, **kwargs)
 
         return x
 
@@ -276,12 +272,9 @@
         batch_size: int,
         shard_shapes: tuple[tuple[int], tuple[int]],
         model_comm_group: Optional[ProcessGroup] = None,
-<<<<<<< HEAD
         act_checkpointing: Optional[bool] = False,
-=======
         *args,
         **kwargs,
->>>>>>> 40aa71c8
     ) -> Tensor:
         shape_nodes = change_channels_in_shape(shard_shapes, self.num_channels)
         edge_attr = self.trainable(self.edge_attr, batch_size)
@@ -297,15 +290,7 @@
         edge_attr = shard_tensor(edge_attr, 0, shapes_edge_attr, model_comm_group)
 
         x, edge_attr = self.run_layers(
-<<<<<<< HEAD
-            (x, edge_attr),
-            edge_index,
-            (shape_nodes, shape_nodes),
-            model_comm_group,
-            act_checkpointing=act_checkpointing,
-=======
-            (x, edge_attr), edge_index, (shape_nodes, shape_nodes), model_comm_group, **kwargs
->>>>>>> 40aa71c8
+            (x, edge_attr), edge_index, (shape_nodes, shape_nodes), model_comm_group, act_checkpointing=act_checkpointing, **kwargs
         )
 
         return x
@@ -412,22 +397,14 @@
         edge_attr = shard_tensor(edge_attr, 0, shapes_edge_attr, model_comm_group)
 
         x, edge_attr = self.run_layers(
-<<<<<<< HEAD
-            (x, edge_attr),
-            edge_index,
-            (shape_nodes, shape_nodes, shapes_edge_attr),
-            batch_size,
-            model_comm_group,
-            act_checkpointing=act_checkpointing,
-=======
             data=(x, edge_attr),
             edge_index=edge_index,
             shapes=(shape_nodes, shape_nodes, shapes_edge_attr),
             batch_size=batch_size,
             size=size,
             model_comm_group=model_comm_group,
+            act_checkpointing=act_checkpointing,
             **kwargs,
->>>>>>> 40aa71c8
         )
 
         return x