--- conflicted
+++ resolved
@@ -130,11 +130,7 @@
     def representer(dumper, data):
         return dumper.represent_scalar(f"!{data.__class__.__name__}", repr(data))
 
-<<<<<<< HEAD
-    def compare_variables(ckpt_name_to_index: dict[str, int], data_name_to_index: dict[str, int]) -> None:
-=======
-    def _compare_variables(self, ckpt_name_to_index: dict[str, int], data_name_to_index: dict[str, int]) -> None:
->>>>>>> cd600cf3
+    def compare_variables(self, ckpt_name_to_index: dict[str, int], data_name_to_index: dict[str, int]) -> None:
         """Compare the order of the variables in the model from checkpoint and the data.
 
         Parameters
