--- conflicted
+++ resolved
@@ -80,14 +80,9 @@
             options = entry.get("options", default_compile_options)
 
             LOGGER.debug("%s will be compiled with the following options: %s", str(module), str(options))
-<<<<<<< HEAD
-=======
-            module.forward = torch.compile(module.forward, **options)  # Note: the function is not compiled yet
->>>>>>> f7d5ae4f
             # It is just marked for JIT-compilation later
             # It will be compiled before its first forward pass
 
-<<<<<<< HEAD
             module.compile(**options)
 
             parts = name.split(".")
@@ -97,8 +92,6 @@
 
             compiled_modules.append(entry.module)
 
-=======
->>>>>>> f7d5ae4f
     LOGGER.info("The following modules will be compiled: %s", str(unique(compiled_modules)))
 
     return model