--- conflicted
+++ resolved
@@ -7,13 +7,12 @@
 # granted to it by virtue of its status as an intergovernmental organisation
 # nor does it submit to any jurisdiction.
 
+import logging
+import torch
+import torch_geometric
 import functools
-import logging
 
 import torch
-<<<<<<< HEAD
-import torch_geometric
-import functools
 
 LOG = logging.getLogger(__name__)
 
@@ -55,31 +54,4 @@
     if _func is None:
         return decorator
     else:
-        return decorator(_func)
-=======
-
-LOG = logging.getLogger(__name__)
-
-
-class ConditionalCompile:
-    def __init__(self, method):
-        self.method = method
-        self.compiled_methods = {}
-
-    def __get__(self, instance, owner):
-        if instance is None:
-            return self.method
-
-        # Return a wrapper that chooses compiled or not
-        @functools.wraps(self.method)
-        def wrapper(*args, **kwargs):
-            if instance.compile:
-                if instance not in self.compiled_methods:
-                    LOG.debug(f"Compiling {instance.__class__.__name__} using ConditionalCompile")
-                    self.compiled_methods[instance] = torch.compile(self.method.__get__(instance, owner))
-                return self.compiled_methods[instance](*args, **kwargs)
-            else:
-                return self.method.__get__(instance, owner)(*args, **kwargs)
-
-        return wrapper
->>>>>>> d7fef4ea
+        return decorator(_func)