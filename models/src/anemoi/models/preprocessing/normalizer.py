--- conflicted
+++ resolved
@@ -70,11 +70,7 @@
             method = self.methods.get(name, self.default)
 
             if method == "mean-std":
-<<<<<<< HEAD
-                LOGGER.info(f"Normalizing: {name} is mean-std-normalised. {mean[i]:.4f} {stdev[i]:.4f}")
-=======
                 LOGGER.info(f"Normalizing: {name} is mean-std-normalised. {stdev[i]=:.5f} {mean[i]=:.5f}")
->>>>>>> 6b9432f4
                 if stdev[i] < (mean[i] * 1e-6):
                     warnings.warn(f"Normalizing: the field seems to have only one value {mean[i]}")
                     
