--- conflicted
+++ resolved
@@ -92,11 +92,10 @@
     comm_rank = dist.get_rank(group=group)
 
     input_ = input_.contiguous(memory_format=input_format)
-<<<<<<< HEAD
 
     all_shards_equal_shape = all(shape == shapes[0] for shape in shapes)
 
-    if all_shards_equal_shape:  # requirement for all_gather_into_tensor (should be the case)
+    if dim_ == 0 and all_shards_equal_shape:  # requirement for all_gather_into_tensor
         out_shape = list(input_.shape)
         out_shape[dim_] = sum(shape[dim_] for shape in shapes)
 
@@ -117,32 +116,6 @@
         if gather_in_backward:
             dist.all_gather(tensor_list, input_, group=group)
 
-=======
-
-    all_shards_equal_shape = all(shape == shapes[0] for shape in shapes)
-
-    if dim_ == 0 and all_shards_equal_shape:  # requirement for all_gather_into_tensor
-        out_shape = list(input_.shape)
-        out_shape[dim_] = sum(shape[dim_] for shape in shapes)
-
-        output = torch.empty(
-            out_shape, dtype=input_.dtype, layout=input_.layout, device=input_.device, memory_format=input_format
-        )
-
-        dist.all_gather_into_tensor(output, input_, group=group)
-    else:
-        tensor_list = [
-            torch.empty(
-                shapes[rank], dtype=input_.dtype, layout=input_.layout, device=input_.device, memory_format=input_format
-            )
-            for rank in range(comm_size)
-        ]
-
-        tensor_list[comm_rank] = input_
-        if gather_in_backward:
-            dist.all_gather(tensor_list, input_, group=group)
-
->>>>>>> 8c4c9931
         # Note: torch.cat already creates a contiguous tensor.
         output = torch.cat(tensor_list, dim=dim_).contiguous(memory_format=input_format)
 
