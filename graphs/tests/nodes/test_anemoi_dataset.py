--- conflicted
+++ resolved
@@ -18,11 +18,8 @@
 
 def test_init(mocker, mock_anemoi_dataset):
     """Test AnemoiDatasetNodes initialization."""
-<<<<<<< HEAD
     mocker.patch.object(from_file, "open_dataset", return_value=mock_anemoi_dataset)
-=======
-    mocker.patch("anemoi.datasets.open_dataset", return_value=mock_zarr_dataset)
->>>>>>> 06dde942
+
     node_builder = from_file.AnemoiDatasetNodes("anemoi-dataset", name="test_nodes")
 
     assert isinstance(node_builder, from_file.BaseNodeBuilder)
@@ -38,11 +35,8 @@
 
 def test_register_nodes(mocker, mock_anemoi_dataset):
     """Test AnemoiDatasetNodes register correctly the nodes."""
-<<<<<<< HEAD
     mocker.patch.object(from_file, "open_dataset", return_value=mock_anemoi_dataset)
-=======
-    mocker.patch("anemoi.datasets.open_dataset", return_value=mock_zarr_dataset)
->>>>>>> 06dde942
+
     node_builder = from_file.AnemoiDatasetNodes("dataset.zarr", name="test_nodes")
     graph = HeteroData()
 
