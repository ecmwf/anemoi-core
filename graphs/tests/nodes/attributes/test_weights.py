--- conflicted
+++ resolved
@@ -66,11 +66,6 @@
         SphericalAreaWeights(fill_value=fill_value)
 
 
-<<<<<<< HEAD
-def test_masked_area_weights_fail(graph_with_nodes: HeteroData):
-    """Test attribute builder for AreaWeights with invalid radius."""
-    with pytest.raises(KeyError):
-=======
 def test_masked_planar_area_weights(graph_with_nodes: HeteroData):
     """Test attribute builder for PlanarAreaWeights."""
     node_attr_builder = MaskedPlanarAreaWeights(mask_node_attr_name="interior_mask")
@@ -88,6 +83,5 @@
 def test_masked_planar_area_weights_fail(graph_with_nodes: HeteroData):
     """Test attribute builder for AreaWeights with invalid radius."""
     with pytest.raises(AssertionError):
->>>>>>> 87074709
         node_attr_builder = MaskedPlanarAreaWeights(mask_node_attr_name="nonexisting")
         node_attr_builder.compute(graph_with_nodes, "test_nodes")