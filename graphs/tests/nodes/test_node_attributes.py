--- conflicted
+++ resolved
@@ -11,12 +11,8 @@
 import torch
 from torch_geometric.data import HeteroData
 
-<<<<<<< HEAD
-from anemoi.graphs.nodes.attributes import AreaWeights
+from anemoi.graphs.nodes.attributes import SphericalAreaWeights
 from anemoi.graphs.nodes.attributes import MaskedPlanarAreaWeights
-=======
-from anemoi.graphs.nodes.attributes import SphericalAreaWeights
->>>>>>> 19e841f6
 from anemoi.graphs.nodes.attributes import UniformWeights
 
 
@@ -53,16 +49,11 @@
 def test_area_weights_fail(graph_with_nodes: HeteroData, radius: float):
     """Test attribute builder for SphericalAreaWeights with invalid radius."""
     with pytest.raises(ValueError):
-<<<<<<< HEAD
-        node_attr_builder = AreaWeights(radius=radius)
+        node_attr_builder = SphericalAreaWeights(radius=radius)
         node_attr_builder.compute(graph_with_nodes, "test_nodes")
-
 
 def test_masked_area_weights_fail(graph_with_nodes: HeteroData):
     """Test attribute builder for AreaWeights with invalid radius."""
     with pytest.raises(KeyError):
         node_attr_builder = MaskedPlanarAreaWeights(mask_node_attr_name="nonexisting")
-=======
-        node_attr_builder = SphericalAreaWeights(radius=radius)
->>>>>>> 19e841f6
         node_attr_builder.compute(graph_with_nodes, "test_nodes")