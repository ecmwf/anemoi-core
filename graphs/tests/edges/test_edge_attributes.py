--- conflicted
+++ resolved
@@ -35,14 +35,10 @@
 def test_edge_lengths(graph_nodes_and_edges, norm):
     """Test EdgeLength compute method."""
     edge_attr_builder = EdgeLength(norm=norm)
-<<<<<<< HEAD
     edge_index = graph_nodes_and_edges[TEST_EDGES].edge_index
     source_coords = graph_nodes_and_edges[TEST_EDGES[0]].x
     target_coords = graph_nodes_and_edges[TEST_EDGES[2]].x
     edge_attr = edge_attr_builder(x=(source_coords, target_coords), edge_index=edge_index)
-    assert isinstance(edge_attr, torch.Tensor)
-=======
-    edge_attr = edge_attr_builder.compute(graph_nodes_and_edges, ("test_nodes", "to", "test_nodes"))
     assert isinstance(edge_attr, torch.Tensor)
 
 
@@ -64,5 +60,4 @@
     """Test edge attribute builder fails with unknown nodes."""
     with pytest.raises(KeyError):
         builder_instance = attribute_builder()
-        builder_instance.compute(graph_nodes_and_edges, ("test_nodes", "to", "test_nodes"))
->>>>>>> 3a8b954e
+        builder_instance.compute(graph_nodes_and_edges, ("test_nodes", "to", "test_nodes"))