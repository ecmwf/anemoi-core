# (C) Copyright 2024 Anemoi contributors.
#
# This software is licensed under the terms of the Apache Licence Version 2.0
# which can be obtained at http://www.apache.org/licenses/LICENSE-2.0.
#
# In applying this licence, ECMWF does not waive the privileges and immunities
# granted to it by virtue of its status as an intergovernmental organisation
# nor does it submit to any jurisdiction.
from __future__ import annotations

import pytest
import torch
from torch_geometric.data import HeteroData

from anemoi.graphs.processors.post_process import RemoveUnconnectedNodes
from anemoi.graphs.processors.post_process import RestrictEdgeLength


def test_remove_unconnected_nodes(graph_with_isolated_nodes: HeteroData):
    processor = RemoveUnconnectedNodes(nodes_name="test_nodes", ignore=None, save_mask_indices_to_attr=None)

    graph = processor.update_graph(graph_with_isolated_nodes)

    assert graph["test_nodes"].num_nodes == 4
    assert torch.equal(graph["test_nodes"].x, torch.tensor([[2], [3], [4], [5]]))
    assert "original_indices" not in graph["test_nodes"]


def test_remove_unconnected_nodes_with_indices_attr(graph_with_isolated_nodes: HeteroData):
    processor = RemoveUnconnectedNodes(
        nodes_name="test_nodes", ignore=None, save_mask_indices_to_attr="original_indices"
    )

    graph = processor.update_graph(graph_with_isolated_nodes)

    assert graph["test_nodes"].num_nodes == 4
    assert torch.equal(graph["test_nodes"].x, torch.tensor([[2], [3], [4], [5]]))
    assert torch.equal(graph["test_nodes", "to", "test_nodes"].edge_index, torch.tensor([[1, 2, 3], [0, 1, 2]]))
    assert torch.equal(graph["test_nodes"].original_indices, torch.tensor([[1], [2], [3], [4]]))


def test_remove_unconnected_nodes_with_ignore(graph_with_isolated_nodes: HeteroData):
    processor = RemoveUnconnectedNodes(nodes_name="test_nodes", ignore="mask_attr", save_mask_indices_to_attr=None)

    graph = processor.update_graph(graph_with_isolated_nodes)

    assert graph["test_nodes"].num_nodes == 5
    assert torch.equal(graph["test_nodes"].x, torch.tensor([[1], [2], [3], [4], [5]]))
    assert torch.equal(graph["test_nodes", "to", "test_nodes"].edge_index, torch.tensor([[2, 3, 4], [1, 2, 3]]))


@pytest.mark.parametrize(
    "nodes_name,ignore,save_mask_indices_to_attr",
    [
        ("test_nodes", None, "original_indices"),
        ("test_nodes", "mask_attr", None),
        ("test_nodes", None, None),
    ],
)
def test_remove_unconnected_nodes_parametrized(
    graph_with_isolated_nodes: HeteroData,
    nodes_name: str,
    ignore: str | None,
    save_mask_indices_to_attr: str | None,
):
    processor = RemoveUnconnectedNodes(
        nodes_name=nodes_name, ignore=ignore, save_mask_indices_to_attr=save_mask_indices_to_attr
    )

    graph = processor.update_graph(graph_with_isolated_nodes)

    assert isinstance(graph, HeteroData)
    pruned_nodes = 4 if ignore is None else 5
    assert graph[nodes_name].num_nodes == pruned_nodes

    if save_mask_indices_to_attr:
        assert save_mask_indices_to_attr in graph[nodes_name]
        assert graph[nodes_name][save_mask_indices_to_attr].ndim == 2
    else:
        assert graph[nodes_name].node_attrs() == graph_with_isolated_nodes[nodes_name].node_attrs()


<<<<<<< HEAD
def test_sort_edge_index_by_source_nodes(graph_nodes_and_edges: HeteroData):
    from anemoi.graphs.processors.post_process import SortEdgeIndexBySourceNodes

    processor = SortEdgeIndexBySourceNodes(descending=True)
    sorted_graph = processor.update_graph(graph_nodes_and_edges)

    expected_edge_index = torch.tensor([[3, 2, 1, 0], [2, 1, 0, 3]])

    sorted_edges = sorted_graph[("test_nodes", "to", "test_nodes")]
    assert torch.equal(sorted_edges.edge_index, expected_edge_index)
    assert torch.equal(sorted_edges.edge_attr, 10 * expected_edge_index[0][:, None])


def test_sort_edge_index_by_target_nodes(graph_nodes_and_edges: HeteroData):
    from anemoi.graphs.processors.post_process import SortEdgeIndexByTargetNodes

    processor = SortEdgeIndexByTargetNodes(descending=True)
    sorted_graph = processor.update_graph(graph_nodes_and_edges)

    expected_edge_index = torch.tensor([[0, 3, 2, 1], [3, 2, 1, 0]])

    sorted_edges = sorted_graph[("test_nodes", "to", "test_nodes")]
    assert torch.equal(sorted_edges.edge_index, expected_edge_index)
    assert torch.equal(sorted_edges.edge_attr, 10 * expected_edge_index[0][:, None])


def test_sort_edge_index_ascending_order(graph_nodes_and_edges: HeteroData):
    from anemoi.graphs.processors.post_process import SortEdgeIndexBySourceNodes

    processor = SortEdgeIndexBySourceNodes(descending=False)
    sorted_graph = processor.update_graph(graph_nodes_and_edges)

    expected_edge_index = torch.tensor([[0, 1, 2, 3], [3, 0, 1, 2]])

    sorted_edges = sorted_graph[("test_nodes", "to", "test_nodes")]
    assert torch.equal(sorted_edges.edge_index, expected_edge_index)
    assert torch.equal(sorted_edges.edge_attr, 10 * expected_edge_index[0][:, None])
=======
def test_restrict_edge_length(graph_long_and_short_edges: HeteroData):
    """Test removal of all long ( > 1000km) edges."""
    graph = graph_long_and_short_edges
    expected_nodes_x = graph["test_nodes"].x

    short_mask = torch.tensor([1, 0, 0, 1], dtype=torch.bool)
    expected_edge_index = graph["test_nodes", "to", "test_nodes"].edge_index[:, short_mask]

    processor = RestrictEdgeLength("test_nodes", "test_nodes", 1000)
    restricted_graph = processor.update_graph(graph)

    assert torch.equal(restricted_graph["test_nodes", "to", "test_nodes"].edge_index, expected_edge_index)
    assert torch.equal(restricted_graph["test_nodes"].x, expected_nodes_x)


def test_restrict_edge_length_source_mask(graph_long_and_short_edges: HeteroData):
    """Test removal of all long ( > 1000km) edges with source in southern hemisphere."""
    graph = graph_long_and_short_edges
    expected_nodes_x = graph["test_nodes"].x

    long_southern_source_mask = torch.tensor([0, 1, 0, 0], dtype=torch.bool)
    expected_edge_index = graph["test_nodes", "to", "test_nodes"].edge_index[:, ~long_southern_source_mask]

    processor = RestrictEdgeLength("test_nodes", "test_nodes", 1000, source_mask_attr_name="southern_hemisphere_mask")
    restricted_graph = processor.update_graph(graph)

    assert torch.equal(restricted_graph["test_nodes", "to", "test_nodes"].edge_index, expected_edge_index)
    assert torch.equal(restricted_graph["test_nodes"].x, expected_nodes_x)


def test_restrict_edge_length_target_mask(graph_long_and_short_edges: HeteroData):
    """Test removal of all long ( > 1000km) edges with target in southern hemisphere."""
    graph = graph_long_and_short_edges
    expected_nodes_x = graph["test_nodes"].x

    long_southern_target_mask = torch.tensor([0, 0, 1, 0], dtype=torch.bool)
    expected_edge_index = graph["test_nodes", "to", "test_nodes"].edge_index[:, ~long_southern_target_mask]

    processor = RestrictEdgeLength("test_nodes", "test_nodes", 1000, target_mask_attr_name="southern_hemisphere_mask")
    restricted_graph = processor.update_graph(graph)

    assert torch.equal(restricted_graph["test_nodes", "to", "test_nodes"].edge_index, expected_edge_index)
    assert torch.equal(restricted_graph["test_nodes"].x, expected_nodes_x)
>>>>>>> 52d9a2e5
<|MERGE_RESOLUTION|>--- conflicted
+++ resolved
@@ -80,7 +80,6 @@
         assert graph[nodes_name].node_attrs() == graph_with_isolated_nodes[nodes_name].node_attrs()
 
 
-<<<<<<< HEAD
 def test_sort_edge_index_by_source_nodes(graph_nodes_and_edges: HeteroData):
     from anemoi.graphs.processors.post_process import SortEdgeIndexBySourceNodes
 
@@ -118,7 +117,8 @@
     sorted_edges = sorted_graph[("test_nodes", "to", "test_nodes")]
     assert torch.equal(sorted_edges.edge_index, expected_edge_index)
     assert torch.equal(sorted_edges.edge_attr, 10 * expected_edge_index[0][:, None])
-=======
+
+
 def test_restrict_edge_length(graph_long_and_short_edges: HeteroData):
     """Test removal of all long ( > 1000km) edges."""
     graph = graph_long_and_short_edges
@@ -161,5 +161,4 @@
     restricted_graph = processor.update_graph(graph)
 
     assert torch.equal(restricted_graph["test_nodes", "to", "test_nodes"].edge_index, expected_edge_index)
-    assert torch.equal(restricted_graph["test_nodes"].x, expected_nodes_x)
->>>>>>> 52d9a2e5
+    assert torch.equal(restricted_graph["test_nodes"].x, expected_nodes_x)