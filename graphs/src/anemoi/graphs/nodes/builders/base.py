# (C) Copyright 2024 Anemoi contributors.
#
# This software is licensed under the terms of the Apache Licence Version 2.0
# which can be obtained at http://www.apache.org/licenses/LICENSE-2.0.
#
# In applying this licence, ECMWF does not waive the privileges and immunities
# granted to it by virtue of its status as an intergovernmental organisation
# nor does it submit to any jurisdiction.

from __future__ import annotations

import logging
import time
from abc import ABC
from abc import abstractmethod

import numpy as np
import torch
from hydra.utils import instantiate
from torch_geometric.data import HeteroData

from anemoi.graphs.utils import get_grid_reference_distance
from anemoi.utils.config import DotDict

LOGGER = logging.getLogger(__name__)


class BaseNodeBuilder(ABC):
    """Base class for node builders.

    The node coordinates are stored in the `x` attribute of the nodes and they are stored in radians.

    Attributes
    ----------
    name : str
        name of the nodes, key for the nodes in the HeteroData graph object.
    area_mask_builder : KNNAreaMaskBuilder
        The area of interest mask builder, if any. Defaults to None.
    """

    hidden_attributes: set[str] = set()

    def __init__(self, name: str) -> None:
        self.name = name
        self.area_mask_builder = None

    def register_nodes(self, graph: HeteroData) -> HeteroData:
        """Register nodes in the graph.

        Parameters
        ----------
        graph : HeteroData
            The graph to register the nodes.

        Returns
        -------
        HeteroData
            The graph with the registered nodes.
        """
        graph[self.name].x = self.get_coordinates().to(torch.float32)
        graph[self.name].node_type = type(self).__name__

        if graph[self.name].num_nodes >= 2:
            # At least 2 nodes are needed to compute the grid_reference_distance
            graph[self.name]["_grid_reference_distance"] = get_grid_reference_distance(graph[self.name].x.cpu())
        else:
            LOGGER.warning(f"{self.__class__.__name__} registered {graph[self.name].num_nodes} nodes.")

        return graph

    def register_attributes(self, graph: HeteroData, config: DotDict | None = None) -> HeteroData:
        """Register attributes in the nodes of the graph specified.

        Parameters
        ----------
        graph : HeteroData
            The graph to register the attributes.
        config : DotDict
            The configuration of the attributes.

        Returns
        -------
        HeteroData
            The graph with the registered attributes.
        """
        for hidden_attr in self.hidden_attributes:
            graph[self.name][f"_{hidden_attr}"] = getattr(self, hidden_attr)

        for attr_name, attr_config in config.items():
            graph[self.name][attr_name] = instantiate(attr_config).compute(graph, self.name)

        return graph

    @abstractmethod
    def get_coordinates(self) -> torch.Tensor: ...

    def reshape_coords(
        self, latitudes: np.ndarray | torch.Tensor, longitudes: np.ndarray | torch.Tensor
    ) -> torch.Tensor:
        """Reshape latitude and longitude coordinates.

        Parameters
        ----------
        latitudes : np.ndarray of shape (num_nodes, )
            Latitude coordinates, in degrees.
        longitudes : np.ndarray of shape (num_nodes, )
            Longitude coordinates, in degrees.

        Returns
        -------
        torch.Tensor of shape (num_nodes, 2)
            A 2D tensor with the coordinates, in radians.
        """
        if isinstance(latitudes, np.ndarray):
            latitudes = torch.from_numpy(latitudes)

        if isinstance(longitudes, np.ndarray):
            longitudes = torch.from_numpy(longitudes)

        coords = torch.stack([latitudes, longitudes], axis=-1).reshape((-1, 2))
        return torch.deg2rad(coords)

    def update_graph(self, graph: HeteroData, attrs_config: DotDict | None = None) -> HeteroData:
        """Update the graph with new nodes.

        Parameters
        ----------
        graph : HeteroData
            Input graph.
        attrs_config : DotDict
            The configuration of the attributes.

        Returns
        -------
        HeteroData
            The graph with new nodes included.
        """
        t0 = time.time()
        graph = self.register_nodes(graph)
<<<<<<< HEAD
        graph = self.register_attributes(graph, attrs_config or {})
=======
        t1 = time.time()
        LOGGER.debug("Time to register node coordinates (%s): %.2f s", self.__class__.__name__, t1 - t0)

        t0 = time.time()
        graph = self.register_attributes(graph, attrs_config or {})
        t1 = time.time()
        LOGGER.debug("Time to register node coordinates (%s): %.2f s", self.__class__.__name__, t1 - t0)

>>>>>>> f67da664
        return graph<|MERGE_RESOLUTION|>--- conflicted
+++ resolved
@@ -137,9 +137,6 @@
         """
         t0 = time.time()
         graph = self.register_nodes(graph)
-<<<<<<< HEAD
-        graph = self.register_attributes(graph, attrs_config or {})
-=======
         t1 = time.time()
         LOGGER.debug("Time to register node coordinates (%s): %.2f s", self.__class__.__name__, t1 - t0)
 
@@ -148,5 +145,4 @@
         t1 = time.time()
         LOGGER.debug("Time to register node coordinates (%s): %.2f s", self.__class__.__name__, t1 - t0)
 
->>>>>>> f67da664
         return graph