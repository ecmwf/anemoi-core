--- conflicted
+++ resolved
@@ -20,12 +20,8 @@
 from scipy.spatial import Voronoi
 from torch_geometric.data.storage import NodeStorage
 
-<<<<<<< HEAD
 from anemoi.graphs import EARTH_RADIUS
-from anemoi.graphs.generate.transforms import latlon_rad_to_cartesian
-=======
 from anemoi.graphs.generate.transforms import latlon_rad_to_cartesian_np
->>>>>>> acca570a
 from anemoi.graphs.nodes.attributes.base_attributes import BaseNodeAttribute
 
 LOGGER = logging.getLogger(__name__)
@@ -340,19 +336,16 @@
             len(result),
             result.sum(),
         )
-<<<<<<< HEAD
-        return torch.from_numpy(result)
-
-
-class BaseLatWeightedAttribute(BaseNodeAttribute, ABC):
+        return result
+
+
+class BaseLatWeightedAttribute(BaseAreaWeights, ABC):
 
     @abstractmethod
     def compute_latitude_weight(self, latitudes: np.ndarray) -> np.ndarray: ...
 
-    def get_raw_values(self, nodes: NodeStorage, **kwargs) -> torch.Tensor:
-        lats_rad = nodes.x[:, 0].cpu().numpy()
-        weights = self.compute_latitude_weight(lats_rad)
-        return torch.from_numpy(weights)
+    def compute_area_weights(self, latlons: np.ndarray) -> np.ndarray:
+        return self.compute_latitude_weight(latlons[:, 0])
 
 
 class CosineLatWeightedAttribute(BaseLatWeightedAttribute):
@@ -428,7 +421,4 @@
 
         # Compute the area of each node
         area_km = dict(zip(unique_lats, ring_area_km / lat_counts))
-        return np.array([area_km[lat] for lat in latitudes])
-=======
-        return result
->>>>>>> acca570a
+        return np.array([area_km[lat] for lat in latitudes])