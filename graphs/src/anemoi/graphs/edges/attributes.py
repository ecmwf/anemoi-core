--- conflicted
+++ resolved
@@ -27,14 +27,10 @@
 class BaseEdgeAttributeBuilder(MessagePassing, NormaliserMixin):
     """Base class for edge attribute builders."""
 
-<<<<<<< HEAD
-    def __init__(self, norm: str | None = None) -> None:
+    def __init__(self, norm: str | None = None, dtype: str = "float32") -> None:
         super().__init__()
         self._idx_lat = 0
         self._idx_lon = 1
-=======
-    def __init__(self, norm: str | None = None, dtype: str = "float32") -> None:
->>>>>>> 3a8b954e
         self.norm = norm
         self.dtype = dtype
 
@@ -44,7 +40,6 @@
     def compute(self, x_i: torch.Tensor, x_j: torch.Tensor) -> torch.Tensor:
         """Compute edge features.
 
-<<<<<<< HEAD
         Parameters
         ----------
         x_i : torch.Tensor
@@ -58,11 +53,6 @@
             Edge features.
         """
         raise NotImplementedError("Method `compute` must be implemented.")
-=======
-        normalised_values = self.normalise(values)
-
-        return torch.tensor(normalised_values.astype(self.dtype))
->>>>>>> 3a8b954e
 
     def message(self, x_i: torch.Tensor, x_j: torch.Tensor) -> torch.Tensor:
         edge_features = self.compute(x_i, x_j)
@@ -74,7 +64,6 @@
 
     def aggregate(self, edge_features: torch.Tensor) -> torch.Tensor:
         return edge_features
-
 
 class EdgeLength(BaseEdgeAttributeBuilder):
     """Computes edge length for bipartite graphs."""
@@ -112,7 +101,6 @@
     - https://www.movable-type.co.uk/scripts/latlong.html
     """
 
-<<<<<<< HEAD
     def compute(self, x_i: torch.Tensor, x_j: torch.Tensor) -> torch.Tensor:
         # Forward bearing. x_i, x_j must bez radians.
         a11 = torch.cos(x_i[:, self._idx_lat]) * torch.sin(x_j[:, self._idx_lat])
@@ -125,85 +113,4 @@
         a2 = torch.sin(x_j[..., self._idx_lon] - x_i[..., self._idx_lon]) * torch.cos(x_j[:, self._idx_lat])
         edge_dirs = torch.atan2(a2, a1)
 
-        return edge_dirs
-=======
-        return values
-
-
-class BooleanBaseEdgeAttribute(BaseEdgeAttribute, ABC):
-    """Base class for boolean edge attributes."""
-
-    def __init__(self) -> None:
-        super().__init__(norm=None, dtype="bool")
-
-
-class BaseAttributeFromNode(BooleanBaseEdgeAttribute, ABC):
-    """
-    Base class for Attribute from Node.
-
-    Copy an attribute of either the source or target node to the edge.
-    Accesses source/target node attribute and propagates it to the edge.
-    Used for example to identify if an encoder edge originates from a LAM or global node.
-
-    Attributes
-    ----------
-    node_attr_name : str
-        Name of the node attribute to propagate.
-
-    Methods
-    -------
-    get_node_name(source_name, target_name)
-        Return the name of the node to copy.
-
-    get_raw_values(graph, source_name, target_name)
-        Computes the edge attribute from the source or target node attribute.
-
-    """
-
-    def __init__(self, node_attr_name: str) -> None:
-        super().__init__()
-        self.node_attr_name = node_attr_name
-        self.idx = None
-
-    @abstractmethod
-    def get_node_name(self, source_name: str, target_name: str): ...
-
-    def get_raw_values(self, graph: HeteroData, source_name: str, target_name: str) -> np.ndarray:
-
-        node_name = self.get_node_name(source_name, target_name)
-
-        edge_index = graph[(source_name, "to", target_name)].edge_index
-        try:
-            return graph[node_name][self.node_attr_name].numpy()[edge_index[self.idx]]
-
-        except KeyError:
-            raise KeyError(
-                f"{self.__class__.__name__} failed because the attribute '{self.node_attr_name}' is not defined for the nodes."
-            )
-
-
-class AttributeFromSourceNode(BaseAttributeFromNode):
-    """
-    Copy an attribute of the source node to the edge.
-    """
-
-    def __init__(self, node_attr_name: str) -> None:
-        super().__init__(node_attr_name)
-        self.idx = 0
-
-    def get_node_name(self, source_name: str, target_name: str):
-        return source_name
-
-
-class AttributeFromTargetNode(BaseAttributeFromNode):
-    """
-    Copy an attribute of the target node to the edge.
-    """
-
-    def __init__(self, node_attr_name: str) -> None:
-        super().__init__(node_attr_name)
-        self.idx = 1
-
-    def get_node_name(self, source_name: str, target_name: str):
-        return target_name
->>>>>>> 3a8b954e
+        return edge_dirs