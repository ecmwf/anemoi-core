# (C) Copyright 2024 Anemoi contributors.
#
# This software is licensed under the terms of the Apache Licence Version 2.0
# which can be obtained at http://www.apache.org/licenses/LICENSE-2.0.
#
# In applying this licence, ECMWF does not waive the privileges and immunities
# granted to it by virtue of its status as an intergovernmental organisation
# nor does it submit to any jurisdiction.

from __future__ import annotations

import logging
from abc import ABC
from abc import abstractmethod

import torch
from torch_geometric.data.storage import NodeStorage
from torch_geometric.nn.conv import MessagePassing
from torch_geometric.typing import Adj
from torch_geometric.typing import PairTensor
from torch_geometric.typing import Size

from anemoi.graphs.edges.directional import compute_directions
from anemoi.graphs.normalise import NormaliserMixin
from anemoi.graphs.utils import NodesAxis
from anemoi.graphs.utils import haversine_distance

LOGGER = logging.getLogger(__name__)


class BaseEdgeAttributeBuilder(MessagePassing, NormaliserMixin, ABC):
    """Base class for edge attribute builders."""

    node_attr_name: str = None

    def __init__(self, norm: str | None = None, dtype: str = "float32") -> None:
        super().__init__()
        self.norm = norm
        self.dtype = dtype
        self.device = "cuda" if torch.cuda.is_available() else "cpu"
        if self.node_attr_name is None:
            error_msg = f"Class {self.__class__.__name__} must define 'node_attr_name' either as a class attribute or in __init__"
            raise TypeError(error_msg)

    def subset_node_information(self, source_nodes: NodeStorage, target_nodes: NodeStorage) -> PairTensor:
        return source_nodes[self.node_attr_name].to(self.device), target_nodes[self.node_attr_name].to(self.device)

    def forward(self, x: tuple[NodeStorage, NodeStorage], edge_index: Adj, size: Size = None) -> torch.Tensor:
        x = self.subset_node_information(*x)
        return self.propagate(edge_index, x=x, size=size)

    @abstractmethod
    def compute(self, x_i: torch.Tensor, x_j: torch.Tensor) -> torch.Tensor: ...

    def message(self, x_i: torch.Tensor, x_j: torch.Tensor) -> torch.Tensor:
        edge_features = self.compute(x_i, x_j)

        if edge_features.ndim == 1:
            edge_features = edge_features.unsqueeze(-1)

        return edge_features

    def aggregate(self, edge_features: torch.Tensor) -> torch.Tensor:
        return self.normalise(edge_features)


class BasePositionalBuilder(BaseEdgeAttributeBuilder, ABC):
    node_attr_name: str = "x"
    _idx_lat: int = 0
    _idx_lon: int = 1


class EdgeLength(BasePositionalBuilder):
    """Computes edge length for bipartite graphs."""

    def compute(self, x_i: torch.Tensor, x_j: torch.Tensor) -> torch.Tensor:
        edge_length = haversine_distance(x_i, x_j)
        return edge_length


class EdgeDirection(BasePositionalBuilder):
    """Computes edge direction for bipartite graphs."""

    def compute(self, x_i: torch.Tensor, x_j: torch.Tensor) -> torch.Tensor:
        edge_dirs = compute_directions(x_i, x_j)
        return edge_dirs


class Azimuth(BasePositionalBuilder):
    """Compute the azimuth of the edge.

    Attributes
    ----------
    norm : Optional[str]
        Normalisation method. Options: None, "l1", "l2", "unit-max", "unit-range", "unit-std".
    invert : bool
        Whether to invert the edge lengths, i.e. 1 - edge_length. Defaults to False.

    Methods
    -------
    compute(x_i, x_j)
        Compute edge lengths attributes.

    References
    ----------
    - https://www.movable-type.co.uk/scripts/latlong.html
    """

    def compute(self, x_i: torch.Tensor, x_j: torch.Tensor) -> torch.Tensor:
        # Forward bearing. x_i, x_j must be radians.
        a11 = torch.cos(x_i[:, self._idx_lat]) * torch.sin(x_j[:, self._idx_lat])
        a12 = (
            torch.sin(x_i[:, self._idx_lat])
            * torch.cos(x_j[:, self._idx_lat])
            * torch.cos(x_j[..., self._idx_lon] - x_i[..., self._idx_lon])
        )
        a1 = a11 - a12
        a2 = torch.sin(x_j[..., self._idx_lon] - x_i[..., self._idx_lon]) * torch.cos(x_j[:, self._idx_lat])
        edge_dirs = torch.atan2(a2, a1)

        return edge_dirs


class BaseBooleanEdgeAttributeBuilder(BaseEdgeAttributeBuilder, ABC):
    """Base class for boolean edge attributes."""

    def __init__(self) -> None:
        super().__init__(norm=None, dtype="bool")


class BaseEdgeAttributeFromNodeBuilder(BaseBooleanEdgeAttributeBuilder, ABC):
    """Base class for propagating an attribute from the nodes to the edges."""

    nodes_axis: NodesAxis | None = None

    def __init__(self, node_attr_name: str) -> None:
        self.node_attr_name = node_attr_name
        super().__init__()
        if self.nodes_axis is None:
            raise AttributeError(f"{self.__class__.__name__} class must set 'nodes_axis' attribute.")

    def compute(self, x_i: torch.Tensor, x_j: torch.Tensor) -> torch.Tensor:
<<<<<<< HEAD
        return (x_j, x_i)[self.nodes_axis.value][self.node_attr_name]

    def forward(self, x: tuple[NodeStorage, NodeStorage], edge_index: Adj, size: Size = None) -> torch.Tensor:
        return self.propagate(edge_index, x=x, size=size)
=======
        return (x_j, x_i)[self.node_idx]
>>>>>>> bf6c8aff


class AttributeFromSourceNode(BaseEdgeAttributeFromNodeBuilder):
    """
    Copy an attribute of the source node to the edge.
    """

    nodes_axis = NodesAxis.SOURCE


class AttributeFromTargetNode(BaseEdgeAttributeFromNodeBuilder):
    """
    Copy an attribute of the target node to the edge.
    """

    nodes_axis = NodesAxis.TARGET<|MERGE_RESOLUTION|>--- conflicted
+++ resolved
@@ -140,14 +140,8 @@
             raise AttributeError(f"{self.__class__.__name__} class must set 'nodes_axis' attribute.")
 
     def compute(self, x_i: torch.Tensor, x_j: torch.Tensor) -> torch.Tensor:
-<<<<<<< HEAD
-        return (x_j, x_i)[self.nodes_axis.value][self.node_attr_name]
+        return (x_j, x_i)[self.nodes_axis.value]
 
-    def forward(self, x: tuple[NodeStorage, NodeStorage], edge_index: Adj, size: Size = None) -> torch.Tensor:
-        return self.propagate(edge_index, x=x, size=size)
-=======
-        return (x_j, x_i)[self.node_idx]
->>>>>>> bf6c8aff
 
 
 class AttributeFromSourceNode(BaseEdgeAttributeFromNodeBuilder):
