--- conflicted
+++ resolved
@@ -133,11 +133,44 @@
 
     node_idx: int = None
 
-    nodes_axis: NodesAxis | None = None
-
     def __init__(self, node_attr_name: str) -> None:
         self.node_attr_name = node_attr_name
-<<<<<<< HEAD
+        super().__init__()
+        if self.node_idx is None:
+            raise AttributeError(f"{self.__class__.__name__} class must set 'node_idx' attribute.")
+
+    def compute(self, x_i: torch.Tensor, x_j: torch.Tensor) -> torch.Tensor:
+        return (x_j, x_i)[self.node_idx][self.node_attr_name]
+
+    def forward(self, x: tuple[NodeStorage, NodeStorage], edge_index: Adj, size: Size = None) -> torch.Tensor:
+        return self.propagate(edge_index, x=x, size=size)
+
+
+class AttributeFromSourceNode(BaseEdgeAttributeFromNodeBuilder):
+    """
+    Copy an attribute of the source node to the edge.
+    Used for example to identify if an encoder edge originates from a LAM or global node.
+
+    Attributes
+    ----------
+    node_attr_name : str
+        Name of the node attribute to propagate.
+
+    Methods
+    -------
+    get_node_name(source_name, target_name)
+        Return the name of the node to copy.
+
+    get_raw_values(graph, source_name, target_name)
+        Computes the edge attribute from the source or target node attribute.
+
+    """
+
+    nodes_axis: NodesAxis | None = None
+
+    def __init__(self, node_attr_name: str) -> None:
+        super().__init__()
+        self.node_attr_name = node_attr_name
         assert self.nodes_axis is not None, f"{self.__class__.__name__} must define the nodes_axis class attribute."
 
     def get_node_name(self, graph: HeteroData, nodes_names: tuple[str, str]) -> torch.Tensor:
@@ -149,50 +182,24 @@
         edge_index = graph[(source_name, "to", target_name)].edge_index
         try:
             return node_attributes[edge_index[self.nodes_axis.value]]
-=======
-        super().__init__()
-        if self.node_idx is None:
-            raise AttributeError(f"{self.__class__.__name__} class must set 'node_idx' attribute.")
-
-    def compute(self, x_i: torch.Tensor, x_j: torch.Tensor) -> torch.Tensor:
-        return (x_j, x_i)[self.node_idx][self.node_attr_name]
->>>>>>> 468c45a8
-
-    def forward(self, x: tuple[NodeStorage, NodeStorage], edge_index: Adj, size: Size = None) -> torch.Tensor:
-        return self.propagate(edge_index, x=x, size=size)
-
-
-class AttributeFromSourceNode(BaseEdgeAttributeFromNodeBuilder):
+
+        except KeyError:
+            raise KeyError(
+                f"{self.__class__.__name__} failed because the attribute '{self.node_attr_name}' is not defined for the nodes."
+            )
+
+
+class AttributeFromSourceNode(BaseAttributeFromNode):
     """
     Copy an attribute of the source node to the edge.
-    Used for example to identify if an encoder edge originates from a LAM or global node.
-
-    Attributes
-    ----------
-    node_attr_name : str
-        Name of the node attribute to propagate.
-    """
-
-<<<<<<< HEAD
+    """
+
     nodes_axis = NodesAxis.SOURCE
-=======
-    node_idx: int = 0
-
->>>>>>> 468c45a8
-
-class AttributeFromTargetNode(BaseEdgeAttributeFromNodeBuilder):
-    """Copy an attribute of the target node to the edge.
-
-    Used for example to identify if an encoder edge ends at a LAM or global node.
-
-<<<<<<< HEAD
-    nodes_axis = NodesAxis.TARGET
-=======
-    Attributes
-    ----------
-    node_attr_name : str
-        Name of the node attribute to propagate.
-    """
-
-    node_idx: int = 1
->>>>>>> 468c45a8
+
+
+class AttributeFromTargetNode(BaseAttributeFromNode):
+    """
+    Copy an attribute of the target node to the edge.
+    """
+
+    nodes_axis = NodesAxis.TARGET