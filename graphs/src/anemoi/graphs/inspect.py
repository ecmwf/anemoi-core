# (C) Copyright 2024 Anemoi contributors.
#
# This software is licensed under the terms of the Apache Licence Version 2.0
# which can be obtained at http://www.apache.org/licenses/LICENSE-2.0.
#
# In applying this licence, ECMWF does not waive the privileges and immunities
# granted to it by virtue of its status as an intergovernmental organisation
# nor does it submit to any jurisdiction.

import logging
import os
from pathlib import Path

import torch

from anemoi.graphs.plotting.displots import plot_distribution_edge_attributes
from anemoi.graphs.plotting.displots import plot_distribution_node_attributes
from anemoi.graphs.plotting.displots import plot_distribution_node_derived_attributes
from anemoi.graphs.plotting.interactive_html import plot_interactive_nodes
from anemoi.graphs.plotting.interactive_html import plot_interactive_subgraph
from anemoi.graphs.plotting.interactive_html import plot_isolated_nodes
from anemoi.graphs.processors.post_process import SubsetNodesInArea

LOGGER = logging.getLogger(__name__)


class GraphInspector:
    """Inspect the graph.

    Attributes
    ----------
    path: str | Path
        Path to the graph file.
    output_path: Path
        Path to the output directory where the plots will be saved.
    show_attribute_distributions: bool, optional
        Whether to show the distribution of the node and edge attributes.
    show_nodes: bool, optional
        Whether to show the interactive plots of the nodes.
    """

    def __init__(
        self,
        path: str | Path,
        output_path: Path,
<<<<<<< HEAD
        area: tuple[float, float, float, float] = None,
        show_attribute_distributions: Optional[bool] = True,
        show_nodes: Optional[bool] = False,
=======
        show_attribute_distributions: bool | None = True,
        show_nodes: bool | None = False,
>>>>>>> f6c0214a
        **kwargs,
    ):
        self.path = path
        self.graph = torch.load(self.path, weights_only=False, map_location="cpu")
        self.area = area
        self.output_path = output_path
        self.show_attribute_distributions = show_attribute_distributions
        self.show_nodes = show_nodes

        if self.area is not None:
            self.graph = SubsetNodesInArea(nodes_name=list(self.graph.node_types), area=area).update_graph(self.graph)

        if isinstance(self.output_path, str):
            self.output_path = Path(self.output_path)

        os.makedirs(self.output_path, exist_ok=True)

        assert self.output_path.is_dir(), f"Path {self.output_path} is not a directory."
        assert os.access(self.output_path, os.W_OK), f"Path {self.output_path} is not writable."

    def inspect(self):
        """Run all the inspector methods."""
        LOGGER.info("Saving interactive plots of isolated nodes ...")
        plot_isolated_nodes(self.graph, self.output_path / "isolated_nodes.html")

        LOGGER.info("Saving interactive plots of subgraphs ...")
        for edges_subgraph in self.graph.edge_types:
            ofile = self.output_path / f"{edges_subgraph[0]}_to_{edges_subgraph[2]}.html"
            plot_interactive_subgraph(self.graph, edges_subgraph, out_file=ofile)

        if self.show_attribute_distributions:
            LOGGER.info("Saving distribution plots of node ande edge attributes ...")
            plot_distribution_node_derived_attributes(self.graph, self.output_path / "distribution_node_adjancency.png")
            plot_distribution_edge_attributes(self.graph, self.output_path / "distribution_edge_attributes.png")
            plot_distribution_node_attributes(self.graph, self.output_path / "distribution_node_attributes.png")

        if self.show_nodes:
            LOGGER.info("Saving interactive plots of nodes ...")
            for nodes_name in self.graph.node_types:
                plot_interactive_nodes(self.graph, nodes_name, out_file=self.output_path / f"{nodes_name}_nodes.html")<|MERGE_RESOLUTION|>--- conflicted
+++ resolved
@@ -43,14 +43,9 @@
         self,
         path: str | Path,
         output_path: Path,
-<<<<<<< HEAD
         area: tuple[float, float, float, float] = None,
-        show_attribute_distributions: Optional[bool] = True,
-        show_nodes: Optional[bool] = False,
-=======
         show_attribute_distributions: bool | None = True,
         show_nodes: bool | None = False,
->>>>>>> f6c0214a
         **kwargs,
     ):
         self.path = path
