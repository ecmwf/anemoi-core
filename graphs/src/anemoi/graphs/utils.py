# (C) Copyright 2024 Anemoi contributors.
#
# This software is licensed under the terms of the Apache Licence Version 2.0
# which can be obtained at http://www.apache.org/licenses/LICENSE-2.0.
#
# In applying this licence, ECMWF does not waive the privileges and immunities
# granted to it by virtue of its status as an intergovernmental organisation
# nor does it submit to any jurisdiction.

from __future__ import annotations

from enum import Enum

import torch
from sklearn.neighbors import NearestNeighbors

from anemoi.graphs.generate.transforms import latlon_rad_to_cartesian


def get_nearest_neighbour(coords_rad: torch.Tensor, mask: torch.Tensor | None = None) -> NearestNeighbors:
    """Get NearestNeighbour object fitted to coordinates.

    Parameters
    ----------
    coords_rad : torch.Tensor
        corrdinates in radians
    mask : Optional[torch.Tensor], optional
        mask to remove nodes, by default None

    Returns
    -------
    NearestNeighbors
        fitted NearestNeighbour object
    """
    assert mask is None or mask.shape == (
        coords_rad.shape[0],
        1,
    ), "Mask must have the same shape as the number of nodes."

    nearest_neighbour = NearestNeighbors(metric="euclidean", n_jobs=4)

    nearest_neighbour.fit(coords_rad)

    return nearest_neighbour


def get_grid_reference_distance(coords_rad: torch.Tensor, mask: torch.Tensor | None = None) -> float:
    """Get the reference distance of the grid.

    It is the maximum distance of a node in the mesh with respect to its nearest neighbour.

    Parameters
    ----------
    coords_rad : torch.Tensor
        corrdinates in radians
    mask : Optional[torch.Tensor], optional
        mask to remove nodes, by default None

    Returns
    -------
    float
        The reference distance of the grid.
    """
    xyz = latlon_rad_to_cartesian(coords_rad)
    nearest_neighbours = get_nearest_neighbour(xyz, mask)
    dists, _ = nearest_neighbours.kneighbors(xyz, n_neighbors=2, return_distance=True)
    return dists[dists > 0].max()


def concat_edges(edge_indices1: torch.Tensor, edge_indices2: torch.Tensor) -> torch.Tensor:
    """Concat edges

    Parameters
    ----------
    edge_indices1: torch.Tensor
        Edge indices of the first set of edges. Shape: (2, num_edges1)
    edge_indices2: torch.Tensor
        Edge indices of the second set of edges. Shape: (2, num_edges2)

    Returns
    -------
    torch.Tensor
        Concatenated edge indices.
    """
    return torch.unique(torch.cat([edge_indices1, edge_indices2], axis=1), dim=1)


def haversine_distance(source_coords: torch.Tensor, target_coords: torch.Tensor) -> torch.Tensor:
    """Haversine distance.

    Parameters
    ----------
    source_coords : torch.Tensor of shape (N, 2)
        Source coordinates in radians.
    target_coords : torch.Tensor of shape (N, 2)
        Destination coordinates in radians.

    Returns
    -------
    torch.Tensor of shape (N,)
        Haversine distance between source and destination coordinates.
    """
    dlat = target_coords[:, 0] - source_coords[:, 0]
    dlon = target_coords[:, 1] - source_coords[:, 1]
    a = (
        torch.sin(dlat / 2) ** 2
        + torch.cos(source_coords[:, 0]) * torch.cos(target_coords[:, 0]) * torch.sin(dlon / 2) ** 2
    )
    c = 2 * torch.atan2(torch.sqrt(a), torch.sqrt(1 - a))
    return c


<<<<<<< HEAD
class NodesAxis(Enum):
    SOURCE = 0
    TARGET = 1
=======
def get_edge_attributes(config: dict, source_name: str, target_name: str) -> dict:
    """Get edge attributes out of a graph config

    Parameters
    ----------
    config : dict
        The graph configuration.
    source_name : str
        Name of source nodes of edges to be considered
    target_name : str
        Name of target nodes of edges to be considered
    Returns
    -------
    dict
        Dictionary of the form {attribute_name: attribute}
    """
    attrs = {}
    for edges_config in config.get("edges", {}):
        if edges_config["source_name"] == source_name and edges_config["target_name"] == target_name:
            attrs.update(edges_config["attributes"])
    return attrs
>>>>>>> 52d9a2e5
<|MERGE_RESOLUTION|>--- conflicted
+++ resolved
@@ -110,11 +110,11 @@
     return c
 
 
-<<<<<<< HEAD
 class NodesAxis(Enum):
     SOURCE = 0
     TARGET = 1
-=======
+
+
 def get_edge_attributes(config: dict, source_name: str, target_name: str) -> dict:
     """Get edge attributes out of a graph config
 
@@ -135,5 +135,4 @@
     for edges_config in config.get("edges", {}):
         if edges_config["source_name"] == source_name and edges_config["target_name"] == target_name:
             attrs.update(edges_config["attributes"])
-    return attrs
->>>>>>> 52d9a2e5
+    return attrs