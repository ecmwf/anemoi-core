# (C) Copyright 2024 Anemoi contributors.
#
# This software is licensed under the terms of the Apache Licence Version 2.0
# which can be obtained at http://www.apache.org/licenses/LICENSE-2.0.
#
# In applying this licence, ECMWF does not waive the privileges and immunities
# granted to it by virtue of its status as an intergovernmental organisation
# nor does it submit to any jurisdiction.

from __future__ import annotations

import logging
from abc import ABC
from abc import abstractmethod
from typing import Any

import torch
from hydra.utils import instantiate
from torch_geometric.data import HeteroData

<<<<<<< HEAD
from anemoi.graphs.utils import NodesAxis
=======
from anemoi.graphs import EARTH_RADIUS
from anemoi.graphs.edges.attributes import EdgeLength
from anemoi.graphs.utils import get_edge_attributes
>>>>>>> 52d9a2e5

LOGGER = logging.getLogger(__name__)


class PostProcessor(ABC):

    @abstractmethod
    def update_graph(self, graph: HeteroData, **kwargs: Any) -> HeteroData:
        raise NotImplementedError(f"The {self.__class__.__name__} class does not implement the method update_graph().")


class BaseNodeMaskingProcessor(PostProcessor, ABC):
    """Base class for mask based node processor."""

    def __init__(
        self,
        nodes_name: str,
        save_mask_indices_to_attr: str | None = None,
    ) -> None:
        self.nodes_name = nodes_name
        self.save_mask_indices_to_attr = save_mask_indices_to_attr
        self.mask: torch.Tensor = None

    def removing_nodes(self, graph: HeteroData) -> HeteroData:
        """Remove nodes based on the mask passed."""
        for attr_name in graph[self.nodes_name].node_attrs():
            graph[self.nodes_name][attr_name] = graph[self.nodes_name][attr_name][self.mask]

        return graph

    def create_indices_mapper_from_mask(self) -> dict[int, int]:
        return dict(zip(torch.where(self.mask)[0].tolist(), list(range(self.mask.sum()))))

    def update_edge_indices(self, graph: HeteroData) -> HeteroData:
        """Update the edge indices to the new position of the nodes."""
        idx_mapping = self.create_indices_mapper_from_mask()
        for edges_name in graph.edge_types:
            if edges_name[0] == self.nodes_name:
                graph[edges_name].edge_index[0] = graph[edges_name].edge_index[0].cpu().apply_(idx_mapping.get)

            if edges_name[2] == self.nodes_name:
                graph[edges_name].edge_index[1] = graph[edges_name].edge_index[1].cpu().apply_(idx_mapping.get)

        return graph

    @abstractmethod
    def compute_mask(self, graph: HeteroData) -> torch.Tensor: ...

    def add_attribute(self, graph: HeteroData) -> HeteroData:
        """Add an attribute of the mask indices as node attribute."""
        if self.save_mask_indices_to_attr is not None:
            LOGGER.info(
                f"An attribute {self.save_mask_indices_to_attr} has been added with the indices to mask the nodes from the original graph."
            )
            mask_indices = torch.where(self.mask)[0].reshape((graph[self.nodes_name].num_nodes, -1))
            graph[self.nodes_name][self.save_mask_indices_to_attr] = mask_indices

        return graph

    def update_graph(self, graph: HeteroData, **kwargs: Any) -> HeteroData:
        """Post-process the graph.

        Parameters
        ----------
        graph: HeteroData
            The graph to post-process.
        kwargs: Any
            Additional keyword arguments.

        Returns
        -------
        HeteroData
            The post-processed graph.
        """
        self.mask = self.compute_mask(graph)
        LOGGER.info(f"Removing {(~self.mask).sum()} nodes from {self.nodes_name}.")
        graph = self.removing_nodes(graph)
        graph = self.update_edge_indices(graph)
        graph = self.add_attribute(graph)
        return graph


class RemoveUnconnectedNodes(BaseNodeMaskingProcessor):
    """Remove unconnected nodes in the graph.

    Attributes
    ----------
    nodes_name: str
        Name of the unconnected nodes to remove.
    ignore: str, optional
        Name of an attribute to ignore when removing nodes. Nodes with
        this attribute set to True will not be removed.
    save_mask_indices_to_attr: str, optional
        Name of the attribute to save the mask indices. If provided,
        the indices of the kept nodes will be saved in this attribute.

    Methods
    -------
    compute_mask(graph)
        Compute the mask of the connected nodes.
    prune_graph(graph, mask)
        Prune the nodes with the specified mask.
    add_attribute(graph, mask)
        Add an attribute of the mask indices as node attribute.
    update_graph(graph)
        Post-process the graph.
    """

    def __init__(
        self,
        nodes_name: str,
        save_mask_indices_to_attr: str | None = None,
        ignore: str | None = None,
    ) -> None:
        super().__init__(nodes_name, save_mask_indices_to_attr)
        self.ignore = ignore

    def compute_mask(self, graph: HeteroData) -> torch.Tensor:
        """Compute the mask of connected nodes."""
        nodes = graph[self.nodes_name]
        connected_mask = torch.zeros(nodes.num_nodes, dtype=torch.bool)

        if self.ignore is not None:
            LOGGER.info(f"The nodes with {self.ignore}=True will not be removed.")
            connected_mask[nodes[self.ignore].bool().squeeze()] = True

        for (source_name, _, target_name), edges in graph.edge_items():
            if source_name == self.nodes_name:
                connected_mask[edges.edge_index[0]] = True

            if target_name == self.nodes_name:
                connected_mask[edges.edge_index[1]] = True

        return connected_mask


<<<<<<< HEAD
class BaseSortEdgeIndex(PostProcessor, ABC):
    """Base class for sort edge indices processor."""

    nodes_axis: NodesAxis | None = None

    def __init__(self, descending: bool = True) -> None:
        assert self.nodes_axis is not None, f"{self.__class__.__name__} must define the nodes_axis class attribute."
        self.descending = descending

    def get_sorting_mask(self, edges: dict) -> torch.Tensor:
        sort_indices = torch.sort(edges["edge_index"], descending=self.descending, dim=1)
        return sort_indices.indices[self.nodes_axis.value]

    @staticmethod
    def get_edge_dim(edge_attr: str) -> int:
        # edge_index has shape (2, n_edges) and other edge attributes have (n_edges, attr_dim)
        return int(edge_attr == "edge_index")

    @staticmethod
    def sort_by_indices(x: torch.Tensor, indices: torch.Tensor, dim: int = 1) -> torch.Tensor:
        return x.index_select(dim=dim, index=indices)

    def update_graph(self, graph: HeteroData) -> HeteroData:
        """Sort all edge indices in the graph.
=======
class BaseEdgeMaskingProcessor(PostProcessor, ABC):
    """Base class for mask based edge processor.

    Attributes
    ----------
    source_name: str
        Name of the source nodes of edges to remove.
    target_name: str
        Name of the target nodes of edges to remove.
    """

    def __init__(
        self,
        source_name: str,
        target_name: str,
    ) -> None:
        self.source_name = source_name
        self.target_name = target_name
        self.edges_name = (self.source_name, "to", self.target_name)
        self.mask: torch.Tensor = None

    def removing_edges(self, graph: HeteroData) -> HeteroData:
        """Remove edges based on the mask passed."""
        for attr_name in graph[self.edges_name].edge_attrs():
            if attr_name == "edge_index":
                graph[self.edges_name][attr_name] = graph[self.edges_name][attr_name][:, self.mask]
            else:
                graph[self.edges_name][attr_name] = graph[self.edges_name][attr_name][self.mask, :]

        return graph

    @abstractmethod
    def compute_mask(self, graph: HeteroData) -> torch.Tensor: ...

    def recompute_attributes(self, graph: HeteroData, graph_config: dict) -> HeteroData:
        """Recompute attributes"""
        edge_attributes = get_edge_attributes(graph_config, self.source_name, self.target_name)
        for attr_name, edge_attr_builder in edge_attributes.items():
            LOGGER.info(f"Recomputing edge attribute {attr_name}.")
            graph[self.edges_name][attr_name] = instantiate(edge_attr_builder)(
                x=(graph[self.source_name], graph[self.target_name]), edge_index=graph[self.edges_name].edge_index
            )
        return graph

    def update_graph(self, graph: HeteroData, **kwargs: Any) -> HeteroData:
        """Post-process the graph.
>>>>>>> 52d9a2e5

        Parameters
        ----------
        graph: HeteroData
            The graph to post-process.
<<<<<<< HEAD
=======
        kwargs: Any
            Additional keyword arguments.
>>>>>>> 52d9a2e5

        Returns
        -------
        HeteroData
            The post-processed graph.
        """
<<<<<<< HEAD
        for (src, to, dst), edges in graph.edge_items():
            sort_indices = self.get_sorting_mask(edges)
            for edge_attr_name in edges.edge_attrs():
                dim = BaseSortEdgeIndex.get_edge_dim(edge_attr_name)
                edge_attr = BaseSortEdgeIndex.sort_by_indices(edges[edge_attr_name], sort_indices, dim=dim)
                graph[(src, to, dst)][edge_attr_name] = edge_attr
        return graph


class SortEdgeIndexBySourceNodes(BaseSortEdgeIndex):
    nodes_axis = NodesAxis.SOURCE


class SortEdgeIndexByTargetNodes(BaseSortEdgeIndex):
    nodes_axis = NodesAxis.TARGET
=======
        self.mask = self.compute_mask(graph)
        LOGGER.info(f"Removing {(~self.mask).sum()} edges from {self.edges_name}.")
        graph = self.removing_edges(graph)
        graph_config = kwargs.get("graph_config", {})
        graph = self.recompute_attributes(graph, graph_config)
        return graph


class RestrictEdgeLength(BaseEdgeMaskingProcessor):
    """Remove edges longer than a given treshold from the graph.

    Attributes
    ----------
    source_name: str
        Name of the source nodes of edges to remove.
    target_name: str
        Name of the target nodes of edges to remove.
    max_length_km: float
        The maximal length of edges not to be removed.
    source_mask_attr_name: str , optional
         the postprocessing will be restricted to edges with source node having True in this mask_attr
    target_mask_attr_name: str, optional
        the postprocessing will be restricted to edges with target node having True in this mask_attr
    Methods
    -------
    compute_mask(graph)
        Compute the mask of the relevant edges longer than max_length_km.
    """

    def __init__(
        self,
        source_name: str,
        target_name: str,
        max_length_km: float,
        source_mask_attr_name: str | None = None,
        target_mask_attr_name: str | None = None,
    ) -> None:
        super().__init__(source_name, target_name)
        self.treshold = max_length_km
        self.source_mask_attr_name = source_mask_attr_name
        self.target_mask_attr_name = target_mask_attr_name

    def compute_mask(self, graph: HeteroData) -> torch.Tensor:
        source_nodes = graph[self.source_name]
        target_nodes = graph[self.target_name]
        edge_index = graph[self.edges_name].edge_index
        lengths = EARTH_RADIUS * EdgeLength()(x=(source_nodes, target_nodes), edge_index=edge_index)
        mask = torch.where(lengths > self.treshold, False, True).squeeze()
        cases = [
            (self.source_mask_attr_name, source_nodes, 0),
            (self.target_mask_attr_name, target_nodes, 1),
        ]
        for mask_attr_name, nodes, i in cases:
            if mask_attr_name:
                attr_mask = nodes[mask_attr_name].squeeze()
                edge_mask = attr_mask[edge_index[i]]
                mask = torch.logical_or(mask, ~edge_mask)
        return mask
>>>>>>> 52d9a2e5
<|MERGE_RESOLUTION|>--- conflicted
+++ resolved
@@ -18,13 +18,10 @@
 from hydra.utils import instantiate
 from torch_geometric.data import HeteroData
 
-<<<<<<< HEAD
-from anemoi.graphs.utils import NodesAxis
-=======
 from anemoi.graphs import EARTH_RADIUS
 from anemoi.graphs.edges.attributes import EdgeLength
+from anemoi.graphs.utils import NodesAxis
 from anemoi.graphs.utils import get_edge_attributes
->>>>>>> 52d9a2e5
 
 LOGGER = logging.getLogger(__name__)
 
@@ -161,7 +158,6 @@
         return connected_mask
 
 
-<<<<<<< HEAD
 class BaseSortEdgeIndex(PostProcessor, ABC):
     """Base class for sort edge indices processor."""
 
@@ -186,7 +182,34 @@
 
     def update_graph(self, graph: HeteroData) -> HeteroData:
         """Sort all edge indices in the graph.
-=======
+
+        Parameters
+        ----------
+        graph: HeteroData
+            The graph to post-process.
+
+        Returns
+        -------
+        HeteroData
+            The post-processed graph.
+        """
+        for (src, to, dst), edges in graph.edge_items():
+            sort_indices = self.get_sorting_mask(edges)
+            for edge_attr_name in edges.edge_attrs():
+                dim = BaseSortEdgeIndex.get_edge_dim(edge_attr_name)
+                edge_attr = BaseSortEdgeIndex.sort_by_indices(edges[edge_attr_name], sort_indices, dim=dim)
+                graph[(src, to, dst)][edge_attr_name] = edge_attr
+        return graph
+
+
+class SortEdgeIndexBySourceNodes(BaseSortEdgeIndex):
+    nodes_axis = NodesAxis.SOURCE
+
+
+class SortEdgeIndexByTargetNodes(BaseSortEdgeIndex):
+    nodes_axis = NodesAxis.TARGET
+
+
 class BaseEdgeMaskingProcessor(PostProcessor, ABC):
     """Base class for mask based edge processor.
 
@@ -233,40 +256,19 @@
 
     def update_graph(self, graph: HeteroData, **kwargs: Any) -> HeteroData:
         """Post-process the graph.
->>>>>>> 52d9a2e5
 
         Parameters
         ----------
         graph: HeteroData
             The graph to post-process.
-<<<<<<< HEAD
-=======
         kwargs: Any
             Additional keyword arguments.
->>>>>>> 52d9a2e5
 
         Returns
         -------
         HeteroData
             The post-processed graph.
         """
-<<<<<<< HEAD
-        for (src, to, dst), edges in graph.edge_items():
-            sort_indices = self.get_sorting_mask(edges)
-            for edge_attr_name in edges.edge_attrs():
-                dim = BaseSortEdgeIndex.get_edge_dim(edge_attr_name)
-                edge_attr = BaseSortEdgeIndex.sort_by_indices(edges[edge_attr_name], sort_indices, dim=dim)
-                graph[(src, to, dst)][edge_attr_name] = edge_attr
-        return graph
-
-
-class SortEdgeIndexBySourceNodes(BaseSortEdgeIndex):
-    nodes_axis = NodesAxis.SOURCE
-
-
-class SortEdgeIndexByTargetNodes(BaseSortEdgeIndex):
-    nodes_axis = NodesAxis.TARGET
-=======
         self.mask = self.compute_mask(graph)
         LOGGER.info(f"Removing {(~self.mask).sum()} edges from {self.edges_name}.")
         graph = self.removing_edges(graph)
@@ -324,5 +326,4 @@
                 attr_mask = nodes[mask_attr_name].squeeze()
                 edge_mask = attr_mask[edge_index[i]]
                 mask = torch.logical_or(mask, ~edge_mask)
-        return mask
->>>>>>> 52d9a2e5
+        return mask