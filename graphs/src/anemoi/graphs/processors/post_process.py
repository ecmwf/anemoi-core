--- conflicted
+++ resolved
@@ -320,15 +320,9 @@
         """Remove edges based on the mask passed."""
         for attr_name in graph[self.edges_name].edge_attrs():
             if attr_name == "edge_index":
-<<<<<<< HEAD
-                graph[self.edges_name][attr_name] = graph[self.edges_name][attr_name][:, self.mask.cpu()]
-            else:
-                graph[self.edges_name][attr_name] = graph[self.edges_name][attr_name][self.mask.cpu(), :]
-=======
                 graph[self.edges_name][attr_name] = graph[self.edges_name][attr_name].cpu()[:, mask]
             else:
                 graph[self.edges_name][attr_name] = graph[self.edges_name][attr_name].cpu()[mask, :]
->>>>>>> be9ff8b4
 
         return graph
 
@@ -415,10 +409,6 @@
         for mask_attr_name, nodes, i in cases:
             if mask_attr_name:
                 attr_mask = nodes[mask_attr_name].squeeze()
-<<<<<<< HEAD
-                edge_mask = attr_mask[edge_index[i]].to(mask.device)
-=======
                 edge_mask = attr_mask[edge_index[i]].cpu()
->>>>>>> be9ff8b4
                 mask = torch.logical_or(mask, ~edge_mask)
         return mask