--- conflicted
+++ resolved
@@ -136,10 +136,4 @@
         if self.norm == "unit-range":
             values = values - statistics[0]
 
-<<<<<<< HEAD
-=======
-        assert (
-            statistics[-1] != 0
-        ), f"Normalisation by zero encountered in {self.__class__.__name__} with norm '{self.norm}'."
->>>>>>> a9f07467
         return values / statistics[-1]