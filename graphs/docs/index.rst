.. _anemoi-graphs:

.. _index-page:

###############################################
 Welcome to the `anemoi-graphs` documentation!
###############################################

.. warning::

   This documentation is work in progress.

The *anemoi-graphs* package is a collection of tools enabling you to
design custom graphs for training data-driven weather models. It is one
of the packages within the `anemoi framework
<https://anemoi-docs.readthedocs.io/en/latest/>`_.

**************
 About Anemoi
**************

*Anemoi* is a framework for developing machine learning weather
forecasting models. It comprises of components or packages for preparing
training datasets, conducting ML model training and a registry for
datasets and trained models. *Anemoi* provides tools for operational
inference, including interfacing to verification software. As a
framework it seeks to handle many of the complexities that
meteorological organisations will share, allowing them to easily train
models from existing recipes but with their own data.

****************
 Quick overview
****************

The *anemoi-graphs* package contains a suite of tools for creating
graphs for use in data-driven weather forecasting models, typically
those based on deep learning approaches.

*anemoi-graphs* provides a simple high-level interface based on a YAML
recipe file, which can be used to build graphs for the input, hidden and
output layers. For each layer, the package allows you to:

-  :ref:`Define graph nodes <graphs-node_coordinates>` based on
   coordinates defined in a dataset (Zarr and NPZ) or via algorithmic
   approaches such as the triangular refined icosahedron.

-  :ref:`Define edges <graphs-edges>` (connections between nodes) based
   on methods such as the cut-off radius or K nearest-neighbours.

-  :ref:`Define attributes <graphs-node_attributes>` of nodes and edges,
   such as weights, lengths and directions.

The node definition also allows to combine two input datasets, enabling
limited-area models and stretched grid models.

The specification of each layer is defined using a YAML file, which is
run via the :ref:`command-line tool <cli-introduction>`. The
command-line tool allows you to quickly create graphs, as well as
describe and inspect existing graphs, from command line prompts. For
example, to create a graph based on an existing YAML file
``recipe.yaml`` and output to ``graph.pt``:

.. code:: console

   $ anemoi-graphs create recipe.yaml graph.pt

In the rest of this documentation, the commands and syntax for defining
the YAML files will be explained. A full example of a YAML file for a
global weather model is found in the :ref:`usage-getting-started`
section.

************
 Installing
************

To install the package, you can use the following command:

.. code:: bash

<<<<<<< HEAD
   pip install anemoi-graphs[...options...]

The options are:

-  ``dev``: install the development dependencies
-  ``docs``: install the dependencies for the documentation
-  ``test``: install the dependencies for testing
-  ``all``: install all the dependencies
=======
   pip install anemoi-graphs

Get more information in the :ref:`installing <installing>` section.
>>>>>>> 3a8b954e

**************
 Contributing
**************

.. code:: bash

   git clone ...
   cd anemoi-graphs
   pip install .[dev]
   pip install -r docs/requirements.txt

You may also have to install pandoc on MacOS:
<<<<<<< HEAD

.. code:: bash

=======

.. code:: bash

>>>>>>> 3a8b954e
   brew install pandoc

***********************
 Other Anemoi packages
***********************

-  :ref:`anemoi-utils <anemoi-utils:index-page>`
-  :ref:`anemoi-transform <anemoi-transform:index-page>`
-  :ref:`anemoi-datasets <anemoi-datasets:index-page>`
-  :ref:`anemoi-models <anemoi-models:index-page>`
-  :ref:`anemoi-training <anemoi-training:index-page>`
-  :ref:`anemoi-inference <anemoi-inference:index-page>`
-  :ref:`anemoi-registry <anemoi-registry:index-page>`

*********
 License
*********

*Anemoi* is available under the open source `Apache License`__.

.. __: http://www.apache.org/licenses/LICENSE-2.0.html

..
   ..................................................................................

..
   From here defines the TOC in the sidebar, but is not rendered directly on the page.

.. toctree::
   :maxdepth: 1
   :hidden:
   :caption: Introduction

   overview
   cli/introduction
<<<<<<< HEAD
=======
   installing

.. toctree::
   :maxdepth: 1
   :hidden:
   :caption: Recipe examples

   usage/getting_started
   usage/limited_area
>>>>>>> 3a8b954e

.. toctree::
   :maxdepth: 1
   :hidden:
   :caption: Building graphs

   graphs/introduction
   graphs/node_coordinates
   graphs/node_attributes
   graphs/edges
   graphs/edge_attributes
   graphs/post_processor
<<<<<<< HEAD

.. toctree::
   :maxdepth: 1
   :hidden:
   :caption: Recipe examples

   usage/getting_started
   usage/limited_area
=======
>>>>>>> 3a8b954e

.. toctree::
   :maxdepth: 1
   :hidden:
   :caption: Modules

   modules/node_builder
   modules/edge_builder
   modules/node_attributes
   modules/edge_attributes
   modules/graph_creator
   modules/graph_inspector
   modules/post_processor

.. toctree::
   :maxdepth: 1
   :hidden:
   :caption: Developing Anemoi Graphs

   dev/contributing
   dev/code_structure
   dev/testing<|MERGE_RESOLUTION|>--- conflicted
+++ resolved
@@ -77,20 +77,9 @@
 
 .. code:: bash
 
-<<<<<<< HEAD
-   pip install anemoi-graphs[...options...]
-
-The options are:
-
--  ``dev``: install the development dependencies
--  ``docs``: install the dependencies for the documentation
--  ``test``: install the dependencies for testing
--  ``all``: install all the dependencies
-=======
    pip install anemoi-graphs
 
 Get more information in the :ref:`installing <installing>` section.
->>>>>>> 3a8b954e
 
 **************
  Contributing
@@ -104,15 +93,9 @@
    pip install -r docs/requirements.txt
 
 You may also have to install pandoc on MacOS:
-<<<<<<< HEAD
 
 .. code:: bash
 
-=======
-
-.. code:: bash
-
->>>>>>> 3a8b954e
    brew install pandoc
 
 ***********************
@@ -148,8 +131,6 @@
 
    overview
    cli/introduction
-<<<<<<< HEAD
-=======
    installing
 
 .. toctree::
@@ -159,7 +140,6 @@
 
    usage/getting_started
    usage/limited_area
->>>>>>> 3a8b954e
 
 .. toctree::
    :maxdepth: 1
@@ -172,17 +152,6 @@
    graphs/edges
    graphs/edge_attributes
    graphs/post_processor
-<<<<<<< HEAD
-
-.. toctree::
-   :maxdepth: 1
-   :hidden:
-   :caption: Recipe examples
-
-   usage/getting_started
-   usage/limited_area
-=======
->>>>>>> 3a8b954e
 
 .. toctree::
    :maxdepth: 1
