--- conflicted
+++ resolved
@@ -5,11 +5,7 @@
 Zarr datasets are the standard format to define data nodes in
 :ref:`anemoi-graphs <anemoi-graphs:index-page>`. The user can define
 node attributes based on a zarr dataset variable. For example, the
-<<<<<<< HEAD
-following recipe will define an attribute `land_mask` based on the _lsm_
-=======
 following recipe will define an attribute `land_mask` based on the `lsm`
->>>>>>> 3a8b954e
 variable of the dataset.
 
 .. literalinclude:: ../yaml/attributes_nonmissingzarr.yaml
