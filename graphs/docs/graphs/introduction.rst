--- conflicted
+++ resolved
@@ -55,16 +55,6 @@
 -  :doc:`node_coordinates/healpix`
 
 In addition to the ``node_builder`` section, the `nodes` configuration
-<<<<<<< HEAD
-can contain an optional ``attributes`` section to define additional node
-attributes (weights, mask, ...). For example, the weights can be used to
-define the importance of each node in the loss function, or the masks
-can be used to build connections only between subsets of nodes.
-
--  :doc:`node_attributes/weights`
--  :doc:`node_attributes/zarr_dataset`
--  :doc:`node_attributes/boolean_operations`
-=======
 can contain an optional section to define additional node attributes
 (weights, mask, ...). For example, the weights can be used to define the
 importance of each node in the loss function, or the masks can be used
@@ -113,5 +103,4 @@
 -  :ref:`Multi-scale connections <multi_scale>`
 
 As with the nodes, the edges can have additional attributes - see the
-:ref:`attributes <edge-attributes>` page for more details.
->>>>>>> 29942b6c
+:ref:`attributes <edge-attributes>` page for more details.