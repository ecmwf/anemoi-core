--- conflicted
+++ resolved
@@ -5,12 +5,6 @@
 ##############
 
 In `anemoi-graphs`, graphs are built using a `recipe`, which is a YAML
-<<<<<<< HEAD
-file that specifies the nodes, edges, and attributes of the graph. The
-recipe file is used to create the graphs using the :ref:`command-line
-tool <cli-introduction>`.
-
-=======
 file that specifies the nodes, edges, and attributes of an
 encoder-processor-decoder graph. The recipe file is used to create the
 graphs using the :ref:`command-line tool <cli-introduction>`.
@@ -19,7 +13,6 @@
    :alt: Encoder-processor-decoder graph
    :align: center
 
->>>>>>> 3a8b954e
 The main components of the recipe file are the definition of the
 `nodes`, the `edges`, and each of these can optionally include
 `attributes`. Here we give an overview of these specifications; more
