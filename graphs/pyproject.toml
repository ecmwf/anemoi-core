# (C) Copyright 2024 Anemoi contributors.
#
# This software is licensed under the terms of the Apache Licence Version 2.0
# which can be obtained at http://www.apache.org/licenses/LICENSE-2.0.
#
# In applying this licence, ECMWF does not waive the privileges and immunities
# granted to it by virtue of its status as an intergovernmental organisation
# nor does it submit to any jurisdiction.

[build-system]
requires = [ "setuptools>=60", "setuptools-scm>=8" ]

[project]
name = "anemoi-graphs"

description = "A package to build graphs for data-driven forecasts."
keywords = [ "ai", "graphs", "tools" ]

license = { file = "LICENSE" }
authors = [
  { name = "European Centre for Medium-Range Weather Forecasts (ECMWF)", email = "software.support@ecmwf.int" },
]

requires-python = ">=3.9"

classifiers = [
  "Development Status :: 4 - Beta",
  "Intended Audience :: Developers",
  "License :: OSI Approved :: Apache Software License",
  "Operating System :: OS Independent",
  "Programming Language :: Python :: 3 :: Only",
  "Programming Language :: Python :: 3.9",
  "Programming Language :: Python :: 3.10",
  "Programming Language :: Python :: 3.11",
  "Programming Language :: Python :: 3.12",
  "Programming Language :: Python :: 3.13",
  "Programming Language :: Python :: Implementation :: CPython",
  "Programming Language :: Python :: Implementation :: PyPy",
]

dynamic = [ "version" ]
dependencies = [
  "anemoi-utils>=0.4.11",
  "hydra-core>=1.3",
  "matplotlib>=3.6",
  "netcdf4>1.7",
  "networkx>=3.1",
  "numpy>=1.26,<2",
  "plotly>=5.19",
<<<<<<< HEAD
  "scikit-learn",
  "torch>=2.6",
  "torch-geometric>=2.6",
  "trimesh>=4.1",
  "typeguard",
=======
  "scikit-learn>=1.5",
  "torch>=2.2",
  "torch-geometric>=2.3.1",
  "typeguard>=4",
>>>>>>> 8c4c9931
]

optional-dependencies.all = [ "anemoi-graphs[anemoi,tri,hex,healpix]" ]
optional-dependencies.anemoi = [ "anemoi-datasets>=0.5.21" ]
optional-dependencies.dev = [ "anemoi-graphs[docs,tests]" ]

optional-dependencies.docs = [
  "nbsphinx",
  "pandoc",
  "requests",
  "sphinx<8.2",       # Fixed until nbsphinx updates
  "sphinx-argparse",
  "sphinx-rtd-theme",
  "termcolor",
  "tomli",
]

optional-dependencies.healpix = [ "healpy>=1.17" ]
optional-dependencies.hex = [ "h3>=3.7.7,<4" ]
optional-dependencies.tests = [ "hypothesis>=6.11", "pytest>=8", "pytest-mock>=3" ]

optional-dependencies.tri = [ "trimesh>=4.1" ]
urls.Documentation = "https://anemoi-graphs.readthedocs.io/"
urls.Homepage = "https://github.com/ecmwf/anemoi-graphs/"
urls.Issues = "https://github.com/ecmwf/anemoi-graphs/issues"
urls.Repository = "https://github.com/ecmwf/anemoi-graphs/"
scripts.anemoi-graphs = "anemoi.graphs.__main__:main"

[tool.setuptools_scm]
root = ".."
version_scheme = "post-release"
local_scheme = "no-local-version"
git_describe_command = "git describe --dirty --tags --long --match 'graphs-*[0-9]*'"
tag_regex = "^graphs-(?P<version>[vV]?[0-9]+[^-]*)"
version_file = "src/anemoi/graphs/_version.py"
fallback_version = "0.0.0"<|MERGE_RESOLUTION|>--- conflicted
+++ resolved
@@ -47,18 +47,10 @@
   "networkx>=3.1",
   "numpy>=1.26,<2",
   "plotly>=5.19",
-<<<<<<< HEAD
-  "scikit-learn",
-  "torch>=2.6",
-  "torch-geometric>=2.6",
-  "trimesh>=4.1",
-  "typeguard",
-=======
   "scikit-learn>=1.5",
   "torch>=2.2",
   "torch-geometric>=2.3.1",
   "typeguard>=4",
->>>>>>> 8c4c9931
 ]
 
 optional-dependencies.all = [ "anemoi-graphs[anemoi,tri,hex,healpix]" ]
