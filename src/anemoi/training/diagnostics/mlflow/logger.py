--- conflicted
+++ resolved
@@ -41,55 +41,6 @@
 LOGGER = logging.getLogger(__name__)
 
 
-<<<<<<< HEAD
-def get_mlflow_run_params(config: OmegaConf, tracking_uri: str) -> tuple[str | None, str, dict[str, Any]]:
-    run_id = None
-    tags = {"projectName": config.diagnostics.log.mlflow.project_name}
-    # create a tag with the command used to run the script
-    command = os.environ.get("ANEMOI_TRAINING_CMD", sys.argv[0])
-    tags["command"] = command.split("/")[-1]  # get the python script name
-    tags["mlflow.source.name"] = command
-    if len(sys.argv) > 1:
-        # add the arguments to the command tag
-        tags["command"] = tags["command"] + " " + " ".join(sys.argv[1:])
-    if (config.training.run_id or config.training.fork_run_id) and config.training.resume:
-        "Either run_id or fork_run_id must be provided to resume a run."
-
-        import mlflow
-
-        if config.diagnostics.log.mlflow.authentication and not config.diagnostics.log.mlflow.offline:
-            TokenAuth(tracking_uri).authenticate()
-
-        mlflow_client = mlflow.MlflowClient(tracking_uri)
-
-        if config.training.run_id and config.diagnostics.log.mlflow.on_resume_create_child:
-            parent_run_id = config.training.run_id  # parent_run_id
-            run_name = mlflow_client.get_run(parent_run_id).info.run_name
-            tags["mlflow.parentRunId"] = parent_run_id
-            tags["resumedRun"] = "True"  # tags can't take boolean values
-
-        elif config.training.run_id and not config.diagnostics.log.mlflow.on_resume_create_child:
-            run_id = config.training.run_id
-            run_name = mlflow_client.get_run(run_id).info.run_name
-            mlflow_client.update_run(run_id=run_id, status="RUNNING")
-            tags["resumedRun"] = "True"
-            
-        else:
-            parent_run_id = config.training.fork_run_id
-            tags["forkedRun"] = "True"
-            tags["forkedRunId"] = parent_run_id
-
-    if config.diagnostics.log.mlflow.run_name:
-        run_name = config.diagnostics.log.mlflow.run_name
-    else:
-        import uuid
-
-        run_name = f"{uuid.uuid4()!s}"
-    return run_id, run_name, tags
-
-
-=======
->>>>>>> 9edb6fd0
 class LogsMonitor:
     """Class for logging terminal output.
 
