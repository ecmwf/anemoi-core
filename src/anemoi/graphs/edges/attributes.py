# (C) Copyright 2024 Anemoi contributors.
#
# This software is licensed under the terms of the Apache Licence Version 2.0
# which can be obtained at http://www.apache.org/licenses/LICENSE-2.0.
#
# In applying this licence, ECMWF does not waive the privileges and immunities
# granted to it by virtue of its status as an intergovernmental organisation
# nor does it submit to any jurisdiction.

from __future__ import annotations

import logging

import torch
from torch_geometric.nn.conv import MessagePassing
from torch_geometric.typing import Adj
from torch_geometric.typing import PairTensor
from torch_geometric.typing import Size

<<<<<<< HEAD
from anemoi.graphs.edges.directional import compute_directions
=======
from anemoi.graphs.edges.directional import directional_edge_features
from anemoi.graphs.normalise import NormaliserMixin
>>>>>>> ffda24b3
from anemoi.graphs.utils import haversine_distance

LOGGER = logging.getLogger(__name__)

<<<<<<< HEAD

class NormalizerMixin:
    def normalize(self, values: torch.Tensor) -> torch.Tensor:
        if self.norm is None:
            return values
        elif self.norm == "l1":
            return values / values.abs().sum()
        elif self.norm == "l2":
            return values / values.norm(2)
        elif self.norm == "unit-max":
            return values / values.abs().max()
        elif self.norm == "unit-range":
            return (values - values.min()) / (values.max() - values.min())
        elif self.norm == "unit-std":
            return values / values.std()

        raise ValueError(f"Unknown normalization {self.norm}")


class BaseEdgeAttributeBuilder(MessagePassing, NormalizerMixin):
    """Base class for edge attribute builders."""
=======
class BaseEdgeAttribute(ABC, NormaliserMixin):
    """Base class for edge attributes."""
>>>>>>> ffda24b3

    def __init__(self, norm: str | None = None) -> None:
        super().__init__()
        self._idx_lat = 0
        self._idx_lon = 1
        self.norm = norm

    def forward(self, x: PairTensor, edge_index: Adj, size: Size = None) -> torch.Tensor:
        return self.propagate(edge_index, x=x, size=size)

    def compute(self, x_i: torch.Tensor, x_j: torch.Tensor) -> torch.Tensor:
        """Compute edge features.

<<<<<<< HEAD
        Parameters
        ----------
        x_i : torch.Tensor
            Coordinates of the source nodes.
        x_j : torch.Tensor
            Coordinates of the target nodes.
=======
        normed_values = self.normalise(values)
>>>>>>> ffda24b3

        Returns
        -------
        torch.Tensor
            Edge features.
        """
        raise NotImplementedError("Method `compute` must be implemented.")

    def message(self, x_i: torch.Tensor, x_j: torch.Tensor) -> torch.Tensor:
        edge_features = self.compute(x_i, x_j)

        if edge_features.ndim == 1:
            edge_features = edge_features.unsqueeze(-1)

        return self.normalize(edge_features)

    def aggregate(self, edge_features: torch.Tensor) -> torch.Tensor:
        return edge_features


class EdgeLength(BaseEdgeAttributeBuilder):
    """Computes edge length for bipartite graphs."""

<<<<<<< HEAD
    def compute(self, x_i: torch.Tensor, x_j: torch.Tensor) -> torch.Tensor:
        edge_length = haversine_distance(x_i, x_j)
        return edge_length
=======
    Attributes
    ----------
    norm : Optional[str]
        Normalisation method. Options: None, "l1", "l2", "unit-max", "unit-range", "unit-std".
    luse_rotated_features : bool
        Whether to use rotated features.

    Methods
    -------
    compute(graph, source_name, target_name)
        Compute direction of all edges.
    """
>>>>>>> ffda24b3


class EdgeDirection(BaseEdgeAttributeBuilder):
    """Computes edge direction for bipartite graphs."""

    def compute(self, x_i: torch.Tensor, x_j: torch.Tensor) -> torch.Tensor:
        edge_dirs = compute_directions(x_i, x_j)
        return edge_dirs


class Azimuth(BaseEdgeAttributeBuilder):
    """Compute the azimuth of the edge.

    References
    ----------
<<<<<<< HEAD
    - https://www.movable-type.co.uk/scripts/latlong.html
    """

    def compute(self, x_i: torch.Tensor, x_j: torch.Tensor) -> torch.Tensor:
        # Forward bearing. x_i, x_j must bez radians.
        a11 = torch.cos(x_i[:, self._idx_lat]) * torch.sin(x_j[:, self._idx_lat])
        a12 = (
            torch.sin(x_i[:, self._idx_lat])
            * torch.cos(x_j[:, self._idx_lat])
            * torch.cos(x_j[..., self._idx_lon] - x_i[..., self._idx_lon])
        )
        a1 = a11 - a12
        a2 = torch.sin(x_j[..., self._idx_lon] - x_i[..., self._idx_lon]) * torch.cos(x_j[:, self._idx_lat])
        edge_dirs = torch.atan2(a2, a1)

        return edge_dirs
=======
    norm : Optional[str]
        Normalisation method. Options: None, "l1", "l2", "unit-max", "unit-range", "unit-std".
    invert : bool
        Whether to invert the edge lengths, i.e. 1 - edge_length. Defaults to False.

    Methods
    -------
    compute(graph, source_name, target_name)
        Compute edge lengths attributes.
    """

    def __init__(self, norm: str | None = None, invert: bool = False) -> None:
        super().__init__(norm)
        self.invert = invert

    def get_raw_values(self, graph: HeteroData, source_name: str, target_name: str) -> np.ndarray:
        """Compute haversine distance (in kilometers) between nodes connected by edges.

        Parameters
        ----------
        graph : HeteroData
            The graph.
        source_name : str
            The name of the source nodes.
        target_name : str
            The name of the target nodes.

        Returns
        -------
        np.ndarray
            The edge lengths.
        """
        edge_index = graph[(source_name, "to", target_name)].edge_index
        source_coords = graph[source_name].x.numpy()[edge_index[0]]
        target_coords = graph[target_name].x.numpy()[edge_index[1]]
        edge_lengths = haversine_distance(source_coords, target_coords)
        return edge_lengths

    def post_process(self, values: np.ndarray) -> torch.Tensor:
        """Post-process edge lengths."""
        values = super().post_process(values)

        if self.invert:
            values = 1 - values

        return values
>>>>>>> ffda24b3
<|MERGE_RESOLUTION|>--- conflicted
+++ resolved
@@ -17,20 +17,16 @@
 from torch_geometric.typing import PairTensor
 from torch_geometric.typing import Size
 
-<<<<<<< HEAD
 from anemoi.graphs.edges.directional import compute_directions
-=======
 from anemoi.graphs.edges.directional import directional_edge_features
 from anemoi.graphs.normalise import NormaliserMixin
->>>>>>> ffda24b3
 from anemoi.graphs.utils import haversine_distance
 
 LOGGER = logging.getLogger(__name__)
 
-<<<<<<< HEAD
 
-class NormalizerMixin:
-    def normalize(self, values: torch.Tensor) -> torch.Tensor:
+class NormaliserMixin:
+    def normalise(self, values: torch.Tensor) -> torch.Tensor:
         if self.norm is None:
             return values
         elif self.norm == "l1":
@@ -47,12 +43,8 @@
         raise ValueError(f"Unknown normalization {self.norm}")
 
 
-class BaseEdgeAttributeBuilder(MessagePassing, NormalizerMixin):
+class BaseEdgeAttributeBuilder(MessagePassing, NormaliserMixin):
     """Base class for edge attribute builders."""
-=======
-class BaseEdgeAttribute(ABC, NormaliserMixin):
-    """Base class for edge attributes."""
->>>>>>> ffda24b3
 
     def __init__(self, norm: str | None = None) -> None:
         super().__init__()
@@ -66,16 +58,12 @@
     def compute(self, x_i: torch.Tensor, x_j: torch.Tensor) -> torch.Tensor:
         """Compute edge features.
 
-<<<<<<< HEAD
         Parameters
         ----------
         x_i : torch.Tensor
             Coordinates of the source nodes.
         x_j : torch.Tensor
             Coordinates of the target nodes.
-=======
-        normed_values = self.normalise(values)
->>>>>>> ffda24b3
 
         Returns
         -------
@@ -90,7 +78,7 @@
         if edge_features.ndim == 1:
             edge_features = edge_features.unsqueeze(-1)
 
-        return self.normalize(edge_features)
+        return self.normalise(edge_features)
 
     def aggregate(self, edge_features: torch.Tensor) -> torch.Tensor:
         return edge_features
@@ -99,24 +87,9 @@
 class EdgeLength(BaseEdgeAttributeBuilder):
     """Computes edge length for bipartite graphs."""
 
-<<<<<<< HEAD
     def compute(self, x_i: torch.Tensor, x_j: torch.Tensor) -> torch.Tensor:
         edge_length = haversine_distance(x_i, x_j)
         return edge_length
-=======
-    Attributes
-    ----------
-    norm : Optional[str]
-        Normalisation method. Options: None, "l1", "l2", "unit-max", "unit-range", "unit-std".
-    luse_rotated_features : bool
-        Whether to use rotated features.
-
-    Methods
-    -------
-    compute(graph, source_name, target_name)
-        Compute direction of all edges.
-    """
->>>>>>> ffda24b3
 
 
 class EdgeDirection(BaseEdgeAttributeBuilder):
@@ -130,9 +103,20 @@
 class Azimuth(BaseEdgeAttributeBuilder):
     """Compute the azimuth of the edge.
 
+    Attributes
+    ----------
+    norm : Optional[str]
+        Normalisation method. Options: None, "l1", "l2", "unit-max", "unit-range", "unit-std".
+    invert : bool
+        Whether to invert the edge lengths, i.e. 1 - edge_length. Defaults to False.
+
+    Methods
+    -------
+    compute(graph, source_name, target_name)
+        Compute edge lengths attributes.
+
     References
     ----------
-<<<<<<< HEAD
     - https://www.movable-type.co.uk/scripts/latlong.html
     """
 
@@ -148,52 +132,4 @@
         a2 = torch.sin(x_j[..., self._idx_lon] - x_i[..., self._idx_lon]) * torch.cos(x_j[:, self._idx_lat])
         edge_dirs = torch.atan2(a2, a1)
 
-        return edge_dirs
-=======
-    norm : Optional[str]
-        Normalisation method. Options: None, "l1", "l2", "unit-max", "unit-range", "unit-std".
-    invert : bool
-        Whether to invert the edge lengths, i.e. 1 - edge_length. Defaults to False.
-
-    Methods
-    -------
-    compute(graph, source_name, target_name)
-        Compute edge lengths attributes.
-    """
-
-    def __init__(self, norm: str | None = None, invert: bool = False) -> None:
-        super().__init__(norm)
-        self.invert = invert
-
-    def get_raw_values(self, graph: HeteroData, source_name: str, target_name: str) -> np.ndarray:
-        """Compute haversine distance (in kilometers) between nodes connected by edges.
-
-        Parameters
-        ----------
-        graph : HeteroData
-            The graph.
-        source_name : str
-            The name of the source nodes.
-        target_name : str
-            The name of the target nodes.
-
-        Returns
-        -------
-        np.ndarray
-            The edge lengths.
-        """
-        edge_index = graph[(source_name, "to", target_name)].edge_index
-        source_coords = graph[source_name].x.numpy()[edge_index[0]]
-        target_coords = graph[target_name].x.numpy()[edge_index[1]]
-        edge_lengths = haversine_distance(source_coords, target_coords)
-        return edge_lengths
-
-    def post_process(self, values: np.ndarray) -> torch.Tensor:
-        """Post-process edge lengths."""
-        values = super().post_process(values)
-
-        if self.invert:
-            values = 1 - values
-
-        return values
->>>>>>> ffda24b3
+        return edge_dirs